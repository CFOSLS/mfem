// Copyright (c) 2010, Lawrence Livermore National Security, LLC. Produced at
// the Lawrence Livermore National Laboratory. LLNL-CODE-443211. All Rights
// reserved. See file COPYRIGHT for details.
//
// This file is part of the MFEM library. For more information and source code
// availability see http://mfem.org.
//
// MFEM is free software; you can redistribute it and/or modify it under the
// terms of the GNU Lesser General Public License (as published by the Free
// Software Foundation) version 2.1 dated February 1999.

#ifndef MFEM_ARRAY
#define MFEM_ARRAY

#include "../config/config.hpp"
#include "error.hpp"
#include "globals.hpp"

#include <iostream>
#include <cstdlib>
#include <cstring>
#include <algorithm>

namespace mfem
{

/// Base class for array container.
class BaseArray
{
protected:
   /// Pointer to data
   void *data;
   /// Size of the array
   int size;
   /// Size of the allocated memory
   int allocsize;
   /** Increment of allocated memory on overflow,
       inc = 0 doubles the array */
   int inc;

   BaseArray() { }
   /// Creates array of asize elements of size elementsize
   BaseArray(int asize, int ainc, int elmentsize);
   /// Free the allocated memory
   ~BaseArray();
   /** Increases the allocsize of the array to be at least minsize.
       The current content of the array is copied to the newly allocated
       space. minsize must be > abs(allocsize). */
   void GrowSize(int minsize, int elementsize);
};

template <class T>
class Array;

template <class T>
void Swap(Array<T> &, Array<T> &);

/**
   Abstract data type Array.

   Array<T> is an automatically increasing array containing elements of the
   generic type T. The allocated size may be larger then the logical size
   of the array.
   The elements can be accessed by the [] operator, the range is 0 to size-1.
*/
template <class T>
class Array : public BaseArray
{
public:
   friend void Swap<T>(Array<T> &, Array<T> &);

   /// Creates array of asize elements
   explicit inline Array(int asize = 0, int ainc = 0)
      : BaseArray(asize, ainc, sizeof (T)) { }

   /** Creates array using an existing c-array of asize elements;
       allocsize is set to -asize to indicate that the data will not
       be deleted. */
   inline Array(T *_data, int asize, int ainc = 0)
   { data = _data; size = asize; allocsize = -asize; inc = ainc; }

   /// Copy constructor: deep copy
   Array(const Array<T> &src)
      : BaseArray(src.size, 0, sizeof(T))
   { std::memcpy(data, src.data, size*sizeof(T)); }

   /// Copy constructor (deep copy) from an Array of convertable type
   template <typename CT>
   Array(const Array<CT> &src)
      : BaseArray(src.Size(), 0, sizeof(T))
   { for (int i = 0; i < size; i++) { (*this)[i] = T(src[i]); } }

   /// Destructor
   inline ~Array() { }

   /// Assignment operator: deep copy
   Array<T> &operator=(const Array<T> &src) { src.Copy(*this); return *this; }

   /// Assignment operator (deep copy) from an Array of convertable type
   template <typename CT>
   Array<T> &operator=(const Array<CT> &src)
   {
      SetSize(src.Size());
      for (int i = 0; i < size; i++) { (*this)[i] = T(src[i]); }
      return *this;
   }

   /// Return the data as 'T *'
   inline operator T *() { return (T *)data; }

   /// Return the data as 'const T *'
   inline operator const T *() const { return (const T *)data; }

   /// Returns the data
   inline T *GetData() { return (T *)data; }
   /// Returns the data
   inline const T *GetData() const { return (T *)data; }

   /// Return true if the data will be deleted by the array
   inline bool OwnsData() const { return (allocsize > 0); }

   /// Changes the ownership of the data
   inline void StealData(T **p)
   { *p = (T*)data; data = 0; size = allocsize = 0; }

   /// NULL-ifies the data
   inline void LoseData() { data = 0; size = allocsize = 0; }

   /// Make the Array own the data
   void MakeDataOwner() { allocsize = abs(allocsize); }

   /// Logical size of the array
   inline int Size() const { return size; }

   /// Change logical size of the array, keep existing entries
   inline void SetSize(int nsize);

   /// Same as SetSize(int) plus initialize new entries with 'initval'
   inline void SetSize(int nsize, const T &initval);

   /** Maximum number of entries the array can store without allocating more
       memory. */
   inline int Capacity() const { return abs(allocsize); }

   /// Ensures that the allocated size is at least the given size.
   inline void Reserve(int capacity)
   { if (capacity > abs(allocsize)) { GrowSize(capacity, sizeof(T)); } }

   /// Access element
   inline T & operator[](int i);

   /// Access const element
   inline const T &operator[](int i) const;

   /// Append element to array, resize if necessary
   inline int Append(const T & el);

   /// Append another array to this array, resize if necessary
   inline int Append(const Array<T> &els);

   /// Prepend an element to the array, resize if necessary
   inline int Prepend(const T &el);

   /// Return the last element in the array
   inline T &Last();
   inline const T &Last() const;

   /// Append element when it is not yet in the array, return index
   inline int Union(const T & el);

   /// Return the first index where 'el' is found; return -1 if not found
   inline int Find(const T &el) const;

   /// Do bisection search for 'el' in a sorted array; return -1 if not found.
   inline int FindSorted(const T &el) const;

   /// Delete the last entry
   inline void DeleteLast() { if (size > 0) { size--; } }

   /// Delete the first 'el' entry
   inline void DeleteFirst(const T &el);

   /// Delete whole array
   inline void DeleteAll();

   /// Create a copy of the current array
   inline void Copy(Array &copy) const
   {
      copy.SetSize(Size());
      std::memcpy(copy.GetData(), data, Size()*sizeof(T));
   }

   /// Make this Array a reference to a pointer
   inline void MakeRef(T *, int);

   /// Make this Array a reference to 'master'
   inline void MakeRef(const Array &master);

   inline void GetSubArray(int offset, int sa_size, Array<T> &sa);

   /// Prints array to stream with width elements per row
<<<<<<< HEAD
   void Print(std::ostream &out = mfem::out, int width = 4) const;
=======
   void Print(std::ostream &out = std::cout, int width = 4) const;
>>>>>>> c9e577ec

   /** @brief Save the Array to the stream @a out using the format @a fmt.
       The format @a fmt can be:

          0 - write the size followed by all entries
          1 - write only the entries
   */
   void Save(std::ostream &out, int fmt = 0) const;

   /** @brief Read an Array from the stream @a in using format @a fmt.
       The format @a fmt can be:

          0 - read the size then the entries
          1 - read Size() entries
   */
   void Load(std::istream &in, int fmt = 0);

   /** @brief Set the Array size to @a new_size and read that many entries from
       the stream @a in. */
   void Load(int new_size, std::istream &in)
   { SetSize(new_size); Load(in, 1); }

   /** @brief Find the maximal element in the array, using the comparison
       operator `<` for class T. */
   T Max() const;

   /** @brief Find the minimal element in the array, using the comparison
       operator `<` for class T. */
   T Min() const;

   /// Sorts the array. This requires operator< to be defined for T.
   void Sort() { std::sort((T*) data, (T*) data + size); }

   /// Sorts the array using the supplied comparison function object.
   template<class Compare>
   void Sort(Compare cmp) { std::sort((T*) data, (T*) data + size, cmp); }

   /** Removes duplicities from a sorted array. This requires operator== to be
       defined for T. */
   void Unique()
   {
      T* end = std::unique((T*) data, (T*) data + size);
      SetSize(end - (T*) data);
   }

   /// return true if the array is sorted.
   int IsSorted();

   /// Partial Sum
   void PartialSum();

   /// Sum all entries
   T Sum();

   inline void operator=(const T &a);

   /// Copy data from a pointer. Size() elements are copied.
   inline void Assign(const T *);

   // STL-like begin/end
   inline T* begin() const { return (T*) data; }
   inline T* end() const { return (T*) data + size; }

   long MemoryUsage() const { return Capacity() * sizeof(T); }
};

template <class T>
inline bool operator==(const Array<T> &LHS, const Array<T> &RHS)
{
   if ( LHS.Size() != RHS.Size() ) { return false; }
   for (int i=0; i<LHS.Size(); i++)
      if ( LHS[i] != RHS[i] ) { return false; }
   return true;
}

template <class T>
inline bool operator!=(const Array<T> &LHS, const Array<T> &RHS)
{
   return !( LHS == RHS );
}


template <class T>
class Array2D;

template <class T>
void Swap(Array2D<T> &, Array2D<T> &);

/// Dynamic 2D array using row-major layout
template <class T>
class Array2D
{
private:
   friend void Swap<T>(Array2D<T> &, Array2D<T> &);

   Array<T> array1d;
   int M, N; // number of rows and columns

public:
   Array2D() { M = N = 0; }
   Array2D(int m, int n) : array1d(m*n) { M = m; N = n; }

   void SetSize(int m, int n) { array1d.SetSize(m*n); M = m; N = n; }

   int NumRows() const { return M; }
   int NumCols() const { return N; }

   inline const T &operator()(int i, int j) const;
   inline       T &operator()(int i, int j);

   inline const T *operator[](int i) const;
   inline T       *operator[](int i);

   const T *operator()(int i) const { return (*this)[i]; }
   T       *operator()(int i)       { return (*this)[i]; }

   const T *GetRow(int i) const { return (*this)[i]; }
   T       *GetRow(int i)       { return (*this)[i]; }

   /// Extract a copy of the @a i-th row into the Array @a sa.
   void GetRow(int i, Array<T> &sa) const
   {
      sa.SetSize(N);
      sa.Assign(GetRow(i));
   }

   /** @brief Save the Array2D to the stream @a out using the format @a fmt.
       The format @a fmt can be:

          0 - write the number of rows and columns, followed by all entries
          1 - write only the entries, using row-major layout
   */
   void Save(std::ostream &out, int fmt = 0) const
   {
      if (fmt == 0) { out << NumRows() << ' ' << NumCols() << '\n'; }
      array1d.Save(out, 1);
   }

   /** @brief Read an Array2D from the stream @a in using format @a fmt.
       The format @a fmt can be:

          0 - read the number of rows and columns, then the entries
          1 - read NumRows() x NumCols() entries, using row-major layout
   */
   void Load(std::istream &in, int fmt = 0)
   {
      if (fmt == 0) { in >> M >> N; array1d.SetSize(M*N); }
      array1d.Load(in, 1);
   }

   /// Read an Array2D from a file
   void Load(const char *filename, int fmt = 0);

   /** @brief Set the Array2D dimensions to @a new_size0 x @a new_size1 and read
       that many entries from the stream @a in. */
   void Load(int new_size0,int new_size1, std::istream &in)
   { SetSize(new_size0,new_size1); Load(in, 1); }

   void Copy(Array2D &copy) const
   { copy.M = M; copy.N = N; array1d.Copy(copy.array1d); }

   inline void operator=(const T &a)
   { array1d = a; }

   /// Make this Array a reference to 'master'
   inline void MakeRef(const Array2D &master)
   { M = master.M; N = master.N; array1d.MakeRef(master.array1d); }

   /// Delete all dynamically allocated memory, reseting all dimentions to zero.
   inline void DeleteAll() { M = 0; N = 0; array1d.DeleteAll(); }

   /// Prints array to stream with width elements per row
   void Print(std::ostream &out = mfem::out, int width = 4);
};


template <class T>
class Array3D
{
private:
   Array<T> array1d;
   int N2, N3;

public:
   Array3D() { N2 = N3 = 0; }
   Array3D(int n1, int n2, int n3)
      : array1d(n1*n2*n3) { N2 = n2; N3 = n3; }

   void SetSize(int n1, int n2, int n3)
   { array1d.SetSize(n1*n2*n3); N2 = n2; N3 = n3; }

   inline const T &operator()(int i, int j, int k) const;
   inline       T &operator()(int i, int j, int k);
};


/** A container for items of type T. Dynamically grows as items are added.
 *  Each item is accessible by its index. Items are allocated in larger chunks
 *  (blocks), so the 'Append' method is very fast on average.
 */
template<typename T>
class BlockArray
{
public:
   BlockArray(int block_size = 16*1024);
   BlockArray(const BlockArray<T> &other); // deep copy
   ~BlockArray();

   /// Allocate and construct a new item in the array, return its index.
   int Append();

   /// Allocate and copy-construct a new item in the array, return its index.
   int Append(const T &item);

   /// Access item of the array.
   inline T& At(int index)
   {
      CheckIndex(index);
      return blocks[index >> shift][index & mask];
   }
   inline const T& At(int index) const
   {
      CheckIndex(index);
      return blocks[index >> shift][index & mask];
   }

   /// Access item of the array.
   inline T& operator[](int index) { return At(index); }
   inline const T& operator[](int index) const { return At(index); }

   /// Return the number of items actually stored.
   int Size() const { return size; }

   /// Return the current capacity of the BlockArray.
   int Capacity() const { return blocks.Size()*(mask+1); }

   void Swap(BlockArray<T> &other);

   long MemoryUsage() const;

protected:
   template <typename cA, typename cT>
   class iterator_base
   {
   public:
      cT& operator*() const { return *ptr; }
      cT* operator->() const { return ptr; }

      bool good() const { return !stop; }
      int index() const { return (ptr - ref); }

   protected:
      cA *array;
      cT *ptr, *b_end, *ref;
      int b_end_idx;
      bool stop;

      iterator_base() { }
      iterator_base(bool stop) : stop(stop) { }
      iterator_base(cA *a)
         : array(a), ptr(a->blocks[0]), ref(ptr), stop(false)
      {
         b_end_idx = std::min(a->size, a->mask+1);
         b_end = ptr + b_end_idx;
      }

      void next()
      {
         MFEM_ASSERT(!stop, "invalid use");
         if (++ptr == b_end)
         {
            if (b_end_idx < array->size)
            {
               ptr = &array->At(b_end_idx);
               ref = ptr - b_end_idx;
               b_end_idx = std::min(array->size, (b_end_idx|array->mask) + 1);
               b_end = &array->At(b_end_idx-1) + 1;
            }
            else
            {
               MFEM_ASSERT(b_end_idx == array->size, "invalid use");
               stop = true;
            }
         }
      }
   };

public:
   class iterator : public iterator_base<BlockArray, T>
   {
   protected:
      friend class BlockArray;
      typedef iterator_base<BlockArray, T> base;

      iterator() { }
      iterator(bool stop) : base(stop) { }
      iterator(BlockArray *a) : base(a) { }

   public:
      iterator &operator++() { base::next(); return *this; }

      bool operator==(const iterator &other) const { return base::stop; }
      bool operator!=(const iterator &other) const { return !base::stop; }
   };

   class const_iterator : public iterator_base<const BlockArray, const T>
   {
   protected:
      friend class BlockArray;
      typedef iterator_base<const BlockArray, const T> base;

      const_iterator() { }
      const_iterator(bool stop) : base(stop) { }
      const_iterator(const BlockArray *a) : base(a) { }

   public:
      const_iterator &operator++() { base::next(); return *this; }

      bool operator==(const const_iterator &other) const { return base::stop; }
      bool operator!=(const const_iterator &other) const { return !base::stop; }
   };

   iterator begin() { return size ? iterator(this) : iterator(true); }
   iterator end() { return iterator(); }

   const_iterator cbegin() const
   { return size ? const_iterator(this) : const_iterator(true); }
   const_iterator cend() const { return const_iterator(); }

protected:
   Array<T*> blocks;
   int size, shift, mask;

   int Alloc();

   inline void CheckIndex(int index) const
   {
      MFEM_ASSERT(index >= 0 && index < size,
                  "Out of bounds access: " << index << ", size = " << size);
   }
};


/// inlines ///

template <class T>
inline void Swap(T &a, T &b)
{
   T c = a;
   a = b;
   b = c;
}

template <class T>
inline void Swap(Array<T> &a, Array<T> &b)
{
   Swap(a.data, b.data);
   Swap(a.size, b.size);
   Swap(a.allocsize, b.allocsize);
   Swap(a.inc, b.inc);
}

template <class T>
inline void Array<T>::SetSize(int nsize)
{
   MFEM_ASSERT( nsize>=0, "Size must be non-negative.  It is " << nsize );
   if (nsize > abs(allocsize))
   {
      GrowSize(nsize, sizeof(T));
   }
   size = nsize;
}

template <class T>
inline void Array<T>::SetSize(int nsize, const T &initval)
{
   MFEM_ASSERT( nsize>=0, "Size must be non-negative.  It is " << nsize );
   if (nsize > size)
   {
      if (nsize > abs(allocsize))
      {
         GrowSize(nsize, sizeof(T));
      }
      for (int i = size; i < nsize; i++)
      {
         ((T*)data)[i] = initval;
      }
   }
   size = nsize;
}

template <class T>
inline T &Array<T>::operator[](int i)
{
   MFEM_ASSERT( i>=0 && i<size,
                "Access element " << i << " of array, size = " << size );
   return ((T*)data)[i];
}

template <class T>
inline const T &Array<T>::operator[](int i) const
{
   MFEM_ASSERT( i>=0 && i<size,
                "Access element " << i << " of array, size = " << size );
   return ((T*)data)[i];
}

template <class T>
inline int Array<T>::Append(const T &el)
{
   SetSize(size+1);
   ((T*)data)[size-1] = el;
   return size;
}

template <class T>
inline int Array<T>::Append(const Array<T> & els)
{
   int old_size = size;

   SetSize(size + els.Size());
   for (int i = 0; i < els.Size(); i++)
   {
      ((T*)data)[old_size+i] = els[i];
   }
   return size;
}

template <class T>
inline int Array<T>::Prepend(const T &el)
{
   SetSize(size+1);
   for (int i = size-1; i > 0; i--)
   {
      ((T*)data)[i] = ((T*)data)[i-1];
   }
   ((T*)data)[0] = el;
   return size;
}

template <class T>
inline T &Array<T>::Last()
{
   MFEM_ASSERT(size > 0, "Array size is zero: " << size);
   return ((T*)data)[size-1];
}

template <class T>
inline const T &Array<T>::Last() const
{
   MFEM_ASSERT(size > 0, "Array size is zero: " << size);
   return ((T*)data)[size-1];
}

template <class T>
inline int Array<T>::Union(const T &el)
{
   int i = 0;
   while ((i < size) && (((T*)data)[i] != el)) { i++; }
   if (i == size)
   {
      Append(el);
   }
   return i;
}

template <class T>
inline int Array<T>::Find(const T &el) const
{
   for (int i = 0; i < size; i++)
   {
      if (((T*)data)[i] == el) { return i; }
   }
   return -1;
}

template <class T>
inline int Array<T>::FindSorted(const T &el) const
{
   const T *begin = (const T*) data, *end = begin + size;
   const T* first = std::lower_bound(begin, end, el);
   if (first == end || !(*first == el)) { return  -1; }
   return first - begin;
}

template <class T>
inline void Array<T>::DeleteFirst(const T &el)
{
   for (int i = 0; i < size; i++)
   {
      if (((T*)data)[i] == el)
      {
         for (i++; i < size; i++)
         {
            ((T*)data)[i-1] = ((T*)data)[i];
         }
         size--;
         return;
      }
   }
}

template <class T>
inline void Array<T>::DeleteAll()
{
   if (allocsize > 0)
   {
      delete [] (char*)data;
   }
   data = NULL;
   size = allocsize = 0;
}

template <class T>
inline void Array<T>::MakeRef(T *p, int s)
{
   if (allocsize > 0)
   {
      delete [] (char*)data;
   }
   data = p;
   size = s;
   allocsize = -s;
}

template <class T>
inline void Array<T>::MakeRef(const Array &master)
{
   if (allocsize > 0)
   {
      delete [] (char*)data;
   }
   data = master.data;
   size = master.size;
   allocsize = -abs(master.allocsize);
   inc = master.inc;
}

template <class T>
inline void Array<T>::GetSubArray(int offset, int sa_size, Array<T> &sa)
{
   sa.SetSize(sa_size);
   for (int i = 0; i < sa_size; i++)
   {
      sa[i] = (*this)[offset+i];
   }
}

template <class T>
inline void Array<T>::operator=(const T &a)
{
   for (int i = 0; i < size; i++)
   {
      ((T*)data)[i] = a;
   }
}

template <class T>
inline void Array<T>::Assign(const T *p)
{
   memcpy(data, p, Size()*sizeof(T));
}


template <class T>
inline const T &Array2D<T>::operator()(int i, int j) const
{
   MFEM_ASSERT( i>=0 && i< array1d.Size()/N && j>=0 && j<N,
                "Array2D: invalid access of element (" << i << ',' << j
                << ") in array of size (" << array1d.Size()/N << ',' << N
                << ")." );
   return array1d[i*N+j];
}

template <class T>
inline T &Array2D<T>::operator()(int i, int j)
{
   MFEM_ASSERT( i>=0 && i< array1d.Size()/N && j>=0 && j<N,
                "Array2D: invalid access of element (" << i << ',' << j
                << ") in array of size (" << array1d.Size()/N << ',' << N
                << ")." );
   return array1d[i*N+j];
}

template <class T>
inline const T *Array2D<T>::operator[](int i) const
{
   MFEM_ASSERT( i>=0 && i< array1d.Size()/N,
                "Array2D: invalid access of row " << i << " in array with "
                << array1d.Size()/N << " rows.");
   return &array1d[i*N];
}

template <class T>
inline T *Array2D<T>::operator[](int i)
{
   MFEM_ASSERT( i>=0 && i< array1d.Size()/N,
                "Array2D: invalid access of row " << i << " in array with "
                << array1d.Size()/N << " rows.");
   return &array1d[i*N];
}


template <class T>
inline void Swap(Array2D<T> &a, Array2D<T> &b)
{
   Swap(a.array1d, b.array1d);
   Swap(a.N, b.N);
}


template <class T>
inline const T &Array3D<T>::operator()(int i, int j, int k) const
{
   MFEM_ASSERT(i >= 0 && i < array1d.Size() / N2 / N3 && j >= 0 && j < N2
               && k >= 0 && k < N3,
               "Array3D: invalid access of element ("
               << i << ',' << j << ',' << k << ") in array of size ("
               << array1d.Size() / N2 / N3 << ',' << N2 << ',' << N3 << ").");
   return array1d[(i*N2+j)*N3+k];
}

template <class T>
inline T &Array3D<T>::operator()(int i, int j, int k)
{
   MFEM_ASSERT(i >= 0 && i < array1d.Size() / N2 / N3 && j >= 0 && j < N2
               && k >= 0 && k < N3,
               "Array3D: invalid access of element ("
               << i << ',' << j << ',' << k << ") in array of size ("
               << array1d.Size() / N2 / N3 << ',' << N2 << ',' << N3 << ").");
   return array1d[(i*N2+j)*N3+k];
}


template<typename T>
BlockArray<T>::BlockArray(int block_size)
{
   mask = block_size-1;
   MFEM_VERIFY(!(block_size & mask), "block_size must be a power of two.");

   size = shift = 0;
   while ((1 << shift) < block_size) { shift++; }
}

template<typename T>
BlockArray<T>::BlockArray(const BlockArray<T> &other)
{
   blocks.SetSize(other.blocks.Size());

   size = other.size;
   shift = other.shift;
   mask = other.mask;

   int bsize = mask+1;
   for (int i = 0; i < blocks.Size(); i++)
   {
      blocks[i] = (T*) new char[bsize * sizeof(T)];
   }

   // copy all items
   for (int i = 0; i < size; i++)
   {
      new (&At(i)) T(other[i]);
   }
}

template<typename T>
int BlockArray<T>::Alloc()
{
   int bsize = mask+1;
   if (size >= blocks.Size() * bsize)
   {
      T* new_block = (T*) new char[bsize * sizeof(T)];
      blocks.Append(new_block);
   }
   return size++;
}

template<typename T>
int BlockArray<T>::Append()
{
   int index = Alloc();
   new (&At(index)) T();
   return index;
}

template<typename T>
int BlockArray<T>::Append(const T &item)
{
   int index = Alloc();
   new (&At(index)) T(item);
   return index;
}

template<typename T>
void BlockArray<T>::Swap(BlockArray<T> &other)
{
   mfem::Swap(blocks, other.blocks);
   std::swap(size, other.size);
   std::swap(shift, other.shift);
   std::swap(mask, other.mask);
}

template<typename T>
long BlockArray<T>::MemoryUsage() const
{
   return blocks.Size()*(mask+1)*sizeof(T) +
          blocks.MemoryUsage();
}

template<typename T>
BlockArray<T>::~BlockArray()
{
   int bsize = size & mask;
   for (int i = blocks.Size(); i != 0; )
   {
      T *block = blocks[--i];
      for (int j = bsize; j != 0; )
      {
         block[--j].~T();
      }
      delete [] (char*) block;
      bsize = mask+1;
   }
}

} // namespace mfem

#endif<|MERGE_RESOLUTION|>--- conflicted
+++ resolved
@@ -14,7 +14,6 @@
 
 #include "../config/config.hpp"
 #include "error.hpp"
-#include "globals.hpp"
 
 #include <iostream>
 #include <cstdlib>
@@ -79,31 +78,8 @@
    inline Array(T *_data, int asize, int ainc = 0)
    { data = _data; size = asize; allocsize = -asize; inc = ainc; }
 
-   /// Copy constructor: deep copy
-   Array(const Array<T> &src)
-      : BaseArray(src.size, 0, sizeof(T))
-   { std::memcpy(data, src.data, size*sizeof(T)); }
-
-   /// Copy constructor (deep copy) from an Array of convertable type
-   template <typename CT>
-   Array(const Array<CT> &src)
-      : BaseArray(src.Size(), 0, sizeof(T))
-   { for (int i = 0; i < size; i++) { (*this)[i] = T(src[i]); } }
-
    /// Destructor
    inline ~Array() { }
-
-   /// Assignment operator: deep copy
-   Array<T> &operator=(const Array<T> &src) { src.Copy(*this); return *this; }
-
-   /// Assignment operator (deep copy) from an Array of convertable type
-   template <typename CT>
-   Array<T> &operator=(const Array<CT> &src)
-   {
-      SetSize(src.Size());
-      for (int i = 0; i < size; i++) { (*this)[i] = T(src[i]); }
-      return *this;
-   }
 
    /// Return the data as 'T *'
    inline operator T *() { return (T *)data; }
@@ -171,9 +147,6 @@
    /// Return the first index where 'el' is found; return -1 if not found
    inline int Find(const T &el) const;
 
-   /// Do bisection search for 'el' in a sorted array; return -1 if not found.
-   inline int FindSorted(const T &el) const;
-
    /// Delete the last entry
    inline void DeleteLast() { if (size > 0) { size--; } }
 
@@ -187,7 +160,7 @@
    inline void Copy(Array &copy) const
    {
       copy.SetSize(Size());
-      std::memcpy(copy.GetData(), data, Size()*sizeof(T));
+      memcpy(copy.GetData(), data, Size()*sizeof(T));
    }
 
    /// Make this Array a reference to a pointer
@@ -199,11 +172,7 @@
    inline void GetSubArray(int offset, int sa_size, Array<T> &sa);
 
    /// Prints array to stream with width elements per row
-<<<<<<< HEAD
-   void Print(std::ostream &out = mfem::out, int width = 4) const;
-=======
    void Print(std::ostream &out = std::cout, int width = 4) const;
->>>>>>> c9e577ec
 
    /** @brief Save the Array to the stream @a out using the format @a fmt.
        The format @a fmt can be:
@@ -268,6 +237,12 @@
    inline T* end() const { return (T*) data + size; }
 
    long MemoryUsage() const { return Capacity() * sizeof(T); }
+
+private:
+   /// Array copy is not supported
+   Array<T> &operator=(Array<T> &);
+   /// Array copy is not supported
+   Array(const Array<T> &);
 };
 
 template <class T>
@@ -292,7 +267,6 @@
 template <class T>
 void Swap(Array2D<T> &, Array2D<T> &);
 
-/// Dynamic 2D array using row-major layout
 template <class T>
 class Array2D
 {
@@ -300,15 +274,15 @@
    friend void Swap<T>(Array2D<T> &, Array2D<T> &);
 
    Array<T> array1d;
-   int M, N; // number of rows and columns
+   int N;
 
 public:
-   Array2D() { M = N = 0; }
-   Array2D(int m, int n) : array1d(m*n) { M = m; N = n; }
-
-   void SetSize(int m, int n) { array1d.SetSize(m*n); M = m; N = n; }
-
-   int NumRows() const { return M; }
+   Array2D() { N = 0; }
+   Array2D(int m, int n) : array1d(m*n) { N = n; }
+
+   void SetSize(int m, int n) { array1d.SetSize(m*n); N = n; }
+
+   int NumRows() const { return array1d.Size()/N; }
    int NumCols() const { return N; }
 
    inline const T &operator()(int i, int j) const;
@@ -323,60 +297,18 @@
    const T *GetRow(int i) const { return (*this)[i]; }
    T       *GetRow(int i)       { return (*this)[i]; }
 
-   /// Extract a copy of the @a i-th row into the Array @a sa.
-   void GetRow(int i, Array<T> &sa) const
-   {
-      sa.SetSize(N);
-      sa.Assign(GetRow(i));
-   }
-
-   /** @brief Save the Array2D to the stream @a out using the format @a fmt.
-       The format @a fmt can be:
-
-          0 - write the number of rows and columns, followed by all entries
-          1 - write only the entries, using row-major layout
-   */
-   void Save(std::ostream &out, int fmt = 0) const
-   {
-      if (fmt == 0) { out << NumRows() << ' ' << NumCols() << '\n'; }
-      array1d.Save(out, 1);
-   }
-
-   /** @brief Read an Array2D from the stream @a in using format @a fmt.
-       The format @a fmt can be:
-
-          0 - read the number of rows and columns, then the entries
-          1 - read NumRows() x NumCols() entries, using row-major layout
-   */
-   void Load(std::istream &in, int fmt = 0)
-   {
-      if (fmt == 0) { in >> M >> N; array1d.SetSize(M*N); }
-      array1d.Load(in, 1);
-   }
-
-   /// Read an Array2D from a file
-   void Load(const char *filename, int fmt = 0);
-
-   /** @brief Set the Array2D dimensions to @a new_size0 x @a new_size1 and read
-       that many entries from the stream @a in. */
-   void Load(int new_size0,int new_size1, std::istream &in)
-   { SetSize(new_size0,new_size1); Load(in, 1); }
-
    void Copy(Array2D &copy) const
-   { copy.M = M; copy.N = N; array1d.Copy(copy.array1d); }
+   { copy.N = N; array1d.Copy(copy.array1d); }
 
    inline void operator=(const T &a)
    { array1d = a; }
 
    /// Make this Array a reference to 'master'
    inline void MakeRef(const Array2D &master)
-   { M = master.M; N = master.N; array1d.MakeRef(master.array1d); }
-
-   /// Delete all dynamically allocated memory, reseting all dimentions to zero.
-   inline void DeleteAll() { M = 0; N = 0; array1d.DeleteAll(); }
+   { N = master.N; array1d.MakeRef(master.array1d);}
 
    /// Prints array to stream with width elements per row
-   void Print(std::ostream &out = mfem::out, int width = 4);
+   void Print(std::ostream &out = std::cout, int width = 4);
 };
 
 
@@ -674,26 +606,17 @@
 inline int Array<T>::Find(const T &el) const
 {
    for (int i = 0; i < size; i++)
-   {
-      if (((T*)data)[i] == el) { return i; }
-   }
+      if (((T*)data)[i] == el)
+      {
+         return i;
+      }
    return -1;
 }
 
 template <class T>
-inline int Array<T>::FindSorted(const T &el) const
-{
-   const T *begin = (const T*) data, *end = begin + size;
-   const T* first = std::lower_bound(begin, end, el);
-   if (first == end || !(*first == el)) { return  -1; }
-   return first - begin;
-}
-
-template <class T>
 inline void Array<T>::DeleteFirst(const T &el)
 {
    for (int i = 0; i < size; i++)
-   {
       if (((T*)data)[i] == el)
       {
          for (i++; i < size; i++)
@@ -703,7 +626,6 @@
          size--;
          return;
       }
-   }
 }
 
 template <class T>
