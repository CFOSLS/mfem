//
//                        MFEM CFOSLS Transport equation with multigrid (debugging & testing of a new multilevel solver)
//

#include "mfem.hpp"
#include <fstream>
#include <iostream>
#include <memory>
#include <iomanip>
#include <list>
#include <unistd.h>

#include "cfosls_testsuite.hpp"

// (de)activates solving of the discrete global problem
#define OLD_CODE

//#define WITH_DIVCONSTRAINT_SOLVER

// switches on/off usage of smoother in the new minimization solver
// in parallel GS smoother works a little bit different from serial
#define WITH_SMOOTHERS

// activates a check for the symmetry of the new smoother setup
//#define CHECK_SPDSMOOTHER

// activates using the new interface to local problem solvers
// via a separated class called LocalProblemSolver
//#define SOLVE_WITH_LOCALSOLVERS

// activates a test where new solver is used as a preconditioner
#define USE_AS_A_PREC

#define HCURL_COARSESOLVER

//#define CHECK_SPDCOARSESTSOLVER

//#define DEBUG_SMOOTHER

// activates a check for the symmetry of the new solver
//#define CHECK_SPDSOLVER

// activates constraint residual check after each iteration of the minimization solver
#define CHECK_CONSTR

#define CHECK_BNDCND

//#define MARTIN_PREC

//#define SPECIAL_COARSECHECK

//#define COMPARE_MG

#define BND_FOR_MULTIGRID
#define BLKDIAG_SMOOTHER

#define COARSEPREC_AMS

#ifdef COMPARE_MG // options for multigrid, specific for detailed comparison of mg

#define NCOARSEITER 4

#define NO_COARSESOLVE
//#define NO_POSTSMOOTH
//#define NO_PRESMOOTH

//#define COMPARE_COARSE_SOLVERS
//#define COMPARE_SMOOTHERS
#endif // for ifdef COMPARE_MG

//#define TIMING

#ifdef TIMING
#undef CHECK_LOCALSOLVE
#undef CHECK_CONSTR
#undef CHECK_BNDCND
#endif

#include "divfree_solver_tools.hpp"

#define MYZEROTOL (1.0e-13)

// must be always active
#define USE_CURLMATRIX

#define WITH_PENALTY

//#define ONLY_DIVFREEPART
//#define K_IDENTITY

using namespace std;
using namespace mfem;
using std::unique_ptr;
using std::shared_ptr;
using std::make_shared;

class VectorcurlDomainLFIntegrator : public LinearFormIntegrator
{
    DenseMatrix curlshape;
    DenseMatrix curlshape_dFadj;
    DenseMatrix curlshape_dFT;
    DenseMatrix dF_curlshape;
    VectorCoefficient &VQ;
    int oa, ob;
public:
    /// Constructs a domain integrator with a given Coefficient
    VectorcurlDomainLFIntegrator(VectorCoefficient &VQF, int a = 2, int b = 0)
        : VQ(VQF), oa(a), ob(b) { }

    /// Constructs a domain integrator with a given Coefficient
    VectorcurlDomainLFIntegrator(VectorCoefficient &VQF, const IntegrationRule *ir)
        : LinearFormIntegrator(ir), VQ(VQF), oa(1), ob(1) { }

    /** Given a particular Finite Element and a transformation (Tr)
       computes the element right hand side element vector, elvect. */
    virtual void AssembleRHSElementVect(const FiniteElement &el,
                                        ElementTransformation &Tr,
                                        Vector &elvect);

    using LinearFormIntegrator::AssembleRHSElementVect;
};

void VectorcurlDomainLFIntegrator::AssembleRHSElementVect(
        const FiniteElement &el, ElementTransformation &Tr, Vector &elvect)
{
    int dof = el.GetDof();

    int dim = el.GetDim();
    MFEM_ASSERT(dim == 3, "VectorcurlDomainLFIntegrator is working only in 3D currently \n");

    curlshape.SetSize(dof,3);           // matrix of size dof x 3, works only in 3D
    curlshape_dFadj.SetSize(dof,3);     // matrix of size dof x 3, works only in 3D
    curlshape_dFT.SetSize(dof,3);       // matrix of size dof x 3, works only in 3D
    dF_curlshape.SetSize(3,dof);        // matrix of size dof x 3, works only in 3D
    Vector vecval(3);
    //Vector vecval_new(3);
    //DenseMatrix invdfdx(3,3);

    const IntegrationRule *ir = IntRule;
    if (ir == NULL)
    {
        // ir = &IntRules.Get(el.GetGeomType(), oa * el.GetOrder() + ob + Tr.OrderW());
        ir = &IntRules.Get(el.GetGeomType(), oa * el.GetOrder() + ob);
        // int order = 2 * el.GetOrder() ; // <--- OK for RTk
        // ir = &IntRules.Get(el.GetGeomType(), order);
    }

    elvect.SetSize(dof);
    elvect = 0.0;

    for (int i = 0; i < ir->GetNPoints(); i++)
    {
        const IntegrationPoint &ip = ir->IntPoint(i);
        el.CalcCurlShape(ip, curlshape);

        Tr.SetIntPoint (&ip);

        VQ.Eval(vecval,Tr,ip);                  // plain evaluation

        MultABt(curlshape, Tr.Jacobian(), curlshape_dFT);

        curlshape_dFT.AddMult_a(ip.weight, vecval, elvect);
    }

}

class VectordivDomainLFIntegrator : public LinearFormIntegrator
{
    Vector divshape;
    Coefficient &Q;
    int oa, ob;
public:
    /// Constructs a domain integrator with a given Coefficient
    VectordivDomainLFIntegrator(Coefficient &QF, int a = 2, int b = 0)
    // the old default was a = 1, b = 1
    // for simple elliptic problems a = 2, b = -2 is ok
        : Q(QF), oa(a), ob(b) { }

    /// Constructs a domain integrator with a given Coefficient
    VectordivDomainLFIntegrator(Coefficient &QF, const IntegrationRule *ir)
        : LinearFormIntegrator(ir), Q(QF), oa(1), ob(1) { }

    /** Given a particular Finite Element and a transformation (Tr)
       computes the element right hand side element vector, elvect. */
    virtual void AssembleRHSElementVect(const FiniteElement &el,
                                        ElementTransformation &Tr,
                                        Vector &elvect);

    using LinearFormIntegrator::AssembleRHSElementVect;
};
//---------

//------------------
void VectordivDomainLFIntegrator::AssembleRHSElementVect(
        const FiniteElement &el, ElementTransformation &Tr, Vector &elvect)//don't need the matrix but the vector
{
    int dof = el.GetDof();

    divshape.SetSize(dof);       // vector of size dof
    elvect.SetSize(dof);
    elvect = 0.0;

    const IntegrationRule *ir = IntRule;
    if (ir == NULL)
    {
        // ir = &IntRules.Get(el.GetGeomType(), oa * el.GetOrder() + ob + Tr.OrderW());
        ir = &IntRules.Get(el.GetGeomType(), oa * el.GetOrder() + ob);
        // int order = 2 * el.GetOrder() ; // <--- OK for RTk
        // ir = &IntRules.Get(el.GetGeomType(), order);
    }

    for (int i = 0; i < ir->GetNPoints(); i++)
    {
        const IntegrationPoint &ip = ir->IntPoint(i);
        el.CalcDivShape(ip, divshape);

        Tr.SetIntPoint (&ip);
        //double val = Tr.Weight() * Q.Eval(Tr, ip);
        // Chak: Looking at how MFEM assembles in VectorFEDivergenceIntegrator, I think you dont need Tr.Weight() here
        // I think this is because the RT (or other vector FE) basis is scaled by the geometry of the mesh
        double val = Q.Eval(Tr, ip);

        add(elvect, ip.weight * val, divshape, elvect);
        //cout << "elvect = " << elvect << endl;
    }
}

class GradDomainLFIntegrator : public LinearFormIntegrator
{
    DenseMatrix dshape;
    DenseMatrix invdfdx;
    DenseMatrix dshapedxt;
    Vector bf;
    Vector bfdshapedxt;
    VectorCoefficient &Q;
    int oa, ob;
public:
    /// Constructs a domain integrator with a given Coefficient
    GradDomainLFIntegrator(VectorCoefficient &QF, int a = 2, int b = 0)
    // the old default was a = 1, b = 1
    // for simple elliptic problems a = 2, b = -2 is ok
        : Q(QF), oa(a), ob(b) { }

    /// Constructs a domain integrator with a given Coefficient
    GradDomainLFIntegrator(VectorCoefficient &QF, const IntegrationRule *ir)
        : LinearFormIntegrator(ir), Q(QF), oa(1), ob(1) { }

    /** Given a particular Finite Element and a transformation (Tr)
        computes the element right hand side element vector, elvect. */
    virtual void AssembleRHSElementVect(const FiniteElement &el,
                                        ElementTransformation &Tr,
                                        Vector &elvect);

    using LinearFormIntegrator::AssembleRHSElementVect;
};

void GradDomainLFIntegrator::AssembleRHSElementVect(
        const FiniteElement &el, ElementTransformation &Tr, Vector &elvect)
{
    int dof = el.GetDof();
    int dim  = el.GetDim();

    dshape.SetSize(dof,dim);       // vector of size dof
    elvect.SetSize(dof);
    elvect = 0.0;

    invdfdx.SetSize(dim,dim);
    dshapedxt.SetSize(dof,dim);
    bf.SetSize(dim);
    bfdshapedxt.SetSize(dof);
    double w;

    const IntegrationRule *ir = IntRule;
    if (ir == NULL)
    {
        //       ir = &IntRules.Get(el.GetGeomType(), oa * el.GetOrder() + ob
        //                          + Tr.OrderW());
        //      ir = &IntRules.Get(el.GetGeomType(), oa * el.GetOrder() + ob);
        // int order = 2 * el.GetOrder() ; // <--- OK for RTk
        int order = (Tr.OrderW() + el.GetOrder() + el.GetOrder());
        ir = &IntRules.Get(el.GetGeomType(), order);
    }

    for (int i = 0; i < ir->GetNPoints(); i++)
    {
        const IntegrationPoint &ip = ir->IntPoint(i);
        el.CalcDShape(ip, dshape);

        //double val = Tr.Weight() * Q.Eval(Tr, ip);

        Tr.SetIntPoint (&ip);
        w = ip.weight;// * Tr.Weight();
        CalcAdjugate(Tr.Jacobian(), invdfdx);
        Mult(dshape, invdfdx, dshapedxt);

        Q.Eval(bf, Tr, ip);

        dshapedxt.Mult(bf, bfdshapedxt);

        add(elvect, w, bfdshapedxt, elvect);
    }
}

/** Bilinear integrator for (curl u, v) for Nedelec and scalar finite element for v. If the trial and
    test spaces are switched, assembles the form (u, curl v). */
class VectorFECurlVQIntegrator: public BilinearFormIntegrator
{
private:
    VectorCoefficient *VQ;
#ifndef MFEM_THREAD_SAFE
    Vector shape;
    DenseMatrix curlshape;
    DenseMatrix curlshape_dFT;
    //old
    DenseMatrix curlshapeTrial;
    DenseMatrix vshapeTest;
    DenseMatrix curlshapeTrial_dFT;
#endif
    void Init(VectorCoefficient *vq)
    { VQ = vq; }
public:
    VectorFECurlVQIntegrator() { Init(NULL); }
    VectorFECurlVQIntegrator(VectorCoefficient &vq) { Init(&vq); }
    VectorFECurlVQIntegrator(VectorCoefficient *vq) { Init(vq); }
    virtual void AssembleElementMatrix(const FiniteElement &el,
                                       ElementTransformation &Trans,
                                       DenseMatrix &elmat) { }
    virtual void AssembleElementMatrix2(const FiniteElement &trial_fe,
                                        const FiniteElement &test_fe,
                                        ElementTransformation &Trans,
                                        DenseMatrix &elmat);
};

void VectorFECurlVQIntegrator::AssembleElementMatrix2(
        const FiniteElement &trial_fe, const FiniteElement &test_fe,
        ElementTransformation &Trans, DenseMatrix &elmat)
{
    int trial_nd = trial_fe.GetDof(), test_nd = test_fe.GetDof(), i;
    //int dim = trial_fe.GetDim();
    //int dimc = (dim == 3) ? 3 : 1;
    int dim;
    int vector_dof, scalar_dof;

    MFEM_ASSERT(trial_fe.GetMapType() == mfem::FiniteElement::H_CURL ||
                test_fe.GetMapType() == mfem::FiniteElement::H_CURL,
                "At least one of the finite elements must be in H(Curl)");

    //int curl_nd;
    int vec_nd;
    if ( trial_fe.GetMapType() == mfem::FiniteElement::H_CURL )
    {
        //curl_nd = trial_nd;
        vector_dof = trial_fe.GetDof();
        vec_nd  = test_nd;
        scalar_dof = test_fe.GetDof();
        dim = trial_fe.GetDim();
    }
    else
    {
        //curl_nd = test_nd;
        vector_dof = test_fe.GetDof();
        vec_nd  = trial_nd;
        scalar_dof = trial_fe.GetDof();
        dim = test_fe.GetDim();
    }

    MFEM_ASSERT(dim == 3, "VectorFECurlVQIntegrator is working only in 3D currently \n");

#ifdef MFEM_THREAD_SAFE
    DenseMatrix curlshapeTrial(curl_nd, dimc);
    DenseMatrix curlshapeTrial_dFT(curl_nd, dimc);
    DenseMatrix vshapeTest(vec_nd, dimc);
#else
    //curlshapeTrial.SetSize(curl_nd, dimc);
    //curlshapeTrial_dFT.SetSize(curl_nd, dimc);
    //vshapeTest.SetSize(vec_nd, dimc);
#endif
    //Vector shapeTest(vshapeTest.GetData(), vec_nd);

    curlshape.SetSize(vector_dof, dim);
    curlshape_dFT.SetSize(vector_dof, dim);
    shape.SetSize(scalar_dof);
    Vector D(vec_nd);

    elmat.SetSize(test_nd, trial_nd);

    const IntegrationRule *ir = IntRule;
    if (ir == NULL)
    {
        int order = trial_fe.GetOrder() + test_fe.GetOrder() - 1; // <--
        ir = &IntRules.Get(trial_fe.GetGeomType(), order);
    }

    elmat = 0.0;
    for (i = 0; i < ir->GetNPoints(); i++)
    {
        const IntegrationPoint &ip = ir->IntPoint(i);

        Trans.SetIntPoint(&ip);

        double w = ip.weight;
        VQ->Eval(D, Trans, ip);
        D *= w;

        if (dim == 3)
        {
            if ( trial_fe.GetMapType() == mfem::FiniteElement::H_CURL )
            {
                trial_fe.CalcCurlShape(ip, curlshape);
                test_fe.CalcShape(ip, shape);
            }
            else
            {
                test_fe.CalcCurlShape(ip, curlshape);
                trial_fe.CalcShape(ip, shape);
            }
            MultABt(curlshape, Trans.Jacobian(), curlshape_dFT);

            ///////////////////////////
            for (int d = 0; d < dim; d++)
            {
                for (int j = 0; j < scalar_dof; j++)
                {
                    for (int k = 0; k < vector_dof; k++)
                    {
                        elmat(j, k) += D[d] * shape(j) * curlshape_dFT(k, d);
                    }
                }
            }
            ///////////////////////////
        }
    }
}

#ifdef MARTIN_PREC
class DivSkew4dPrec : public Solver
{

private:
   HypreParMatrix *A;
   ParFiniteElementSpace *fespace;
   Coefficient *alpha_, *beta_;

   //kernel operators
   HypreParMatrix *P_d_HCurl_HDivSkew;


   HypreParMatrix *P_H1_HCurl;
   HypreParMatrix *H1_KernelMat;
   HypreBoomerAMG *amgH1_Kernel;

   //"image" operators
   HypreParMatrix *P_H1_HDivSkew;
   HypreParMatrix *H1_ImageMat;
   HypreBoomerAMG *amgH1_Image;


   HypreParMatrix *HCurlMat;
   HypreSmoother * smootherDivSkew;
   HypreSmoother * smootherCurl;

   CGSolver *pcgKernel;
   CGSolver *pcgImage;

   Vector *f;
   Vector *fKernel, *uKernel;
   Vector *fImage, *uImage;
   Vector *fCurl, *uCurl;

   bool exactSolves;

   FiniteElementCollection* fecHCurlKernel;
   ParFiniteElementSpace *HCurlKernelFESpace;


public:
   ~DivSkew4dPrec()
   {
       delete pcgImage;
       delete pcgKernel;

       delete f;
       delete fKernel;
       delete uKernel;
       delete fImage;
       delete uImage;
       delete fCurl;
       delete uCurl;

       delete smootherCurl;
       delete HCurlMat;

       delete P_d_HCurl_HDivSkew;
       delete P_H1_HDivSkew;
       delete P_H1_HCurl;

       delete amgH1_Image;
       delete H1_ImageMat;
       delete amgH1_Kernel;
       delete H1_KernelMat;

       delete smootherDivSkew;

       delete HCurlKernelFESpace;
       delete fecHCurlKernel;
   }
   DivSkew4dPrec(HypreParMatrix *AUser, ParFiniteElementSpace *fespaceUser, Coefficient *alpha, Coefficient *beta,
                 const Array<int> &essBnd, int orderKernel=1, bool exactSolvesUser=false)
       : Solver(AUser->Height())
   {
      A = AUser;
      fespace = fespaceUser;
      alpha_ = alpha;
      beta_ = beta;

      ParMesh *pmesh = fespace->GetParMesh();
      int dim = pmesh->Dimension();

      exactSolves = exactSolvesUser;




      int orderIm=1;  //H1  --> H(divSkew)
      int orderKer=orderKernel; //curl V --> H(divSkew)



      smootherDivSkew = new HypreSmoother(*A, 16, 3);

      Array<int> HDivSkew_essDof(fespace->GetVSize()); HDivSkew_essDof = 0;
      fespace->GetEssentialVDofs(essBnd, HDivSkew_essDof);




      //setup the H1 FESpace for the kernel
      FiniteElementCollection* fecH1Kernel;
      if (orderKer==1) { fecH1Kernel = new LinearFECollection; }
      else { fecH1Kernel = new QuadraticFECollection; }

      ParFiniteElementSpace *H1KernelFESpace = new ParFiniteElementSpace(pmesh,
                                                                         fecH1Kernel, dim, Ordering::byVDIM);
      Array<int> H1Kernel_essDof(H1KernelFESpace->GetVSize()); H1Kernel_essDof = 0;
      H1KernelFESpace->GetEssentialVDofs(essBnd, H1Kernel_essDof);


      //setup the H(curl) FESpace for the kernel
      if (orderKer==1) { fecHCurlKernel = new ND1_4DFECollection; }
      else { fecHCurlKernel = new ND2_4DFECollection; }

      HCurlKernelFESpace = new ParFiniteElementSpace(pmesh,
                                                                            fecHCurlKernel);
      Array<int> HCurlKernel_essDof(HCurlKernelFESpace->GetVSize());
      HCurlKernel_essDof = 0;
      HCurlKernelFESpace->GetEssentialVDofs(essBnd, HCurlKernel_essDof);


      //setup the FESpace for the H1 injection
      FiniteElementCollection* fecH1Vec;
      if (orderIm==1) { fecH1Vec = new LinearFECollection; }
      else { fecH1Vec = new QuadraticFECollection; }
      ParFiniteElementSpace *H1_ImageFESpace = new ParFiniteElementSpace(pmesh,
                                                                         fecH1Vec, 6, Ordering::byVDIM);
      Array<int> H1Image_essDof(H1_ImageFESpace->GetVSize()); H1Image_essDof = 0;
      H1_ImageFESpace->GetEssentialVDofs(essBnd, H1Image_essDof);



      //setup the H1 preconditioner for the kernel
      ParBilinearForm* H1Varf = new ParBilinearForm(H1KernelFESpace);
      H1Varf->AddDomainIntegrator(new VectorDiffusionIntegrator(*beta_));
//      H1Varf->AddDomainIntegrator(new VectorMassIntegrator);
      H1Varf->Assemble();
      H1Varf->Finalize();
      SparseMatrix &matH1(H1Varf->SpMat());
      for (int dof=0; dof<H1Kernel_essDof.Size(); dof++) if (H1Kernel_essDof[dof]<0) { matH1.EliminateRowCol(dof); }
      H1_KernelMat = H1Varf->ParallelAssemble();
      delete H1Varf;
      amgH1_Kernel = new HypreBoomerAMG(*H1_KernelMat);
      amgH1_Kernel->SetSystemsOptions(dim);

      //setup the H1 preconditioner for the image
      ParBilinearForm* H1VecVarf = new ParBilinearForm(H1_ImageFESpace);
      H1VecVarf->AddDomainIntegrator(new VectorDiffusionIntegrator(*alpha_, 6));
      H1VecVarf->AddDomainIntegrator(new VectorMassIntegrator(6, beta));
      H1VecVarf->Assemble();
      H1VecVarf->Finalize();
      SparseMatrix &matH1Vec(H1VecVarf->SpMat());
      for (int dof=0; dof<H1Image_essDof.Size(); dof++) if (H1Image_essDof[dof]<0) { matH1Vec.EliminateRowCol(dof); }
      H1_ImageMat = H1VecVarf->ParallelAssemble();
      delete H1VecVarf;
      amgH1_Image = new HypreBoomerAMG(*H1_ImageMat);
      amgH1_Image->SetSystemsOptions(6);


      //setup the injection of H1 into H(curl)
      ParDiscreteLinearOperator *disInterpol = new ParDiscreteLinearOperator(
         H1KernelFESpace, HCurlKernelFESpace);
      disInterpol->AddDomainInterpolator(new IdentityInterpolator);
      disInterpol->Assemble();
      disInterpol->Finalize();
      SparseMatrix* smatID = &(disInterpol->SpMat());
      smatID->EliminateCols(H1Kernel_essDof);
      for (int dof=0; dof<HCurlKernel_essDof.Size();
           dof++) if (HCurlKernel_essDof[dof]<0) { smatID->EliminateRow(dof); }
      P_H1_HCurl = disInterpol->ParallelAssemble();
      delete disInterpol;

      //setup the injection of H1 into H(DivSkew)
      ParDiscreteLinearOperator *disInterpolIm = new ParDiscreteLinearOperator(
         H1_ImageFESpace, fespace);
      disInterpolIm->AddDomainInterpolator(new IdentityInterpolator);
      disInterpolIm->Assemble();
      disInterpolIm->Finalize();
      SparseMatrix* smatIDIm = &(disInterpolIm->SpMat());
      smatIDIm->EliminateCols(H1Image_essDof);
      for (int dof=0; dof<HDivSkew_essDof.Size(); dof++) if (HDivSkew_essDof[dof]<0) { smatIDIm->EliminateRow(dof); }
      P_H1_HDivSkew = disInterpolIm->ParallelAssemble();
      delete disInterpolIm;


      //setup the injection of the curl(H(curl)) into H(DivSkew)
      ParDiscreteLinearOperator *disCurl = new ParDiscreteLinearOperator(
         HCurlKernelFESpace, fespace);
      disCurl->AddDomainInterpolator(new CurlInterpolator);
      disCurl->Assemble();
      disCurl->Finalize();
      SparseMatrix* smatCurl = &(disCurl->SpMat());
      smatCurl->EliminateCols(HCurlKernel_essDof);
      for (int dof=0; dof<HDivSkew_essDof.Size(); dof++) if (HDivSkew_essDof[dof]<0) { smatCurl->EliminateRow(dof); }
      P_d_HCurl_HDivSkew = disCurl->ParallelAssemble();
      delete disCurl;



      //setup the smoother for H(curl)
//      Coefficient *massC = new ConstantCoefficient(1.0);
//      Coefficient *CurlCurlC = new ConstantCoefficient(1.0);
      ParBilinearForm *a_HCurl = new ParBilinearForm(HCurlKernelFESpace);
      a_HCurl->AddDomainIntegrator(new CurlCurlIntegrator(*beta_));
//      a_HCurl->AddDomainIntegrator(new CurlCurlIntegrator(*CurlCurlC));
//      a_HCurl->AddDomainIntegrator(new VectorFEMassIntegrator(*massC));
      a_HCurl->Assemble();
      a_HCurl->Finalize();
      SparseMatrix &matHCurl(a_HCurl->SpMat());
      for (int dof=0; dof<HCurlKernel_essDof.Size();
           dof++) if (HCurlKernel_essDof[dof]<0) { matHCurl.EliminateRowCol(dof); }
      HCurlMat = a_HCurl->ParallelAssemble();
      delete a_HCurl;
      smootherCurl = new HypreSmoother(*HCurlMat, 16, 3);



      f = new Vector(fespace->GetTrueVSize());

      fKernel = new Vector(H1KernelFESpace->GetTrueVSize());
      uKernel = new Vector(H1KernelFESpace->GetTrueVSize());

      fImage = new Vector(H1_ImageFESpace->GetTrueVSize());
      uImage = new Vector(H1_ImageFESpace->GetTrueVSize());

      fCurl = new Vector(HCurlKernelFESpace->GetTrueVSize());
      uCurl = new Vector(HCurlKernelFESpace->GetTrueVSize());


      amgH1_Kernel->Mult(*fKernel, *uKernel);
      amgH1_Image->Mult(*fImage, *uImage);

      pcgKernel = new CGSolver(MPI_COMM_WORLD);
      pcgKernel->SetOperator(*H1_KernelMat);
      pcgKernel->SetPreconditioner(*amgH1_Kernel);
      pcgKernel->SetRelTol(1e-16);
      pcgKernel->SetMaxIter(100000000);
      pcgKernel->SetPrintLevel(-2);

      pcgImage = new CGSolver(MPI_COMM_WORLD);
      pcgImage->SetOperator(*H1_ImageMat);
      pcgImage->SetPreconditioner(*amgH1_Image);
      pcgImage->SetRelTol(1e-16);
      pcgImage->SetMaxIter(100000000);
      pcgImage->SetPrintLevel(-2);


      delete H1KernelFESpace;
      delete fecH1Kernel;
      delete H1_ImageFESpace;
      delete fecH1Vec;
   }

   void setExactSolve(bool exSol)
   {
      exactSolves = exSol;
   }

   virtual void Mult(const Vector &x, Vector &y) const
   {
      smootherDivSkew->Mult(x,y);

      P_H1_HDivSkew->MultTranspose(x,*fImage);
      *uImage = 0.0;
      if (exactSolves) { pcgImage->Mult(*fImage, *uImage); }
      else { amgH1_Image->Mult(*fImage, *uImage); }
      P_H1_HDivSkew->Mult(1.0, *uImage, 1.0, y);


      *uCurl = 0.0;
      P_d_HCurl_HDivSkew->MultTranspose(x,*fCurl);

      smootherCurl->Mult(*fCurl, *uCurl);

      P_H1_HCurl->MultTranspose(*fCurl,*fKernel);
      *uKernel = 0.0;
      if (exactSolves) { pcgKernel->Mult(*fKernel, *uKernel); }
      else { amgH1_Kernel->Mult(*fKernel, *uKernel); }
      P_H1_HCurl->Mult(1.0, *uKernel, 1.0, *uCurl);

      P_d_HCurl_HDivSkew->Mult(1.0, *uCurl, 1.0, y);
   }

   virtual void SetOperator(const Operator &op) {};

};
#endif

int ipow(int base, int exp);

double uFun1_ex(const Vector& x); // Exact Solution
double uFun1_ex_dt(const Vector& xt);
void uFun1_ex_gradx(const Vector& xt, Vector& grad);

void bFun_ex (const Vector& xt, Vector& b);
double  bFundiv_ex(const Vector& xt);

void bFunRect2D_ex(const Vector& xt, Vector& b );
double  bFunRect2Ddiv_ex(const Vector& xt);

void bFunCube3D_ex(const Vector& xt, Vector& b );
double  bFunCube3Ddiv_ex(const Vector& xt);

void bFunSphere3D_ex(const Vector& xt, Vector& b );
double  bFunSphere3Ddiv_ex(const Vector& xt);

void bFunCircle2D_ex (const Vector& xt, Vector& b);
double  bFunCircle2Ddiv_ex(const Vector& xt);

double uFun3_ex(const Vector& x); // Exact Solution
double uFun3_ex_dt(const Vector& xt);
void uFun3_ex_gradx(const Vector& xt, Vector& grad);

double uFun4_ex(const Vector& x); // Exact Solution
double uFun4_ex_dt(const Vector& xt);
void uFun4_ex_gradx(const Vector& xt, Vector& grad);

double uFun5_ex(const Vector& x); // Exact Solution
double uFun5_ex_dt(const Vector& xt);
void uFun5_ex_gradx(const Vector& xt, Vector& grad);

double uFun6_ex(const Vector& x); // Exact Solution
double uFun6_ex_dt(const Vector& xt);
void uFun6_ex_gradx(const Vector& xt, Vector& grad);

double uFunCylinder_ex(const Vector& x); // Exact Solution
double uFunCylinder_ex_dt(const Vector& xt);
void uFunCylinder_ex_gradx(const Vector& xt, Vector& grad);

double uFun66_ex(const Vector& x); // Exact Solution
double uFun66_ex_dt(const Vector& xt);
void uFun66_ex_gradx(const Vector& xt, Vector& grad);


double uFun2_ex(const Vector& x); // Exact Solution
double uFun2_ex_dt(const Vector& xt);
void uFun2_ex_gradx(const Vector& xt, Vector& grad);

double uFun33_ex(const Vector& x); // Exact Solution
double uFun33_ex_dt(const Vector& xt);
void uFun33_ex_gradx(const Vector& xt, Vector& grad);

void hcurlFun3D_ex(const Vector& xt, Vector& vecvalue);
void curlhcurlFun3D_ex(const Vector& xt, Vector& vecvalue);
void hcurlFun3D_2_ex(const Vector& xt, Vector& vecvalue);
void curlhcurlFun3D_2_ex(const Vector& xt, Vector& vecvalue);

void DivmatFun4D_ex(const Vector& xt, Vector& vecvalue);
void DivmatDivmatFun4D_ex(const Vector& xt, Vector& vecvalue);

double zero_ex(const Vector& xt);
void zerovec_ex(const Vector& xt, Vector& vecvalue);
void zerovecx_ex(const Vector& xt, Vector& zerovecx );
void zerovecMat4D_ex(const Vector& xt, Vector& vecvalue);

void vminusone_exact(const Vector &x, Vector &vminusone);
void vone_exact(const Vector &x, Vector &vone);

// Exact solution, E, and r.h.s., f. See below for implementation.
void E_exact(const Vector &, Vector &);
void curlE_exact(const Vector &x, Vector &curlE);
void f_exact(const Vector &, Vector &);
double freq = 1.0, kappa;

// 4d test from Martin's example
void E_exactMat_vec(const Vector &x, Vector &E);
void E_exactMat(const Vector &, DenseMatrix &);
void f_exactMat(const Vector &, DenseMatrix &);


template <double (*S)(const Vector&), void (*bvecfunc)(const Vector&, Vector& )>
void sigmaTemplate(const Vector& xt, Vector& sigma);
template <void (*bvecfunc)(const Vector&, Vector& )>
void KtildaTemplate(const Vector& xt, DenseMatrix& Ktilda);
template <void (*bvecfunc)(const Vector&, Vector& )>
void bbTTemplate(const Vector& xt, DenseMatrix& bbT);
template <void (*bvecfunc)(const Vector&, Vector& )>
double bTbTemplate(const Vector& xt);
template <double (*S)(const Vector&), void (*bvecfunc)(const Vector&, Vector& ), void (*opdivfreevec)(const Vector&, Vector& )>
void minKsigmahatTemplate(const Vector& xt, Vector& minKsigmahatv);
template<double (*S)(const Vector & xt), void(*bvec)(const Vector & x, Vector & vec), void (*opdivfreevec)(const Vector&, Vector& )>
double bsigmahatTemplate(const Vector& xt);
template<double (*S)(const Vector & xt), void (*bvecfunc)(const Vector&, Vector& ),
         void (*opdivfreevec)(const Vector&, Vector& )>
void sigmahatTemplate(const Vector& xt, Vector& sigmahatv);
template<double (*S)(const Vector & xt), void (*bvecfunc)(const Vector&, Vector& ),
         void (*opdivfreevec)(const Vector&, Vector& )>
void minsigmahatTemplate(const Vector& xt, Vector& sigmahatv);
template<double (*S)(const Vector & xt), double (*dSdt)(const Vector & xt), void(*Sgradxvec)(const Vector & x, Vector & gradx), \
         void(*bvec)(const Vector & x, Vector & vec), double (*divbfunc)(const Vector & xt) > \
double rhsideTemplate(const Vector& xt);

template<double (*S)(const Vector & xt), double (*dSdt)(const Vector & xt), void(*Sgradxvec)(const Vector & x, Vector & gradx), \
         void(*bvec)(const Vector & x, Vector & vec), double (*divbfunc)(const Vector & xt)> \
void bfTemplate(const Vector& xt, Vector& bf);

template<double (*S)(const Vector & xt), double (*dSdt)(const Vector & xt), void(*Sgradxvec)(const Vector & x, Vector & gradx), \
         void(*bvec)(const Vector & x, Vector & vec), double (*divbfunc)(const Vector & xt)> \
void bdivsigmaTemplate(const Vector& xt, Vector& bf);

template<void(*bvec)(const Vector & x, Vector & vec)>
void minbTemplate(const Vector& xt, Vector& minb);

template<double (*S)(const Vector & xt), double (*dSdt)(const Vector & xt), void(*Sgradxvec)(const Vector & x, Vector & gradx), \
         void(*bvec)(const Vector & x, Vector & vec), double (*divbfunc)(const Vector & xt) > \
double divsigmaTemplate(const Vector& xt);

template<double (*S)(const Vector & xt) > double SnonhomoTemplate(const Vector& xt);

class Transport_test_divfree
{
protected:
    int dim;
    int numsol;
    int numcurl;

public:
    FunctionCoefficient * scalarS;
    FunctionCoefficient * scalardivsigma;         // = dS/dt + div (bS) = div sigma
    FunctionCoefficient * bTb;                    // b^T * b
    FunctionCoefficient * bsigmahat;              // b * sigma_hat
    VectorFunctionCoefficient * sigma;
    VectorFunctionCoefficient * sigmahat;         // sigma_hat = sigma_exact - op divfreepart (curl hcurlpart in 3D)
    VectorFunctionCoefficient * b;
    VectorFunctionCoefficient * minb;
    VectorFunctionCoefficient * bf;
    VectorFunctionCoefficient * bdivsigma;        // b * div sigma = b * initial f (before modifying it due to inhomogenuity)
    MatrixFunctionCoefficient * Ktilda;
    MatrixFunctionCoefficient * bbT;
    VectorFunctionCoefficient * divfreepart;        // additional part added for testing div-free solver
    VectorFunctionCoefficient * opdivfreepart;    // curl of the additional part which is added to sigma_exact for testing div-free solver
    VectorFunctionCoefficient * minKsigmahat;     // - K * sigma_hat
    VectorFunctionCoefficient * minsigmahat;      // -sigma_hat
public:
    Transport_test_divfree (int Dim, int NumSol, int NumCurl);

    int GetDim() {return dim;}
    int GetNumSol() {return numsol;}
    int GetNumCurl() {return numcurl;}
    void SetDim(int Dim) { dim = Dim;}
    void SetNumSol(int NumSol) { numsol = NumSol;}
    void SetNumCurl(int NumCurl) { numcurl = NumCurl;}
    bool CheckTestConfig();

    ~Transport_test_divfree();
private:
    template<double (*S)(const Vector & xt), double (*dSdt)(const Vector & xt), void(*Sgradxvec)(const Vector & x, Vector & gradx), \
             void(*bvec)(const Vector & x, Vector & vec), double (*divbvec)(const Vector & xt), \
             void(*hcurlvec)(const Vector & x, Vector & vec), void(*opdivfreevec)(const Vector & x, Vector & vec)> \
    void SetTestCoeffs ( );

    void SetScalarSFun( double (*S)(const Vector & xt))
    { scalarS = new FunctionCoefficient(S);}

    template<void(*bvec)(const Vector & x, Vector & vec)>  \
    void SetScalarBtB()
    {
        bTb = new FunctionCoefficient(bTbTemplate<bvec>);
    }

    template<double (*S)(const Vector & xt), void(*bvec)(const Vector & x, Vector & vec)> \
    void SetSigmaVec()
    {
        sigma = new VectorFunctionCoefficient(dim, sigmaTemplate<S,bvec>);
    }

    template<void(*bvec)(const Vector & x, Vector & vec)> \
    void SetminbVec()
    { minb = new VectorFunctionCoefficient(dim, minbTemplate<bvec>);}

    void SetbVec( void(*bvec)(const Vector & x, Vector & vec) )
    { b = new VectorFunctionCoefficient(dim, bvec);}

    template< void(*bvec)(const Vector & x, Vector & vec)>  \
    void SetKtildaMat()
    {
        Ktilda = new MatrixFunctionCoefficient(dim, KtildaTemplate<bvec>);
    }

    template< void(*bvec)(const Vector & x, Vector & vec)>  \
    void SetBBtMat()
    {
        bbT = new MatrixFunctionCoefficient(dim, bbTTemplate<bvec>);
    }

    template<double (*S)(const Vector & xt), double (*dSdt)(const Vector & xt), void(*Sgradxvec)(const Vector & x, Vector & gradx), \
             void(*bvec)(const Vector & x, Vector & vec), double (*divbfunc)(const Vector & xt)> \
    void SetdivSigma()
    { scalardivsigma = new FunctionCoefficient(divsigmaTemplate<S, dSdt, Sgradxvec, bvec, divbfunc>);}

    template<double (*S)(const Vector & xt), double (*dSdt)(const Vector & xt), void(*Sgradxvec)(const Vector & x, Vector & gradx), \
             void(*bvec)(const Vector & x, Vector & vec), double (*divbfunc)(const Vector & xt) > \
    void SetbfVec()
    { bf = new VectorFunctionCoefficient(dim, bfTemplate<S,dSdt,Sgradxvec,bvec,divbfunc>);}

    template<double (*S)(const Vector & xt), double (*dSdt)(const Vector & xt), void(*Sgradxvec)(const Vector & x, Vector & gradx), \
             void(*bvec)(const Vector & x, Vector & vec), double (*divbfunc)(const Vector & xt) > \
    void SetbdivsigmaVec()
    { bdivsigma = new VectorFunctionCoefficient(dim, bdivsigmaTemplate<S,dSdt,Sgradxvec,bvec,divbfunc>);}

    void SetDivfreePart( void(*divfreevec)(const Vector & x, Vector & vec))
    { divfreepart = new VectorFunctionCoefficient(dim, divfreevec);}

    void SetOpDivfreePart( void(*opdivfreevec)(const Vector & x, Vector & vec))
    { opdivfreepart = new VectorFunctionCoefficient(dim, opdivfreevec);}

    template<double (*S)(const Vector & xt), void(*bvec)(const Vector & x, Vector & vec), void(*opdivfreevec)(const Vector & x, Vector & vec)> \
    void SetminKsigmahat()
    { minKsigmahat = new VectorFunctionCoefficient(dim, minKsigmahatTemplate<S, bvec, opdivfreevec>);}

    template<double (*S)(const Vector & xt), void(*bvec)(const Vector & x, Vector & vec), void(*opdivfreevec)(const Vector & x, Vector & vec)> \
    void Setbsigmahat()
    { bsigmahat = new FunctionCoefficient(bsigmahatTemplate<S, bvec, opdivfreevec>);}

    template<double (*S)(const Vector & xt), void (*bvec)(const Vector&, Vector& ),
             void(*opdivfreevec)(const Vector & x, Vector & vec)> \
    void Setsigmahat()
    { sigmahat = new VectorFunctionCoefficient(dim, sigmahatTemplate<S, bvec, opdivfreevec>);}

    template<double (*S)(const Vector & xt), void (*bvec)(const Vector&, Vector& ),
             void(*opdivfreevec)(const Vector & x, Vector & vec)> \
    void Setminsigmahat()
    { minsigmahat = new VectorFunctionCoefficient(dim, minsigmahatTemplate<S, bvec, opdivfreevec>);}

};

template<double (*S)(const Vector & xt), double (*dSdt)(const Vector & xt), void(*Sgradxvec)(const Vector & x, Vector & gradx),  \
         void(*bvec)(const Vector & x, Vector & vec), double (*divbfunc)(const Vector & xt), \
         void(*divfreevec)(const Vector & x, Vector & vec), void(*opdivfreevec)(const Vector & x, Vector & vec)> \
void Transport_test_divfree::SetTestCoeffs ()
{
    SetScalarSFun(S);
    SetminbVec<bvec>();
    SetbVec(bvec);
    SetbfVec<S, dSdt, Sgradxvec, bvec, divbfunc>();
    SetbdivsigmaVec<S, dSdt, Sgradxvec, bvec, divbfunc>();
    SetSigmaVec<S,bvec>();
    SetKtildaMat<bvec>();
    SetScalarBtB<bvec>();
    SetdivSigma<S, dSdt, Sgradxvec, bvec, divbfunc>();
    SetDivfreePart(divfreevec);
    SetOpDivfreePart(opdivfreevec);
    SetminKsigmahat<S, bvec, opdivfreevec>();
    Setbsigmahat<S, bvec, opdivfreevec>();
    Setsigmahat<S, bvec, opdivfreevec>();
    Setminsigmahat<S, bvec, opdivfreevec>();
    SetBBtMat<bvec>();
    return;
}


bool Transport_test_divfree::CheckTestConfig()
{
    if (dim == 4 || dim == 3)
    {
        if ( numsol == 0 && dim >= 3 )
            return true;
        if ( numsol == 1 && dim == 3 )
            return true;
        if ( numsol == 2 && dim == 3 )
            return true;
        if ( numsol == 4 && dim == 3 )
            return true;
        if ( numsol == -3 && dim == 3 )
            return true;
        if ( numsol == -4 && dim == 4 )
            return true;
        return false;
    }
    else
        return false;

}

Transport_test_divfree::~Transport_test_divfree()
{
    delete scalarS;
    delete scalardivsigma;
    delete bTb;
    delete bsigmahat;
    delete sigma;
    delete sigmahat;
    delete b;
    delete minb;
    delete bf;
    delete bdivsigma;
    delete Ktilda;
    delete bbT;
    delete divfreepart;
    delete opdivfreepart;
    delete minKsigmahat;
    delete minsigmahat;
}

Transport_test_divfree::Transport_test_divfree (int Dim, int NumSol, int NumCurl)
{
    dim = Dim;
    numsol = NumSol;
    numcurl = NumCurl;

    if ( CheckTestConfig() == false )
        std::cout << "Inconsistent dim = " << dim << " and numsol = " << numsol <<  std::endl << std::flush;
    else
    {
        if (numsol == 0)
        {
            if (dim == 3)
            {
                if (numcurl == 1)
                    SetTestCoeffs<&zero_ex, &zero_ex, &zerovecx_ex, &bFunRect2D_ex, &bFunRect2Ddiv_ex, &hcurlFun3D_ex, &curlhcurlFun3D_ex>();
                else if (numcurl == 2)
                    SetTestCoeffs<&zero_ex, &zero_ex, &zerovecx_ex, &bFunRect2D_ex, &bFunRect2Ddiv_ex, &hcurlFun3D_2_ex, &curlhcurlFun3D_2_ex>();
                else
                    SetTestCoeffs<&zero_ex, &zero_ex, &zerovecx_ex, &bFunRect2D_ex, &bFunRect2Ddiv_ex, &zerovec_ex, &zerovec_ex>();
            }
            if (dim > 3)
            {
                if (numcurl == 1)
                    SetTestCoeffs<&zero_ex, &zero_ex, &zerovecx_ex, &bFunCube3D_ex, &bFunCube3Ddiv_ex, &DivmatFun4D_ex, &DivmatDivmatFun4D_ex>();
                else
                    SetTestCoeffs<&zero_ex, &zero_ex, &zerovecx_ex, &bFunCube3D_ex, &bFunCube3Ddiv_ex, &zerovec_ex, &zerovec_ex>();
            }
        }
        if (numsol == -3)
        {
            if (numcurl == 1)
                SetTestCoeffs<&uFunTest_ex, &uFunTest_ex_dt, &uFunTest_ex_gradx, &bFunRect2D_ex, &bFunRect2Ddiv_ex, &hcurlFun3D_ex, &curlhcurlFun3D_ex>();
            else if (numcurl == 2)
                SetTestCoeffs<&uFunTest_ex, &uFunTest_ex_dt, &uFunTest_ex_gradx, &bFunRect2D_ex, &bFunRect2Ddiv_ex, &hcurlFun3D_2_ex, &curlhcurlFun3D_2_ex>();
            else
                SetTestCoeffs<&uFunTest_ex, &uFunTest_ex_dt, &uFunTest_ex_gradx, &bFunRect2D_ex, &bFunRect2Ddiv_ex, &zerovec_ex, &zerovec_ex>();
        }
        if (numsol == -4)
        {
            //if (numcurl == 1) // actually wrong div-free guy in 4D but it is not used when withDiv = true
                //SetTestCoeffs<&uFunTest_ex, &uFunTest_ex_dt, &uFunTest_ex_gradx, &bFunCube3D_ex, &bFunCube3Ddiv_ex, &hcurlFun3D_ex, &curlhcurlFun3D_ex>();
            //else if (numcurl == 2)
                //SetTestCoeffs<&uFunTest_ex, &uFunTest_ex_dt, &uFunTest_ex_gradx, &bFunCube3D_ex, &bFunCube3Ddiv_ex, &hcurlFun3D_2_ex, &curlhcurlFun3D_2_ex>();
            if (numcurl == 1 || numcurl == 2)
            {
                std::cout << "Critical error: Explicit analytic div-free guy is not implemented in 4D \n";
            }
            else
                SetTestCoeffs<&uFunTest_ex, &uFunTest_ex_dt, &uFunTest_ex_gradx, &bFunCube3D_ex, &bFunCube3Ddiv_ex, &zerovecMat4D_ex, &zerovec_ex>();
        }
        if (numsol == 1)
        {
            if (numcurl == 1)
                SetTestCoeffs<&uFun1_ex, &uFun1_ex_dt, &uFun1_ex_gradx, &bFunRect2D_ex, &bFunRect2Ddiv_ex, &hcurlFun3D_ex, &curlhcurlFun3D_ex>();
            else if (numcurl == 2)
                SetTestCoeffs<&uFun1_ex, &uFun1_ex_dt, &uFun1_ex_gradx, &bFunRect2D_ex, &bFunRect2Ddiv_ex, &hcurlFun3D_2_ex, &curlhcurlFun3D_2_ex>();
            else
                SetTestCoeffs<&uFun1_ex, &uFun1_ex_dt, &uFun1_ex_gradx, &bFunRect2D_ex, &bFunRect2Ddiv_ex, &zerovec_ex, &zerovec_ex>();
        }
        if (numsol == 2)
        {
            //std::cout << "The domain must be a cylinder over a square" << std::endl << std::flush;
            if (numcurl == 1)
                SetTestCoeffs<&uFun2_ex, &uFun2_ex_dt, &uFun2_ex_gradx, &bFunRect2D_ex, &bFunRect2Ddiv_ex, &hcurlFun3D_ex, &curlhcurlFun3D_ex>();
            else if (numcurl == 2)
                SetTestCoeffs<&uFun2_ex, &uFun2_ex_dt, &uFun2_ex_gradx, &bFunRect2D_ex, &bFunRect2Ddiv_ex, &hcurlFun3D_2_ex, &curlhcurlFun3D_2_ex>();
            else
                SetTestCoeffs<&uFun2_ex, &uFun2_ex_dt, &uFun2_ex_gradx, &bFunRect2D_ex, &bFunRect2Ddiv_ex, &zerovec_ex, &zerovec_ex>();
        }
        if (numsol == 4)
        {
            //std::cout << "The domain must be a cylinder over a square" << std::endl << std::flush;
            if (numcurl == 1)
                SetTestCoeffs<&uFun4_ex, &uFun4_ex_dt, &uFun4_ex_gradx, &bFunRect2D_ex, &bFunRect2Ddiv_ex, &hcurlFun3D_ex, &curlhcurlFun3D_ex>();
            else if (numcurl == 2)
                SetTestCoeffs<&uFun4_ex, &uFun4_ex_dt, &uFun4_ex_gradx, &bFunRect2D_ex, &bFunRect2Ddiv_ex, &hcurlFun3D_2_ex, &curlhcurlFun3D_2_ex>();
            else
                SetTestCoeffs<&uFun4_ex, &uFun4_ex_dt, &uFun4_ex_gradx, &bFunRect2D_ex, &bFunRect2Ddiv_ex, &zerovec_ex, &zerovec_ex>();
        }
    } // end of setting test coefficients in correct case
}

int main(int argc, char *argv[])
{
    int num_procs, myid;
    bool visualization = 1;

    // 1. Initialize MPI
    MPI_Init(&argc, &argv);
    MPI_Comm comm = MPI_COMM_WORLD;
    MPI_Comm_size(comm, &num_procs);
    MPI_Comm_rank(comm, &myid);

    bool verbose = (myid == 0);

    int nDimensions     = 3;
    int numsol          = 4;
    int numcurl         = 0;

<<<<<<< HEAD
    int ser_ref_levels  = 3;
    int par_ref_levels  = 1;
=======
    int ser_ref_levels  = 1;
    int par_ref_levels  = 2;
>>>>>>> e53c1aa3

    const char *space_for_S = "H1";    // "H1" or "L2"
    bool eliminateS = true;            // in case space_for_S = "L2" defines whether we eliminate S from the system

    bool aniso_refine = false;
    bool refine_t_first = false;

    bool withDiv = true;
    bool with_multilevel = true;
    bool monolithicMG = false;

    bool useM_in_divpart = true;

    // solver options
    int prec_option = 1;        // defines whether to use preconditioner or not, and which one
    bool prec_is_MG;

    //const char *mesh_file = "../data/cube_3d_fine.mesh";
    const char *mesh_file = "../data/cube_3d_moderate.mesh";
    //const char *mesh_file = "../data/square_2d_moderate.mesh";

    //const char *mesh_file = "../data/cube4d_low.MFEM";
    //const char *mesh_file = "../data/cube4d_96.MFEM";
    //const char *mesh_file = "dsadsad";
    //const char *mesh_file = "../data/orthotope3D_moderate.mesh";
    //const char * mesh_file = "../data/orthotope3D_fine.mesh";

    int feorder         = 0;

    kappa = freq * M_PI;

    if (verbose)
        cout << "Solving CFOSLS Transport equation with MFEM & hypre, div-free approach, minimization solver \n";

    OptionsParser args(argc, argv);
    args.AddOption(&mesh_file, "-m", "--mesh",
                   "Mesh file to use.");
    args.AddOption(&feorder, "-o", "--feorder",
                   "Finite element order (polynomial degree).");
    args.AddOption(&ser_ref_levels, "-sref", "--sref",
                   "Number of serial refinements 4d mesh.");
    args.AddOption(&par_ref_levels, "-pref", "--pref",
                   "Number of parallel refinements 4d mesh.");
    args.AddOption(&nDimensions, "-dim", "--whichD",
                   "Dimension of the space-time problem.");
    args.AddOption(&visualization, "-vis", "--visualization", "-no-vis",
                   "--no-visualization",
                   "Enable or disable GLVis visualization.");
    args.AddOption(&eliminateS, "-elims", "--eliminateS", "-no-elims",
                   "--no-eliminateS",
                   "Turn on/off elimination of S in L2 formulation.");
    args.AddOption(&prec_option, "-precopt", "--prec-option",
                   "Preconditioner choice.");
    args.AddOption(&with_multilevel, "-ml", "--multilvl", "-no-ml",
                   "--no-multilvl",
                   "Enable or disable multilevel algorithm for finding a particular solution.");
    args.AddOption(&useM_in_divpart, "-useM", "--useM", "-no-useM", "--no-useM",
                   "Whether to use M to compute a partilar solution");
    args.AddOption(&aniso_refine, "-aniso", "--aniso-refine", "-iso",
                   "--iso-refine",
                   "Using anisotropic or isotropic refinement.");
    args.AddOption(&refine_t_first, "-refine-t-first", "--refine-time-first",
                   "-refine-x-first", "--refine-space-first",
                   "Refine time or space first in anisotropic refinement.");
    args.AddOption(&space_for_S, "-spaceS", "--spaceS",
                   "Space for S: L2 or H1.");
    args.Parse();
    if (!args.Good())
    {
        if (verbose)
        {
            args.PrintUsage(cout);
        }
        MPI_Finalize();
        return 1;
    }
    if (verbose)
    {
        args.PrintOptions(cout);
    }

#ifdef WITH_SMOOTHERS
    if (verbose)
        std::cout << "WITH_SMOOTHERS active \n";
#else
    if (verbose)
        std::cout << "WITH_SMOOTHERS passive \n";
#endif

#ifdef SOLVE_WITH_LOCALSOLVERS
    if (verbose)
        std::cout << "SOLVE_WITH_LOCALSOLVERS active \n";
#else
    if (verbose)
        std::cout << "SOLVE_WITH_LOCALSOLVERS passive \n";
#endif

#ifdef HCURL_COARSESOLVER
    if (verbose)
        std::cout << "HCURL_COARSESOLVER active \n";
#else
    if (verbose)
        std::cout << "HCURL_COARSESOLVER passive \n";
#endif

#ifdef USE_AS_A_PREC
    if (verbose)
        std::cout << "USE_AS_A_PREC active \n";
#else
    if (verbose)
        std::cout << "USE_AS_A_PREC passive \n";
#endif

#ifdef OLD_CODE
    if (verbose)
        std::cout << "OLD_CODE active \n";
#else
    if (verbose)
        std::cout << "OLD_CODE passive \n";
#endif
#ifdef TIMING
    if (verbose)
        std::cout << "TIMING active \n";
#else
    if (verbose)
        std::cout << "TIMING passive \n";
#endif
#ifdef CHECK_BNDCND
    if (verbose)
        std::cout << "CHECK_BNDCND active \n";
#else
    if (verbose)
        std::cout << "CHECK_BNDCND passive \n";
#endif
#ifdef CHECK_CONSTR
    if (verbose)
        std::cout << "CHECK_CONSTR active \n";
#else
    if (verbose)
        std::cout << "CHECK_CONSTR passive \n";
#endif

    std::cout << std::flush;
    MPI_Barrier(MPI_COMM_WORLD);

    MFEM_ASSERT(strcmp(space_for_S,"H1") == 0 || strcmp(space_for_S,"L2") == 0, "Space for S must be H1 or L2!\n");
    MFEM_ASSERT(!(strcmp(space_for_S,"L2") == 0 && !eliminateS), "Case: L2 space for S and S is not eliminated is working incorrectly, non pos.def. matrix. \n");

    if (verbose)
    {
        if (strcmp(space_for_S,"H1") == 0)
            std::cout << "Space for S: H1 \n";
        else
            std::cout << "Space for S: L2 \n";

        if (strcmp(space_for_S,"L2") == 0)
        {
            std::cout << "S is ";
            if (!eliminateS)
                std::cout << "not ";
            std::cout << "eliminated from the system \n";
        }
    }

    if (verbose)
        std::cout << "Running tests for the paper: \n";

    if (nDimensions == 3)
    {
        numsol = -3;
        mesh_file = "../data/cube_3d_moderate.mesh";
    }
    else // 4D case
    {
        numsol = -4;
        mesh_file = "../data/cube4d_96.MFEM";
    }

    if (verbose)
        std::cout << "For the records: numsol = " << numsol
                  << ", mesh_file = " << mesh_file << "\n";

    Transport_test_divfree Mytest(nDimensions, numsol, numcurl);

    if (verbose)
        cout << "Number of mpi processes: " << num_procs << endl << flush;

    bool with_prec;

    switch (prec_option)
    {
    case 1: // smth simple like AMS
        with_prec = true;
        prec_is_MG = false;
        break;
    case 2: // MG
        with_prec = true;
        prec_is_MG = true;
        monolithicMG = false;
        break;
    case 3: // block MG
        with_prec = true;
        prec_is_MG = true;
        monolithicMG = true;
        break;
    default: // no preconditioner (default)
        with_prec = false;
        prec_is_MG = false;
        monolithicMG = false;
        break;
    }

    if (verbose)
    {
        cout << "with_prec = " << with_prec << endl;
        cout << "prec_is_MG = " << prec_is_MG << endl;
        cout << flush;
    }

    StopWatch chrono;
    StopWatch chrono_total;

    chrono_total.Clear();
    chrono_total.Start();

    //DEFAULTED LINEAR SOLVER OPTIONS
    int max_num_iter = 2000;
    double rtol = 1e-12;//1e-7;//1e-9;
    double atol = 1e-14;//1e-9;//1e-12;

    Mesh *mesh = NULL;

    shared_ptr<ParMesh> pmesh;

    if (nDimensions == 3 || nDimensions == 4)
    {
        if (aniso_refine)
        {
            if (verbose)
                std::cout << "Anisotropic refinement is ON \n";
            if (nDimensions == 3)
            {
                if (verbose)
                    std::cout << "Using hexahedral mesh in 3D for anisotr. refinement code \n";
                mesh = new Mesh(2, 2, 2, Element::HEXAHEDRON, 1);
            }
            else // dim == 4
            {
                if (verbose)
                    cerr << "Anisotr. refinement is not implemented in 4D case with tesseracts \n" << std::flush;
                MPI_Finalize();
                return -1;
            }
        }
        else // no anisotropic refinement
        {
            if (verbose)
                cout << "Reading a " << nDimensions << "d mesh from the file " << mesh_file << endl;
            ifstream imesh(mesh_file);
            if (!imesh)
            {
                std::cerr << "\nCan not open mesh file: " << mesh_file << '\n' << std::endl;
                MPI_Finalize();
                return -2;
            }
            else
            {
                mesh = new Mesh(imesh, 1, 1);
                imesh.close();
            }
        }
    }
    else //if nDimensions is not 3 or 4
    {
        if (verbose)
            cerr << "Case nDimensions = " << nDimensions << " is not supported \n" << std::flush;
        MPI_Finalize();
        return -1;
    }

    if (mesh) // if only serial mesh was generated previously, parallel mesh is initialized here
    {
        if (aniso_refine)
        {
            // for anisotropic refinement, the serial mesh needs at least one
            // serial refine to turn the mesh into a nonconforming mesh
            MFEM_ASSERT(ser_ref_levels > 0, "need ser_ref_levels > 0 for aniso_refine");

            for (int l = 0; l < ser_ref_levels-1; l++)
                mesh->UniformRefinement();

            Array<Refinement> refs(mesh->GetNE());
            for (int i = 0; i < mesh->GetNE(); i++)
            {
                refs[i] = Refinement(i, 7);
            }
            mesh->GeneralRefinement(refs, -1, -1);

            par_ref_levels *= 2;
        }
        else
        {
            for (int l = 0; l < ser_ref_levels; l++)
                mesh->UniformRefinement();
        }

        if (verbose)
            cout << "Creating parmesh(" << nDimensions <<
                    "d) from the serial mesh (" << nDimensions << "d)" << endl << flush;
        pmesh = make_shared<ParMesh>(comm, *mesh);
        delete mesh;
    }

#ifdef WITH_PENALTY
    if (verbose)
        std::cout << "regularization is ON \n";
    double h_min, h_max, kappa_min, kappa_max;
    pmesh->GetCharacteristics(h_min, h_max, kappa_min, kappa_max);
    if (verbose)
        std::cout << "coarse mesh steps: min " << h_min << " max " << h_max << "\n";

    double reg_param;
    reg_param = 1.0 * h_min * h_min;
    reg_param *= 1.0 / (pow(2.0, par_ref_levels) * pow(2.0, par_ref_levels));
    if (verbose)
        std::cout << "regularization parameter: " << reg_param << "\n";
    ConstantCoefficient reg_coeff(reg_param);
#endif


    MFEM_ASSERT(!(aniso_refine && (with_multilevel || nDimensions == 4)),"Anisotropic refinement works only in 3D and without multilevel algorithm \n");

    ////////////////////////////////// new

    int dim = nDimensions;

    Array<int> ess_bdrSigma(pmesh->bdr_attributes.Max());
    ess_bdrSigma = 0;
    if (strcmp(space_for_S,"L2") == 0) // S is from L2, so we impose bdr condition for sigma at t = 0
    {
        ess_bdrSigma[0] = 1;
        //ess_bdrSigma = 1;
        //ess_bdrSigma[pmesh->bdr_attributes.Max()-1] = 0;
    }

    Array<int> ess_bdrS(pmesh->bdr_attributes.Max());
    ess_bdrS = 0;
    if (strcmp(space_for_S,"H1") == 0) // S is from H1
    {
        ess_bdrS[0] = 1; // t = 0
        //ess_bdrS = 1;
    }

    Array<int> all_bdrSigma(pmesh->bdr_attributes.Max());
    all_bdrSigma = 1;

    Array<int> all_bdrS(pmesh->bdr_attributes.Max());
    all_bdrS = 1;

    int ref_levels = par_ref_levels;

    int num_levels = ref_levels + 1;

    chrono.Clear();
    chrono.Start();

    Array<ParMesh*> pmesh_lvls(num_levels);
    Array<ParFiniteElementSpace*> R_space_lvls(num_levels);
    Array<ParFiniteElementSpace*> W_space_lvls(num_levels);
    Array<ParFiniteElementSpace*> C_space_lvls(num_levels);
    Array<ParFiniteElementSpace*> H_space_lvls(num_levels);

    FiniteElementCollection *hdiv_coll;
    ParFiniteElementSpace *R_space;
    FiniteElementCollection *l2_coll;
    ParFiniteElementSpace *W_space;

    if (dim == 4)
        hdiv_coll = new RT0_4DFECollection;
    else
        hdiv_coll = new RT_FECollection(feorder, dim);

    R_space = new ParFiniteElementSpace(pmesh.get(), hdiv_coll);

    l2_coll = new L2_FECollection(feorder, nDimensions);
    W_space = new ParFiniteElementSpace(pmesh.get(), l2_coll);

    FiniteElementCollection *hdivfree_coll;
    ParFiniteElementSpace *C_space;

    if (dim == 3)
        hdivfree_coll = new ND_FECollection(feorder + 1, nDimensions);
    else // dim == 4
        hdivfree_coll = new DivSkew1_4DFECollection;

    C_space = new ParFiniteElementSpace(pmesh.get(), hdivfree_coll);

    FiniteElementCollection *h1_coll;
    ParFiniteElementSpace *H_space;
    if (dim == 3)
        h1_coll = new H1_FECollection(feorder+1, nDimensions);
    else
    {
        if (feorder + 1 == 1)
            h1_coll = new LinearFECollection;
        else if (feorder + 1 == 2)
        {
            if (verbose)
                std::cout << "We have Quadratic FE for H1 in 4D, but are you sure? \n";
            h1_coll = new QuadraticFECollection;
        }
        else
            MFEM_ABORT("Higher-order H1 elements are not implemented in 4D \n");
    }
    H_space = new ParFiniteElementSpace(pmesh.get(), h1_coll);

#ifdef OLD_CODE
    ParFiniteElementSpace * S_space;
    if (strcmp(space_for_S,"H1") == 0)
        S_space = H_space;
    else // "L2"
        S_space = W_space;
#endif

    // For geometric multigrid
    Array<HypreParMatrix*> TrueP_C(par_ref_levels);
    Array<HypreParMatrix*> TrueP_H(par_ref_levels);

    Array<HypreParMatrix*> TrueP_R(par_ref_levels);

    Array< SparseMatrix*> P_W(ref_levels);
    Array< SparseMatrix*> P_R(ref_levels);
    //Array< SparseMatrix*> P_H(ref_levels);
    Array< SparseMatrix*> Element_dofs_R(ref_levels);
    Array< SparseMatrix*> Element_dofs_H(ref_levels);
    Array< SparseMatrix*> Element_dofs_W(ref_levels);

    const SparseMatrix* P_W_local;
    const SparseMatrix* P_R_local;
    const SparseMatrix* P_H_local;

    DivPart divp;

    int numblocks_funct = 1;
    if (strcmp(space_for_S,"H1") == 0 || !eliminateS) // S is present
        numblocks_funct++;
    std::vector<std::vector<Array<int>* > > BdrDofs_Funct_lvls(num_levels, std::vector<Array<int>* >(numblocks_funct));
    std::vector<std::vector<Array<int>* > > EssBdrDofs_Funct_lvls(num_levels, std::vector<Array<int>* >(numblocks_funct));
    std::vector<std::vector<Array<int>* > > EssBdrTrueDofs_Funct_lvls(num_levels, std::vector<Array<int>* >(numblocks_funct));

#ifdef OLD_CODE
    std::vector<std::vector<Array<int>* > > EssBdrTrueDofs_HcurlFunct_lvls(num_levels, std::vector<Array<int>* >(numblocks_funct));
#endif

    Array< SparseMatrix* > P_C_lvls(num_levels - 1);
#ifdef HCURL_COARSESOLVER
    Array<HypreParMatrix* > Dof_TrueDof_Hcurl_lvls(num_levels);
    std::vector<Array<int>* > EssBdrDofs_Hcurl(num_levels);
    std::vector<Array<int>* > EssBdrTrueDofs_Hcurl(num_levels);
    std::vector<Array<int>* > EssBdrTrueDofs_H1(num_levels);
#else
    Array<HypreParMatrix* > Dof_TrueDof_Hcurl_lvls(num_levels - 1);
    std::vector<Array<int>* > EssBdrDofs_Hcurl(num_levels - 1); // FIXME: Proably, minus 1 for all Hcurl entries?
    std::vector<Array<int>* > EssBdrTrueDofs_Hcurl(num_levels - 1);
    std::vector<Array<int>* > EssBdrTrueDofs_H1(num_levels - 1);
#endif

    std::vector<Array<int>* > EssBdrDofs_H1(num_levels);
    Array< SparseMatrix* > P_H_lvls(num_levels - 1);
    Array<HypreParMatrix* > Dof_TrueDof_H1_lvls(num_levels);
    Array<HypreParMatrix* > Dof_TrueDof_Hdiv_lvls(num_levels);

    std::vector<std::vector<HypreParMatrix*> > Dof_TrueDof_Func_lvls(num_levels);
    std::vector<HypreParMatrix*> Dof_TrueDof_L2_lvls(num_levels);

    Array<SparseMatrix*> Divfree_mat_lvls(num_levels);
    std::vector<Array<int>*> Funct_mat_offsets_lvls(num_levels);
    Array<BlockMatrix*> Funct_mat_lvls(num_levels);
    Array<SparseMatrix*> Constraint_mat_lvls(num_levels);

    Array<HypreParMatrix*> Divfree_hpmat_mod_lvls(num_levels);
    std::vector<Array2D<HypreParMatrix*> *> Funct_hpmat_lvls(num_levels);

    BlockOperator* Funct_global;
    std::vector<Operator*> Funct_global_lvls(num_levels);
    BlockVector* Functrhs_global;
    Array<int> offsets_global(numblocks_funct + 1);

   for (int l = 0; l < num_levels; ++l)
   {
       Dof_TrueDof_Func_lvls[l].resize(numblocks_funct);
       BdrDofs_Funct_lvls[l][0] = new Array<int>;
       EssBdrDofs_Funct_lvls[l][0] = new Array<int>;
       EssBdrTrueDofs_Funct_lvls[l][0] = new Array<int>;
       EssBdrTrueDofs_HcurlFunct_lvls[l][0] = new Array<int>;
#ifndef HCURL_COARSESOLVER
       if (l < num_levels - 1)
       {
           EssBdrDofs_Hcurl[l] = new Array<int>;
           EssBdrTrueDofs_Hcurl[l] = new Array<int>;
           if (strcmp(space_for_S,"H1") == 0 || !eliminateS) // S is present
               EssBdrTrueDofs_H1[l] = new Array<int>;
       }
#else
       EssBdrDofs_Hcurl[l] = new Array<int>;
       EssBdrTrueDofs_Hcurl[l] = new Array<int>;
       if (strcmp(space_for_S,"H1") == 0 || !eliminateS) // S is present
           EssBdrTrueDofs_H1[l] = new Array<int>;
#endif
       Funct_mat_offsets_lvls[l] = new Array<int>;
       if (strcmp(space_for_S,"H1") == 0 || !eliminateS) // S is present
       {
           BdrDofs_Funct_lvls[l][1] = new Array<int>;
           EssBdrDofs_Funct_lvls[l][1] = new Array<int>;
           EssBdrTrueDofs_Funct_lvls[l][1] = new Array<int>;
           EssBdrTrueDofs_HcurlFunct_lvls[l][1] = new Array<int>;
           EssBdrDofs_H1[l] = new Array<int>;
       }

       Funct_hpmat_lvls[l] = new Array2D<HypreParMatrix*>(numblocks_funct, numblocks_funct);
   }

   const SparseMatrix* P_C_local;

   //Actually this and LocalSolver_partfinder_lvls handle the same objects
   Array<Operator*>* LocalSolver_lvls;
   LocalSolver_lvls = new Array<Operator*>(num_levels - 1);

   Array<LocalProblemSolver*>* LocalSolver_partfinder_lvls;
   LocalSolver_partfinder_lvls = new Array<LocalProblemSolver*>(num_levels - 1);

   Array<Operator*> Smoothers_lvls(num_levels - 1);

   //std::vector<Array2D<HypreParMatrix*> *> PtFunctP_lvls(num_levels);

   Operator* CoarsestSolver;
   CoarsestProblemSolver* CoarsestSolver_partfinder;

   Array<BlockMatrix*> Element_dofs_Func(num_levels - 1);
   std::vector<Array<int>*> row_offsets_El_dofs(num_levels - 1);
   std::vector<Array<int>*> col_offsets_El_dofs(num_levels - 1);

   Array<BlockMatrix*> P_Func(ref_levels);
   std::vector<Array<int>*> row_offsets_P_Func(num_levels - 1);
   std::vector<Array<int>*> col_offsets_P_Func(num_levels - 1);

   Array<BlockOperator*> TrueP_Func(ref_levels);
   std::vector<Array<int>*> row_offsets_TrueP_Func(num_levels - 1);
   std::vector<Array<int>*> col_offsets_TrueP_Func(num_levels - 1);

   for (int l = 0; l < num_levels; ++l)
       if (l < num_levels - 1)
       {
           row_offsets_El_dofs[l] = new Array<int>(numblocks_funct + 1);
           col_offsets_El_dofs[l] = new Array<int>(numblocks_funct + 1);
           row_offsets_P_Func[l] = new Array<int>(numblocks_funct + 1);
           col_offsets_P_Func[l] = new Array<int>(numblocks_funct + 1);
           row_offsets_TrueP_Func[l] = new Array<int>(numblocks_funct + 1);
           col_offsets_TrueP_Func[l] = new Array<int>(numblocks_funct + 1);
       }

   Array<SparseMatrix*> P_WT(num_levels - 1); //AE_e matrices

    chrono.Clear();
    chrono.Start();

    if (verbose)
        std::cout << "Creating a hierarchy of meshes by successive refinements "
                     "(with multilevel and multigrid prerequisites) \n";

    if (!withDiv && verbose)
        std::cout << "Multilevel code cannot be used without withDiv flag \n";

    for (int l = num_levels - 1; l >= 0; --l)
    {
        // creating pmesh for level l
        if (l == num_levels - 1)
        {
            pmesh_lvls[l] = new ParMesh(*pmesh);
            //pmesh_lvls[l] = pmesh.get();
        }
        else
        {
            if (aniso_refine && refine_t_first)
            {
                Array<Refinement> refs(pmesh->GetNE());
                if (l < par_ref_levels/2+1)
                {
                    for (int i = 0; i < pmesh->GetNE(); i++)
                        refs[i] = Refinement(i, 4);
                }
                else
                {
                    for (int i = 0; i < pmesh->GetNE(); i++)
                        refs[i] = Refinement(i, 3);
                }
                pmesh->GeneralRefinement(refs, -1, -1);
            }
            else if (aniso_refine && !refine_t_first)
            {
                Array<Refinement> refs(pmesh->GetNE());
                if (l < par_ref_levels/2+1)
                {
                    for (int i = 0; i < pmesh->GetNE(); i++)
                        refs[i] = Refinement(i, 3);
                }
                else
                {
                    for (int i = 0; i < pmesh->GetNE(); i++)
                        refs[i] = Refinement(i, 4);
                }
                pmesh->GeneralRefinement(refs, -1, -1);
            }
            else
            {
                pmesh->UniformRefinement();
            }

            pmesh_lvls[l] = new ParMesh(*pmesh);
        }

        // creating pfespaces for level l
        R_space_lvls[l] = new ParFiniteElementSpace(pmesh_lvls[l], hdiv_coll);
        W_space_lvls[l] = new ParFiniteElementSpace(pmesh_lvls[l], l2_coll);
        C_space_lvls[l] = new ParFiniteElementSpace(pmesh_lvls[l], hdivfree_coll);
        if (strcmp(space_for_S,"H1") == 0 || !eliminateS) // S is present
            H_space_lvls[l] = new ParFiniteElementSpace(pmesh_lvls[l], h1_coll);

        // getting boundary and essential boundary dofs
        R_space_lvls[l]->GetEssentialVDofs(all_bdrSigma, *BdrDofs_Funct_lvls[l][0]);
        R_space_lvls[l]->GetEssentialVDofs(ess_bdrSigma, *EssBdrDofs_Funct_lvls[l][0]);
        R_space_lvls[l]->GetEssentialTrueDofs(ess_bdrSigma, *EssBdrTrueDofs_Funct_lvls[l][0]);
#ifndef HCURL_COARSESOLVER
        if (l < num_levels - 1)
        {
            C_space_lvls[l]->GetEssentialVDofs(ess_bdrSigma, *EssBdrDofs_Hcurl[l]);
            C_space_lvls[l]->GetEssentialTrueDofs(ess_bdrSigma, *EssBdrTrueDofs_Hcurl[l]);
            if (strcmp(space_for_S,"H1") == 0 || !eliminateS) // S is present
                H_space_lvls[l]->GetEssentialTrueDofs(ess_bdrS, *EssBdrTrueDofs_H1[l]);
        }
#else
        C_space_lvls[l]->GetEssentialVDofs(ess_bdrSigma, *EssBdrDofs_Hcurl[l]);
        C_space_lvls[l]->GetEssentialTrueDofs(ess_bdrSigma, *EssBdrTrueDofs_Hcurl[l]);
        C_space_lvls[l]->GetEssentialTrueDofs(ess_bdrSigma, *EssBdrTrueDofs_HcurlFunct_lvls[l][0]);
        if (strcmp(space_for_S,"H1") == 0 || !eliminateS) // S is present
            H_space_lvls[l]->GetEssentialTrueDofs(ess_bdrS, *EssBdrTrueDofs_H1[l]);
#endif
        if (strcmp(space_for_S,"H1") == 0 || !eliminateS) // S is present
        {
            H_space_lvls[l]->GetEssentialVDofs(all_bdrS, *BdrDofs_Funct_lvls[l][1]);
            H_space_lvls[l]->GetEssentialVDofs(ess_bdrS, *EssBdrDofs_Funct_lvls[l][1]);
            H_space_lvls[l]->GetEssentialTrueDofs(ess_bdrS, *EssBdrTrueDofs_Funct_lvls[l][1]);
            H_space_lvls[l]->GetEssentialTrueDofs(ess_bdrS, *EssBdrTrueDofs_HcurlFunct_lvls[l][1]);
            H_space_lvls[l]->GetEssentialVDofs(ess_bdrS, *EssBdrDofs_H1[l]);
        }

        // getting operators at level l
        // curl or divskew operator from C_space into R_space
        ParDiscreteLinearOperator Divfree_op(C_space_lvls[l], R_space_lvls[l]); // from Hcurl or HDivSkew(C_space) to Hdiv(R_space)
        if (dim == 3)
            Divfree_op.AddDomainInterpolator(new CurlInterpolator);
        else // dim == 4
            Divfree_op.AddDomainInterpolator(new DivSkewInterpolator);
        Divfree_op.Assemble();
        Divfree_op.Finalize();
        Divfree_mat_lvls[l] = Divfree_op.LoseMat();

        ParBilinearForm *Ablock(new ParBilinearForm(R_space_lvls[l]));
        //Ablock->AddDomainIntegrator(new VectorFEMassIntegrator);
        if (strcmp(space_for_S,"H1") == 0 || !eliminateS) // S is present
            Ablock->AddDomainIntegrator(new VectorFEMassIntegrator);
        else
            Ablock->AddDomainIntegrator(new VectorFEMassIntegrator(*Mytest.Ktilda));
#ifdef WITH_PENALTY
        Ablock->AddDomainIntegrator(new VectorFEMassIntegrator(reg_coeff));
#endif
        Ablock->Assemble();
        Ablock->EliminateEssentialBC(ess_bdrSigma);//, *sigma_exact_finest, *fform); // makes res for sigma_special happier
        Ablock->Finalize();

        // getting pointers to dof_truedof matrices
#ifndef HCURL_COARSESOLVER
        if (l < num_levels - 1)
#endif
          Dof_TrueDof_Hcurl_lvls[l] = C_space_lvls[l]->Dof_TrueDof_Matrix();
        Dof_TrueDof_Func_lvls[l][0] = R_space_lvls[l]->Dof_TrueDof_Matrix();
        Dof_TrueDof_Hdiv_lvls[l] = Dof_TrueDof_Func_lvls[l][0];
        Dof_TrueDof_L2_lvls[l] = W_space_lvls[l]->Dof_TrueDof_Matrix();
        if (strcmp(space_for_S,"H1") == 0 || !eliminateS) // S is present
        {
            Dof_TrueDof_H1_lvls[l] = H_space_lvls[l]->Dof_TrueDof_Matrix();
            Dof_TrueDof_Func_lvls[l][1] = Dof_TrueDof_H1_lvls[l];
        }

        if (l == 0)
        {
            ParBilinearForm *Cblock;
            ParMixedBilinearForm *BTblock;
            if (strcmp(space_for_S,"H1") == 0 || !eliminateS) // S is present
            {
                MFEM_ASSERT(strcmp(space_for_S,"H1") == 0, "Case when S is from L2 but is not"
                                                           " eliminated is not supported currently! \n");

                // diagonal block for H^1
                Cblock = new ParBilinearForm(H_space_lvls[l]);
                Cblock->AddDomainIntegrator(new MassIntegrator(*Mytest.bTb));
                Cblock->AddDomainIntegrator(new DiffusionIntegrator(*Mytest.bbT));
                Cblock->Assemble();
                // FIXME: What about boundary conditons here?
                //Cblock->EliminateEssentialBC(ess_bdrS, xblks.GetBlock(1),*qform);
                Cblock->Finalize();

                // off-diagonal block for (H(div), Space_for_S) block
                // you need to create a new integrator here to swap the spaces
                BTblock = new ParMixedBilinearForm(R_space_lvls[l], H_space_lvls[l]);
                BTblock->AddDomainIntegrator(new VectorFEMassIntegrator(*Mytest.minb));
                BTblock->Assemble();
                // FIXME: What about boundary conditons here?
                //BTblock->EliminateTrialDofs(ess_bdrSigma, *sigma_exact, *qform);
                //BTblock->EliminateTestDofs(ess_bdrS);
                BTblock->Finalize();
            }

            Funct_mat_offsets_lvls[l]->SetSize(numblocks_funct + 1);
            (*Funct_mat_offsets_lvls[l])[0] = 0;
            (*Funct_mat_offsets_lvls[l])[1] = Ablock->Height();
            if (strcmp(space_for_S,"H1") == 0 || !eliminateS) // S is present
                (*Funct_mat_offsets_lvls[l])[2] = Cblock->Height();
            Funct_mat_offsets_lvls[l]->PartialSum();

            Funct_mat_lvls[l] = new BlockMatrix(*Funct_mat_offsets_lvls[l]);
            Funct_mat_lvls[l]->SetBlock(0,0,Ablock->LoseMat());
            if (strcmp(space_for_S,"H1") == 0 || !eliminateS) // S is present
            {
                Funct_mat_lvls[l]->SetBlock(1,1,Cblock->LoseMat());
                Funct_mat_lvls[l]->SetBlock(1,0,BTblock->LoseMat());
                Funct_mat_lvls[l]->SetBlock(0,1,Transpose(Funct_mat_lvls[l]->GetBlock(1,0)));
            }

            ParMixedBilinearForm *Bblock = new ParMixedBilinearForm(R_space_lvls[l], W_space_lvls[l]);
            Bblock->AddDomainIntegrator(new VectorFEDivergenceIntegrator);
            Bblock->Assemble();
            Bblock->Finalize();
            Constraint_mat_lvls[l] = Bblock->LoseMat();

            // Creating global functional matrix
            offsets_global[0] = 0;
            for ( int blk = 0; blk < numblocks_funct; ++blk)
                offsets_global[blk + 1] = Dof_TrueDof_Func_lvls[l][blk]->Width();
            offsets_global.PartialSum();

            Funct_global = new BlockOperator(offsets_global);

            Functrhs_global = new BlockVector(offsets_global);

            Functrhs_global->GetBlock(0) = 0.0;

            ParLinearForm *secondeqn_rhs;
            if (strcmp(space_for_S,"H1") == 0 || !eliminateS)
            {
                secondeqn_rhs = new ParLinearForm(H_space_lvls[l]);
                secondeqn_rhs->AddDomainIntegrator(new GradDomainLFIntegrator(*Mytest.bf));
                secondeqn_rhs->Assemble();

                secondeqn_rhs->ParallelAssemble(Functrhs_global->GetBlock(1));
                for (int tdofind = 0; tdofind < EssBdrDofs_Funct_lvls[0][1]->Size(); ++tdofind)
                {
                    int tdof = (*EssBdrDofs_Funct_lvls[0][1])[tdofind];
                    Functrhs_global->GetBlock(1)[tdof] = 0.0;
                }
            }

            Ablock->Assemble();
            Ablock->EliminateEssentialBC(ess_bdrSigma);//, *sigma_exact_finest, *fform); // makes res for sigma_special happier
            Ablock->Finalize();
            Funct_global->SetBlock(0,0, Ablock->ParallelAssemble());

            if (strcmp(space_for_S,"H1") == 0 || !eliminateS) // S is present
            {
                Cblock->Assemble();
                {
                    Vector temp1(Cblock->Width());
                    temp1 = 0.0;
                    Vector temp2(Cblock->Height());
                    temp2 = 0.0;
                    Cblock->EliminateEssentialBC(ess_bdrS, temp1, temp2);
                }
                Cblock->Finalize();
                Funct_global->SetBlock(1,1, Cblock->ParallelAssemble());
                BTblock->Assemble();
                {
                    Vector temp1(BTblock->Width());
                    temp1 = 0.0;
                    Vector temp2(BTblock->Height());
                    temp2 = 0.0;
                    BTblock->EliminateTrialDofs(ess_bdrSigma, temp1, temp2);
                    BTblock->EliminateTestDofs(ess_bdrS);
                }
                BTblock->Finalize();
                HypreParMatrix * BT = BTblock->ParallelAssemble();
                Funct_global->SetBlock(1,0, BT);
                Funct_global->SetBlock(0,1, BT->Transpose());
            }

            if (strcmp(space_for_S,"H1") == 0 || !eliminateS) // S is present
            {
                delete Cblock;
                delete BTblock;
                delete secondeqn_rhs;
            }
            delete Bblock;
        }

        // for all but one levels we create projection matrices between levels
        // and projectors assembled on true dofs if MG preconditioner is used
        if (l < num_levels - 1)
        {
            C_space->Update();
            P_C_local = (SparseMatrix *)C_space->GetUpdateOperator();
            P_C_lvls[l] = RemoveZeroEntries(*P_C_local);

            W_space->Update();
            R_space->Update();

            if (strcmp(space_for_S,"H1") == 0 || !eliminateS) // S is present
            {
                H_space->Update();
                P_H_local = (SparseMatrix *)H_space->GetUpdateOperator();
                SparseMatrix* H_Element_to_dofs1 = new SparseMatrix();
                P_H_lvls[l] = RemoveZeroEntries(*P_H_local);
                divp.Elem2Dofs(*H_space, *H_Element_to_dofs1);
                Element_dofs_H[l] = H_Element_to_dofs1;
            }

            P_W_local = (SparseMatrix *)W_space->GetUpdateOperator();
            P_R_local = (SparseMatrix *)R_space->GetUpdateOperator();

            SparseMatrix* R_Element_to_dofs1 = new SparseMatrix();
            SparseMatrix* W_Element_to_dofs1 = new SparseMatrix();

            divp.Elem2Dofs(*R_space, *R_Element_to_dofs1);
            divp.Elem2Dofs(*W_space, *W_Element_to_dofs1);

            P_W[l] = RemoveZeroEntries(*P_W_local);
            P_R[l] = RemoveZeroEntries(*P_R_local);

            Element_dofs_R[l] = R_Element_to_dofs1;
            Element_dofs_W[l] = W_Element_to_dofs1;

            // computing projectors assembled on true dofs

            // TODO: Rewrite these computations
            auto d_td_coarse_R = R_space_lvls[l + 1]->Dof_TrueDof_Matrix();
            SparseMatrix * RP_R_local = Mult(*R_space_lvls[l]->GetRestrictionMatrix(), *P_R[l]);
            TrueP_R[l] = d_td_coarse_R->LeftDiagMult(
                        *RP_R_local, R_space_lvls[l]->GetTrueDofOffsets());
            TrueP_R[l]->CopyColStarts();
            TrueP_R[l]->CopyRowStarts();

            delete RP_R_local;

            if (prec_is_MG)
            {
                auto d_td_coarse_C = C_space_lvls[l + 1]->Dof_TrueDof_Matrix();
                SparseMatrix * RP_C_local = Mult(*C_space_lvls[l]->GetRestrictionMatrix(), *P_C_lvls[l]);
                TrueP_C[num_levels - 2 - l] = d_td_coarse_C->LeftDiagMult(
                            *RP_C_local, C_space_lvls[l]->GetTrueDofOffsets());
                TrueP_C[num_levels - 2 - l]->CopyColStarts();
                TrueP_C[num_levels - 2 - l]->CopyRowStarts();

                delete RP_C_local;
                //delete d_td_coarse_C;
            }

            if (strcmp(space_for_S,"H1") == 0 || !eliminateS) // S is present
            {
                auto d_td_coarse_H = H_space_lvls[l + 1]->Dof_TrueDof_Matrix();
                SparseMatrix * RP_H_local = Mult(*H_space_lvls[l]->GetRestrictionMatrix(), *P_H_lvls[l]);
                TrueP_H[num_levels - 2 - l] = d_td_coarse_H->LeftDiagMult(
                            *RP_H_local, H_space_lvls[l]->GetTrueDofOffsets());
                TrueP_H[num_levels - 2 - l]->CopyColStarts();
                TrueP_H[num_levels - 2 - l]->CopyRowStarts();

                delete RP_H_local;
                //delete d_td_coarse_H;
            }

        }

        // FIXME: TrueP_C and TrueP_H has different level ordering compared to TrueP_R

        // creating additional structures required for local problem solvers
        if (l < num_levels - 1)
        {
            (*row_offsets_El_dofs[l])[0] = 0;
            (*row_offsets_El_dofs[l])[1] = Element_dofs_R[l]->Height();
            if (strcmp(space_for_S,"H1") == 0 || !eliminateS) // S is present
                (*row_offsets_El_dofs[l])[2] = Element_dofs_H[l]->Height();
            row_offsets_El_dofs[l]->PartialSum();

            (*col_offsets_El_dofs[l])[0] = 0;
            (*col_offsets_El_dofs[l])[1] = Element_dofs_R[l]->Width();
            if (strcmp(space_for_S,"H1") == 0 || !eliminateS) // S is present
                (*col_offsets_El_dofs[l])[2] = Element_dofs_H[l]->Width();
            col_offsets_El_dofs[l]->PartialSum();

            Element_dofs_Func[l] = new BlockMatrix(*row_offsets_El_dofs[l], *col_offsets_El_dofs[l]);
            Element_dofs_Func[l]->SetBlock(0,0, Element_dofs_R[l]);
            if (strcmp(space_for_S,"H1") == 0 || !eliminateS) // S is present
                Element_dofs_Func[l]->SetBlock(1,1, Element_dofs_H[l]);

            (*row_offsets_P_Func[l])[0] = 0;
            (*row_offsets_P_Func[l])[1] = P_R[l]->Height();
            if (strcmp(space_for_S,"H1") == 0 || !eliminateS) // S is present
                (*row_offsets_P_Func[l])[2] = P_H_lvls[l]->Height();
            row_offsets_P_Func[l]->PartialSum();

            (*col_offsets_P_Func[l])[0] = 0;
            (*col_offsets_P_Func[l])[1] = P_R[l]->Width();
            if (strcmp(space_for_S,"H1") == 0 || !eliminateS) // S is present
                (*col_offsets_P_Func[l])[2] = P_H_lvls[l]->Width();
            col_offsets_P_Func[l]->PartialSum();

            P_Func[l] = new BlockMatrix(*row_offsets_P_Func[l], *col_offsets_P_Func[l]);
            P_Func[l]->SetBlock(0,0, P_R[l]);
            if (strcmp(space_for_S,"H1") == 0 || !eliminateS) // S is present
                P_Func[l]->SetBlock(1,1, P_H_lvls[l]);

            (*row_offsets_TrueP_Func[l])[0] = 0;
            (*row_offsets_TrueP_Func[l])[1] = TrueP_R[l]->Height();
            if (strcmp(space_for_S,"H1") == 0 || !eliminateS) // S is present
                (*row_offsets_TrueP_Func[l])[2] = TrueP_H[num_levels - 2 - l]->Height();
            row_offsets_TrueP_Func[l]->PartialSum();

            (*col_offsets_TrueP_Func[l])[0] = 0;
            (*col_offsets_TrueP_Func[l])[1] = TrueP_R[l]->Width();
            if (strcmp(space_for_S,"H1") == 0 || !eliminateS) // S is present
                (*col_offsets_TrueP_Func[l])[2] = TrueP_H[num_levels - 2 - l]->Width();
            col_offsets_TrueP_Func[l]->PartialSum();

            TrueP_Func[l] = new BlockOperator(*row_offsets_TrueP_Func[l], *col_offsets_TrueP_Func[l]);
            TrueP_Func[l]->SetBlock(0,0, TrueP_R[l]);
            if (strcmp(space_for_S,"H1") == 0 || !eliminateS) // S is present
                TrueP_Func[l]->SetBlock(1,1, TrueP_H[num_levels - 2 - l]);

            P_WT[l] = Transpose(*P_W[l]);
        }

        delete Ablock;
    } // end of loop over all levels

    for ( int l = 0; l < num_levels - 1; ++l)
    {
        BlockMatrix * temp = mfem::Mult(*Funct_mat_lvls[l],*P_Func[l]);
        BlockMatrix * PT_temp = Transpose(*P_Func[l]);
        Funct_mat_lvls[l + 1] = mfem::Mult(*PT_temp, *temp);
        delete temp;
        delete PT_temp;

        SparseMatrix * temp_sp = mfem::Mult(*Constraint_mat_lvls[l], P_Func[l]->GetBlock(0,0));
        Constraint_mat_lvls[l + 1] = mfem::Mult(*P_WT[l], *temp_sp);
        delete temp_sp;
    }

    HypreParMatrix * Constraint_global;

    for (int l = 0; l < num_levels; ++l)
    {
        if (l == 0)
            Funct_global_lvls[l] = Funct_global;
        else
            Funct_global_lvls[l] = new RAPOperator(*TrueP_Func[l - 1], *Funct_global_lvls[l - 1], *TrueP_Func[l - 1]);
    }

    for (int l = 0; l < num_levels; ++l)
    {
        /* cannot do this
        if (l == 0)
        {
            ParDiscreteLinearOperator Divfree_op2(C_space_lvls[l], R_space_lvls[l]); // from Hcurl or HDivSkew(C_space) to Hdiv(R_space)
            if (dim == 3)
                Divfree_op2.AddDomainInterpolator(new CurlInterpolator);
            else // dim == 4
                Divfree_op2.AddDomainInterpolator(new DivSkewInterpolator);
            Divfree_op2.Assemble();
            Divfree_op2.Finalize();
            Divfree_hpmat_mod_lvls[l] = Divfree_op2.ParallelAssemble();
        }
        else
            Divfree_hpmat_mod_lvls[l] = RAP(TrueP_R[l-1], Divfree_hpmat_mod_lvls[l-1], TrueP_C[l-1]);
        */

        ParDiscreteLinearOperator Divfree_op2(C_space_lvls[l], R_space_lvls[l]); // from Hcurl or HDivSkew(C_space) to Hdiv(R_space)
        if (dim == 3)
            Divfree_op2.AddDomainInterpolator(new CurlInterpolator);
        else // dim == 4
            Divfree_op2.AddDomainInterpolator(new DivSkewInterpolator);
        Divfree_op2.Assemble();
        Divfree_op2.Finalize();
        Divfree_hpmat_mod_lvls[l] = Divfree_op2.ParallelAssemble();

        // modifying the divfree operator so that the block which connects internal dofs to boundary dofs is zero
        Eliminate_ib_block(*Divfree_hpmat_mod_lvls[l], *EssBdrTrueDofs_Hcurl[l], *EssBdrTrueDofs_Funct_lvls[l][0]);
    }

    for (int l = 0; l < num_levels; ++l)
    {
        if (l == 0)
        {
            ParBilinearForm *Ablock(new ParBilinearForm(R_space_lvls[l]));
            //Ablock->AddDomainIntegrator(new VectorFEMassIntegrator);
            if (strcmp(space_for_S,"H1") == 0 || !eliminateS) // S is present
                Ablock->AddDomainIntegrator(new VectorFEMassIntegrator);
            else
                Ablock->AddDomainIntegrator(new VectorFEMassIntegrator(*Mytest.Ktilda));
#ifdef WITH_PENALTY
            Ablock->AddDomainIntegrator(new VectorFEMassIntegrator(reg_coeff));
#endif
            Ablock->Assemble();
            Ablock->EliminateEssentialBC(ess_bdrSigma);//, *sigma_exact_finest, *fform); // makes res for sigma_special happier
            Ablock->Finalize();

            (*Funct_hpmat_lvls[l])(0,0) = Ablock->ParallelAssemble();

            delete Ablock;

            ParBilinearForm *Cblock;
            ParMixedBilinearForm *BTblock;
            if (strcmp(space_for_S,"H1") == 0 || !eliminateS) // S is present
            {
                MFEM_ASSERT(strcmp(space_for_S,"H1") == 0, "Case when S is from L2 but is not"
                                                           " eliminated is not supported currently! \n");

                // diagonal block for H^1
                Cblock = new ParBilinearForm(H_space_lvls[l]);
                Cblock->AddDomainIntegrator(new MassIntegrator(*Mytest.bTb));
                Cblock->AddDomainIntegrator(new DiffusionIntegrator(*Mytest.bbT));
                Cblock->Assemble();
                {
                    Vector temp1(Cblock->Width());
                    temp1 = 0.0;
                    Vector temp2(Cblock->Height());
                    temp2 = 0.0;
                    Cblock->EliminateEssentialBC(ess_bdrS, temp1, temp2);
                }
                Cblock->Finalize();

                // off-diagonal block for (H(div), Space_for_S) block
                // you need to create a new integrator here to swap the spaces
                BTblock = new ParMixedBilinearForm(R_space_lvls[l], H_space_lvls[l]);
                BTblock->AddDomainIntegrator(new VectorFEMassIntegrator(*Mytest.minb));
                BTblock->Assemble();
                {
                    Vector temp1(BTblock->Width());
                    temp1 = 0.0;
                    Vector temp2(BTblock->Height());
                    temp2 = 0.0;
                    BTblock->EliminateTrialDofs(ess_bdrSigma, temp1, temp2);
                    BTblock->EliminateTestDofs(ess_bdrS);
                }
                BTblock->Finalize();

                (*Funct_hpmat_lvls[l])(1,1) = Cblock->ParallelAssemble();
                HypreParMatrix * BT = BTblock->ParallelAssemble();
                (*Funct_hpmat_lvls[l])(1,0) = BT;
                (*Funct_hpmat_lvls[l])(0,1) = BT->Transpose();

                delete Cblock;
                delete BTblock;
            }
        }
        else // doing RAP for the Functional matrix as an Array2D<HypreParMatrix*>
        {
             // TODO: Rewrite this in a general form
            (*Funct_hpmat_lvls[l])(0,0) = RAP(TrueP_R[l-1], (*Funct_hpmat_lvls[l-1])(0,0), TrueP_R[l-1]);
            (*Funct_hpmat_lvls[l])(0,0)->CopyRowStarts();
            (*Funct_hpmat_lvls[l])(0,0)->CopyRowStarts();

            {
                const Array<int> *temp_dom = EssBdrTrueDofs_Funct_lvls[l][0];

                Eliminate_ib_block(*(*Funct_hpmat_lvls[l])(0,0), *temp_dom, *temp_dom );
                HypreParMatrix * temphpmat = (*Funct_hpmat_lvls[l])(0,0)->Transpose();
                Eliminate_ib_block(*temphpmat, *temp_dom, *temp_dom );
                (*Funct_hpmat_lvls[l])(0,0) = temphpmat->Transpose();
                Eliminate_bb_block(*(*Funct_hpmat_lvls[l])(0,0), *temp_dom);
                SparseMatrix diag;
                (*Funct_hpmat_lvls[l])(0,0)->GetDiag(diag);
                diag.MoveDiagonalFirst();

                (*Funct_hpmat_lvls[l])(0,0)->CopyRowStarts();
                (*Funct_hpmat_lvls[l])(0,0)->CopyColStarts();
                delete temphpmat;
            }


            if (strcmp(space_for_S,"H1") == 0)
            {
                (*Funct_hpmat_lvls[l])(1,1) = RAP(TrueP_H[num_levels - 2 - (l-1)], (*Funct_hpmat_lvls[l-1])(1,1), TrueP_H[num_levels - 2 - (l-1)]);
                //(*Funct_hpmat_lvls[l])(1,1)->CopyRowStarts();
                //(*Funct_hpmat_lvls[l])(1,1)->CopyRowStarts();

                {
                    const Array<int> *temp_dom = EssBdrTrueDofs_Funct_lvls[l][1];

                    Eliminate_ib_block(*(*Funct_hpmat_lvls[l])(1,1), *temp_dom, *temp_dom );
                    HypreParMatrix * temphpmat = (*Funct_hpmat_lvls[l])(1,1)->Transpose();
                    Eliminate_ib_block(*temphpmat, *temp_dom, *temp_dom );
                    (*Funct_hpmat_lvls[l])(1,1) = temphpmat->Transpose();
                    Eliminate_bb_block(*(*Funct_hpmat_lvls[l])(1,1), *temp_dom);
                    SparseMatrix diag;
                    (*Funct_hpmat_lvls[l])(1,1)->GetDiag(diag);
                    diag.MoveDiagonalFirst();

                    (*Funct_hpmat_lvls[l])(1,1)->CopyRowStarts();
                    (*Funct_hpmat_lvls[l])(1,1)->CopyColStarts();
                    delete temphpmat;
                }

                HypreParMatrix * P_R_T = TrueP_R[l-1]->Transpose();
                HypreParMatrix * temp1 = ParMult((*Funct_hpmat_lvls[l-1])(0,1), TrueP_H[num_levels - 2 - (l-1)]);
                (*Funct_hpmat_lvls[l])(0,1) = ParMult(P_R_T, temp1);
                //(*Funct_hpmat_lvls[l])(0,1)->CopyRowStarts();
                //(*Funct_hpmat_lvls[l])(0,1)->CopyRowStarts();

                {
                    const Array<int> *temp_range = EssBdrTrueDofs_Funct_lvls[l][0];
                    const Array<int> *temp_dom = EssBdrTrueDofs_Funct_lvls[l][1];

                    Eliminate_ib_block(*(*Funct_hpmat_lvls[l])(0,1), *temp_dom, *temp_range );
                    HypreParMatrix * temphpmat = (*Funct_hpmat_lvls[l])(0,1)->Transpose();
                    Eliminate_ib_block(*temphpmat, *temp_range, *temp_dom );
                    (*Funct_hpmat_lvls[l])(0,1) = temphpmat->Transpose();
                    (*Funct_hpmat_lvls[l])(0,1)->CopyRowStarts();
                    (*Funct_hpmat_lvls[l])(0,1)->CopyColStarts();
                    delete temphpmat;
                }



                (*Funct_hpmat_lvls[l])(1,0) = (*Funct_hpmat_lvls[l])(0,1)->Transpose();
                (*Funct_hpmat_lvls[l])(1,0)->CopyRowStarts();
                (*Funct_hpmat_lvls[l])(1,0)->CopyRowStarts();

                delete P_R_T;
                delete temp1;
            }


            for (int blk1 = 0; blk1 < numblocks_funct; ++blk1)
            {
                for (int blk2 = 0; blk2 < numblocks_funct; ++blk2)
                {

                }

            }

        } // end of else for if (l == 0)

    } // end of loop over levels which create Funct matrices at each level

#ifdef COMPARE_MG
    HypreParMatrix * Coarsened_Op = RAP(TrueP_R[0], (*Funct_hpmat_lvls[0])(0,0), TrueP_R[0] );
    HypreParMatrix * Coarse_Op = (*Funct_hpmat_lvls[1])(0,0);

    {
        SparseMatrix tempm1_diag;
        Coarsened_Op->GetDiag(tempm1_diag);

        SparseMatrix tempm2_diag;
        Coarse_Op->GetDiag(tempm2_diag);

        SparseMatrix tempm2_diag_copy(tempm2_diag);

        tempm2_diag_copy.Add(-1.0, tempm1_diag);

        /*
        for (int i = 0; i < tempm2_diag.Height(); ++i)
        {
            for (int j = 0; j < tempm2_diag.RowSize(i); ++j)
                if (fabs(tempm2_diag.GetData()[tempm2_diag.GetI()[i] + j]) > 1.0e-13)
                {
                    std::cout << "nonzero entry, (" << i << ", " << tempm2_diag.GetJ()[tempm2_diag.GetI()[i] + j] << ", " << tempm2_diag.GetData()[tempm2_diag.GetI()[i] + j] << "\n";
                }
        }
        */

        if (verbose)
            std::cout << "diag(Funct_coarse) - diag(PT Funct_fine P) norm = " << tempm2_diag_copy.MaxNorm() << "\n";
    }
#endif
    //MPI_Finalize();
    //return 0;

    for (int l = 0; l < num_levels; ++l)
    {
        if (l == 0)
        {
            ParMixedBilinearForm *Bblock = new ParMixedBilinearForm(R_space_lvls[l], W_space_lvls[l]);
            Bblock->AddDomainIntegrator(new VectorFEDivergenceIntegrator);
            Bblock->Assemble();
            Vector tempsol(Bblock->Width());
            tempsol = 0.0;
            Vector temprhs(Bblock->Height());
            temprhs = 0.0;
            //Bblock->EliminateTrialDofs(ess_bdrSigma, tempsol, temprhs);
            //Bblock->EliminateTestDofs(ess_bdrSigma);
            Bblock->Finalize();
            Constraint_global = Bblock->ParallelAssemble();

            delete Bblock;
        }
    }

    //MPI_Finalize();
    //return 0;

    for (int l = num_levels - 1; l >=0; --l)
    {
        if (l < num_levels - 1)
        {
#ifdef WITH_SMOOTHERS
            Array<int> SweepsNum(numblocks_funct);
            Array<int> offsets_global(numblocks_funct + 1);
            offsets_global[0] = 0;
            for ( int blk = 0; blk < numblocks_funct; ++blk)
                offsets_global[blk + 1] = Dof_TrueDof_Func_lvls[l][blk]->Width();
            offsets_global.PartialSum();
            SweepsNum = ipow(1, l);
            if (verbose)
            {
                std::cout << "Sweeps num: \n";
                SweepsNum.Print();
            }
            /*
            if (l == 0)
            {
                if (verbose)
                {
                    std::cout << "Sweeps num: \n";
                    SweepsNum.Print();
                }
            }
            */
            Smoothers_lvls[l] = new HcurlGSSSmoother(*Funct_hpmat_lvls[l], *Divfree_hpmat_mod_lvls[l],
                                                     *EssBdrTrueDofs_Hcurl[l],
                                                     EssBdrTrueDofs_Funct_lvls[l],
                                                     &SweepsNum, offsets_global);
#else // for #ifdef WITH_SMOOTHERS
            Smoothers_lvls[l] = NULL;
#endif

#ifdef CHECK_SPDSMOOTHER
            {
                if (num_procs == 1)
                {
                    Vector Vec1(Smoothers_lvls[l]->Height());
                    Vec1.Randomize(2000);
                    Vector Vec2(Smoothers_lvls[l]->Height());
                    Vec2.Randomize(-39);

                    Vector Tempy(Smoothers_lvls[l]->Height());

                    /*
                    for ( int i = 0; i < Vec1.Size(); ++i )
                    {
                        if ((*EssBdrDofs_R[0][0])[i] != 0 )
                        {
                            Vec1[i] = 0.0;
                            Vec2[i] = 0.0;
                        }
                    }
                    */

                    Vector VecDiff(Vec1.Size());
                    VecDiff = Vec1;

                    std::cout << "Norm of Vec1 = " << VecDiff.Norml2() / sqrt(VecDiff.Size())  << "\n";

                    VecDiff -= Vec2;

                    MFEM_ASSERT(VecDiff.Norml2() / sqrt(VecDiff.Size()) > 1.0e-10, "Vec1 equals Vec2 but they must be different");
                    //VecDiff.Print();
                    std::cout << "Norm of (Vec1 - Vec2) = " << VecDiff.Norml2() / sqrt(VecDiff.Size())  << "\n";

                    Smoothers_lvls[l]->Mult(Vec1, Tempy);
                    double scal1 = Tempy * Vec2;
                    double scal3 = Tempy * Vec1;
                    //std::cout << "A Vec1 norm = " << Tempy.Norml2() / sqrt (Tempy.Size()) << "\n";

                    Smoothers_lvls[l]->Mult(Vec2, Tempy);
                    double scal2 = Tempy * Vec1;
                    double scal4 = Tempy * Vec2;
                    //std::cout << "A Vec2 norm = " << Tempy.Norml2() / sqrt (Tempy.Size()) << "\n";

                    std::cout << "scal1 = " << scal1 << "\n";
                    std::cout << "scal2 = " << scal2 << "\n";

                    if ( fabs(scal1 - scal2) / fabs(scal1) > 1.0e-12)
                    {
                        std::cout << "Smoother is not symmetric on two random vectors: \n";
                        std::cout << "vec2 * (A * vec1) = " << scal1 << " != " << scal2 << " = vec1 * (A * vec2)" << "\n";
                        std::cout << "difference = " << scal1 - scal2 << "\n";
                    }
                    else
                    {
                        std::cout << "Smoother was symmetric on the given vectors: dot product = " << scal1 << "\n";
                    }

                    std::cout << "scal3 = " << scal3 << "\n";
                    std::cout << "scal4 = " << scal4 << "\n";

                    if (scal3 < 0 || scal4 < 0)
                    {
                        std::cout << "The operator (new smoother) is not s.p.d. \n";
                    }
                    else
                    {
                        std::cout << "The smoother is s.p.d. on the two random vectors: (Av,v) > 0 \n";
                    }
                }
                else
                    if (verbose)
                        std::cout << "Symmetry check for the smoother works correctly only in the serial case \n";

            }
#endif
        }

        // creating local problem solver hierarchy
        if (l < num_levels - 1)
        {
            bool optimized_localsolve = true;
            if (strcmp(space_for_S,"H1") == 0 || !eliminateS) // S is present
            {
                (*LocalSolver_partfinder_lvls)[l] = new LocalProblemSolverWithS(*Funct_mat_lvls[l],
                                                         *Constraint_mat_lvls[l],
                                                         Dof_TrueDof_Func_lvls[l],
                                                         *P_WT[l],
                                                         *Element_dofs_Func[l],
                                                         *Element_dofs_W[l],
                                                         BdrDofs_Funct_lvls[l],
                                                         EssBdrDofs_Funct_lvls[l],
                                                         optimized_localsolve);
            }
            else // no S
            {
                (*LocalSolver_partfinder_lvls)[l] = new LocalProblemSolver(*Funct_mat_lvls[l],
                                                         *Constraint_mat_lvls[l],
                                                         Dof_TrueDof_Func_lvls[l],
                                                         *P_WT[l],
                                                         *Element_dofs_Func[l],
                                                         *Element_dofs_W[l],
                                                         BdrDofs_Funct_lvls[l],
                                                         EssBdrDofs_Funct_lvls[l],
                                                         optimized_localsolve);
            }

            (*LocalSolver_lvls)[l] = (*LocalSolver_partfinder_lvls)[l];

        }
    }

    //MPI_Finalize();
    //return 0;

    // Creating the coarsest problem solver
    int size = 0;
    for (int blk = 0; blk < numblocks_funct; ++blk)
        size += Dof_TrueDof_Func_lvls[num_levels - 1][blk]->GetNumCols();
    size += Dof_TrueDof_L2_lvls[num_levels - 1]->GetNumCols();

    CoarsestSolver_partfinder = new CoarsestProblemSolver(size, *Funct_mat_lvls[num_levels - 1],
                                                     *Constraint_mat_lvls[num_levels - 1],
                                                     Dof_TrueDof_Func_lvls[num_levels - 1],
                                                     *Dof_TrueDof_L2_lvls[num_levels - 1],
                                                     EssBdrDofs_Funct_lvls[num_levels - 1],
                                                     EssBdrTrueDofs_Funct_lvls[num_levels - 1]);
#ifdef HCURL_COARSESOLVER
    if (verbose)
        std::cout << "Creating the new coarsest solver which works in the div-free subspace \n" << std::flush;

    int size_sp = 0;
    for (int blk = 0; blk < numblocks_funct; ++blk)
        size_sp += Dof_TrueDof_Func_lvls[num_levels - 1][blk]->GetNumCols();
    CoarsestSolver = new CoarsestProblemHcurlSolver(size_sp,
                                                     *Funct_hpmat_lvls[num_levels - 1],
                                                     *Divfree_hpmat_mod_lvls[num_levels - 1],
                                                     EssBdrDofs_Funct_lvls[num_levels - 1],
                                                     EssBdrTrueDofs_Funct_lvls[num_levels - 1],
                                                     *EssBdrDofs_Hcurl[num_levels - 1],
                                                     *EssBdrTrueDofs_Hcurl[num_levels - 1]);

    ((CoarsestProblemHcurlSolver*)CoarsestSolver)->SetMaxIter(100);
    ((CoarsestProblemHcurlSolver*)CoarsestSolver)->SetAbsTol(1.0e-7);
    ((CoarsestProblemHcurlSolver*)CoarsestSolver)->SetRelTol(1.0e-7);
    ((CoarsestProblemHcurlSolver*)CoarsestSolver)->ResetSolverParams();
#else
    CoarsestSolver = CoarsestSolver_partfinder;
    CoarsestSolver_partfinder->SetMaxIter(1000);
    CoarsestSolver_partfinder->SetAbsTol(1.0e-12);
    CoarsestSolver_partfinder->SetRelTol(1.0e-12);
    CoarsestSolver_partfinder->ResetSolverParams();
#endif

    if (verbose)
    {
#ifdef HCURL_COARSESOLVER
        if (strcmp(space_for_S,"H1") == 0 || !eliminateS) // S is present
            std::cout << "CoarseSolver size = " << Divfree_hpmat_mod_lvls[num_levels - 1]->M()
                    + (*Funct_hpmat_lvls[num_levels - 1])(1,1)->M() << "\n";
        else
            std::cout << "CoarseSolver size = " << Divfree_hpmat_mod_lvls[num_levels - 1]->M() << "\n";
#else
        if (strcmp(space_for_S,"H1") == 0 || !eliminateS) // S is present
            std::cout << "CoarseSolver size = " << Dof_TrueDof_Func_lvls[num_levels - 1][0]->N()
                    + Dof_TrueDof_Func_lvls[num_levels - 1][1]->N() + Dof_TrueDof_L2_lvls[num_levels - 1]->N() << "\n";
        else
            std::cout << "CoarseSolver size = " << Dof_TrueDof_Func_lvls[num_levels - 1][0]->N() + Dof_TrueDof_L2_lvls[num_levels - 1]->N() << "\n";
#endif
    }

#ifdef CHECK_SPDCOARSESTSOLVER

#ifdef HCURL_COARSESOLVER
    ((CoarsestProblemHcurlSolver*)CoarsestSolver)->SetMaxIter(200);
    ((CoarsestProblemHcurlSolver*)CoarsestSolver)->SetAbsTol(sqrt(1.0e-14));
    ((CoarsestProblemHcurlSolver*)CoarsestSolver)->SetRelTol(sqrt(1.0e-14));
    ((CoarsestProblemHcurlSolver*)CoarsestSolver)->ResetSolverParams();
#else
    CoarsestSolver = CoarsestSolver_partfinder;
    CoarsestSolver_partfinder->SetMaxIter(1000);
    CoarsestSolver_partfinder->SetAbsTol(1.0e-12);
    CoarsestSolver_partfinder->SetRelTol(1.0e-12);
    CoarsestSolver_partfinder->ResetSolverParams();
#endif


    HypreParMatrix * temp = Divfree_hpmat_mod_lvls[num_levels - 1];
    HypreParMatrix * tempT = temp->Transpose();
    HypreParMatrix * CurlCurlT = ParMult(temp, tempT);

    SparseMatrix diag;
    CurlCurlT->GetDiag(diag);

    if (verbose)
        std::cout << "diag of CurlCurlT unsymmetry measure = " << diag.IsSymmetric() << "\n";

    {
        Vector Tempy(CoarsestSolver->Height());

        Vector Vec1(CoarsestSolver->Height());
        Vec1.Randomize(2000);
        Vector Vec2(CoarsestSolver->Height());
        Vec2.Randomize(-39);

        for ( int i = 0; i < EssBdrTrueDofs_Funct_lvls[num_levels - 1][0]->Size(); ++i )
        {
            int tdof = (*EssBdrTrueDofs_Funct_lvls[num_levels - 1][0])[i];
            //std::cout << "index = " << tdof << "\n";
            Vec1[tdof] = 0.0;
            Vec2[tdof] = 0.0;
        }

        Vector VecDiff(Vec1.Size());
        VecDiff = Vec1;

        std::cout << "Norm of Vec1 = " << VecDiff.Norml2() / sqrt(VecDiff.Size())  << "\n";

        VecDiff -= Vec2;

        MFEM_ASSERT(VecDiff.Norml2() / sqrt(VecDiff.Size()) > 1.0e-10, "Vec1 equals Vec2 but they must be different");
        //VecDiff.Print();
        std::cout << "Norm of (Vec1 - Vec2) = " << VecDiff.Norml2() / sqrt(VecDiff.Size())  << "\n";

        CoarsestSolver->Mult(Vec1, Tempy);
        //CurlCurlT->Mult(Vec1, Tempy);
        double scal1 = Tempy * Vec2;
        double scal3 = Tempy * Vec1;
        //std::cout << "A Vec1 norm = " << Tempy.Norml2() / sqrt (Tempy.Size()) << "\n";

        CoarsestSolver->Mult(Vec2, Tempy);
        //CurlCurlT->Mult(Vec2, Tempy);
        double scal2 = Tempy * Vec1;
        double scal4 = Tempy * Vec2;
        //std::cout << "A Vec2 norm = " << Tempy.Norml2() / sqrt (Tempy.Size()) << "\n";

        std::cout << "scal1 = " << scal1 << "\n";
        std::cout << "scal2 = " << scal2 << "\n";

        if ( fabs(scal1 - scal2) / fabs(scal1) > 1.0e-12)
        {
            std::cout << "CoarsestSolver is not symmetric on two random vectors: \n";
            std::cout << "vec2 * (S * vec1) = " << scal1 << " != " << scal2 << " = vec1 * (S * vec2)" << "\n";
            std::cout << "difference = " << scal1 - scal2 << "\n";
            std::cout << "relative difference = " << fabs(scal1 - scal2) / fabs(scal1) << "\n";
        }
        else
        {
            std::cout << "CoarsestSolver was symmetric on the given vectors: dot product = " << scal1 << "\n";
        }

        std::cout << "scal3 = " << scal3 << "\n";
        std::cout << "scal4 = " << scal4 << "\n";

        if (scal3 < 0 || scal4 < 0)
        {
            std::cout << "The operator (CoarsestSolver) is not s.p.d. \n";
        }
        else
        {
            std::cout << "The CoarsestSolver is s.p.d. on the two random vectors: (Sv,v) > 0 \n";
        }

        //MPI_Finalize();
        //return 0;
    }
#endif


    /*
    StopWatch chrono_debug;

    Vector testRhs(CoarsestSolver->Height());
    testRhs = 1.0;
    Vector testX(CoarsestSolver->Width());
    testX = 0.0;

    MPI_Barrier(comm);
    chrono_debug.Clear();
    chrono_debug.Start();
    for (int it = 0; it < 20; ++it)
    {
        CoarsestSolver->Mult(testRhs, testX);
        testRhs = testX;
    }

    MPI_Barrier(comm);
    chrono_debug.Stop();

    if (verbose)
       std::cout << "CoarsestSolver test run is finished in " << chrono_debug.RealTime() << " \n" << std::flush;

    //delete CoarsestSolver;
    //MPI_Finalize();
    //return 0;
    */

    /*
    // comparing Divfreehpmat with smth from the Divfree_spmat at level 0
    SparseMatrix d_td_Hdiv_diag;
    Dof_TrueDof_Func_lvls[0][0]->GetDiag(d_td_Hdiv_diag);

    SparseMatrix * d_td_Hdiv_diag_T = Transpose(d_td_Hdiv_diag);


    SparseMatrix * tempRA = mfem::Mult(*d_td_Hdiv_diag_T, *Divfree_mat_lvls[0]);
    HypreParMatrix * tempRAP = Dof_TrueDof_Hcurl_lvls[0]->LeftDiagMult(*tempRA, R_space_lvls[0]->GetTrueDofOffsets() );

    ParGridFunction * temppgrfunc = new ParGridFunction(C_space_lvls[0]);
    temppgrfunc->ProjectCoefficient(*Mytest.divfreepart);

    Vector testvec1(tempRAP->Width());
    temppgrfunc->ParallelAssemble(testvec1);
    Vector testvec2(tempRAP->Height());
    tempRAP->Mult(testvec1, testvec2);

    temppgrfunc->ParallelAssemble(testvec1);
    Vector testvec3(tempRAP->Height());
    Divfree_hpmat_mod_lvls[0]->Mult(testvec1, testvec3);

    Vector diffvec(tempRAP->Height());
    double diffnorm = diffvec.Norml2() / sqrt (diffvec.Size());
    MPI_Barrier(comm);
    std::cout << "diffnorm = " << diffnorm << "\n" << std::flush;
    MPI_Barrier(comm);
    */

#ifdef TIMING
    //testing the smoother performance

#ifdef WITH_SMOOTHERS
    for (int l = 0; l < num_levels - 1; ++l)
    {
        StopWatch chrono_debug;

        Vector testRhs(Smoothers_lvls[l]->Height());
        testRhs = 1.0;
        Vector testX(Smoothers_lvls[l]->Width());
        testX = 0.0;

        MPI_Barrier(comm);
        chrono_debug.Clear();
        chrono_debug.Start();
        for (int it = 0; it < 1; ++it)
        {
            Smoothers_lvls[l]->Mult(testRhs, testX);
            testRhs += testX;
        }

        MPI_Barrier(comm);
        chrono_debug.Stop();

        if (verbose)
           std::cout << "Smoother at level " << l << "  has finished in " << chrono_debug.RealTime() << " \n" << std::flush;

        if (verbose)
        {
           std::cout << "Internal timing of the smoother at level " << l << ": \n";
           std::cout << "global mult time: " << ((HcurlGSSSmoother*)Smoothers_lvls[l])->GetGlobalMultTime() << " \n" << std::flush;
           std::cout << "internal mult time: " << ((HcurlGSSSmoother*)Smoothers_lvls[l])->GetInternalMultTime() << " \n" << std::flush;
           std::cout << "before internal mult time: " << ((HcurlGSSSmoother*)Smoothers_lvls[l])->GetBeforeIntMultTime() << " \n" << std::flush;
           std::cout << "after internal mult time: " << ((HcurlGSSSmoother*)Smoothers_lvls[l])->GetAfterIntMultTime() << " \n" << std::flush;
        }
        MPI_Barrier(comm);

    }
    for (int l = 0; l < num_levels - 1; ++l)
        ((HcurlGSSSmoother*)Smoothers_lvls[l])->ResetInternalTimings();
#endif
#endif

    if (verbose)
        std::cout << "End of the creating a hierarchy of meshes AND pfespaces \n";

    ParGridFunction * sigma_exact_finest;
    sigma_exact_finest = new ParGridFunction(R_space_lvls[0]);
    sigma_exact_finest->ProjectCoefficient(*Mytest.sigma);
    Vector sigma_exact_truedofs(R_space_lvls[0]->GetTrueVSize());
    sigma_exact_finest->ParallelProject(sigma_exact_truedofs);

    ParGridFunction * S_exact_finest;
    Vector S_exact_truedofs;
    if (strcmp(space_for_S,"H1") == 0 || !eliminateS) // S is present
    {
        S_exact_finest = new ParGridFunction(H_space_lvls[0]);
        S_exact_finest->ProjectCoefficient(*Mytest.scalarS);
        S_exact_truedofs.SetSize(H_space_lvls[0]->GetTrueVSize());
        S_exact_finest->ParallelProject(S_exact_truedofs);
    }

    chrono.Stop();
    if (verbose)
        std::cout << "Hierarchy of f.e. spaces and stuff was constructed in "<< chrono.RealTime() <<" seconds.\n";

    pmesh->PrintInfo(std::cout); if(verbose) cout << "\n";

    //////////////////////////////////////////////////

#if !defined (WITH_DIVCONSTRAINT_SOLVER) || defined (OLD_CODE)
    chrono.Clear();
    chrono.Start();
    ParGridFunction * Sigmahat = new ParGridFunction(R_space);
    ParLinearForm *gform;
    HypreParMatrix *Bdiv;

    Vector F_fine(P_W[0]->Height());
    Vector G_fine(P_R[0]->Height());
    Vector sigmahat_pau;
    if (withDiv)
    {
        if (with_multilevel)
        {
            if (verbose)
                std::cout << "Using multilevel algorithm for finding a particular solution \n";

            ConstantCoefficient k(1.0);

            SparseMatrix *M_local;
            ParBilinearForm *mVarf;
            if (useM_in_divpart)
            {
                mVarf = new ParBilinearForm(R_space);
                mVarf->AddDomainIntegrator(new VectorFEMassIntegrator(k));
                mVarf->Assemble();
                mVarf->Finalize();
                SparseMatrix &M_fine(mVarf->SpMat());
                M_local = &M_fine;
            }
            else
            {
                M_local = NULL;
            }

            ParMixedBilinearForm *bVarf(new ParMixedBilinearForm(R_space, W_space));
            bVarf->AddDomainIntegrator(new VectorFEDivergenceIntegrator);
            bVarf->Assemble();
            bVarf->Finalize();
            Bdiv = bVarf->ParallelAssemble();
            SparseMatrix &B_fine = bVarf->SpMat();
            SparseMatrix *B_local = &B_fine;

            //Right hand size

            gform = new ParLinearForm(W_space);
            gform->AddDomainIntegrator(new DomainLFIntegrator(*Mytest.scalardivsigma));
            gform->Assemble();

            F_fine = *gform;
            G_fine = .0;

            divp.div_part(ref_levels,
                          M_local, B_local,
                          G_fine,
                          F_fine,
                          P_W, P_R, P_W,
                          Element_dofs_R,
                          Element_dofs_W,
                          Dof_TrueDof_Func_lvls[num_levels - 1][0],
                          Dof_TrueDof_L2_lvls[num_levels - 1],
                          sigmahat_pau,
                          *EssBdrDofs_Funct_lvls[num_levels - 1][0]);

    #ifdef MFEM_DEBUG
            Vector sth(F_fine.Size());
            B_fine.Mult(sigmahat_pau, sth);
            sth -= F_fine;
            std::cout << "sth.Norml2() = " << sth.Norml2() << "\n";
            MFEM_ASSERT(sth.Norml2()<1e-8, "The particular solution does not satisfy the divergence constraint");
    #endif

            //delete M_local;
            //delete B_local;
            delete bVarf;
            delete mVarf;

            *Sigmahat = sigmahat_pau;
        }
        else
        {
            if (verbose)
                std::cout << "Solving Poisson problem for finding a particular solution \n";
            ParGridFunction *sigma_exact;
            ParMixedBilinearForm *Bblock;
            HypreParMatrix *BdivT;
            HypreParMatrix *BBT;
            HypreParVector *Rhs;

            sigma_exact = new ParGridFunction(R_space);
            sigma_exact->ProjectCoefficient(*Mytest.sigma);

            gform = new ParLinearForm(W_space);
            gform->AddDomainIntegrator(new DomainLFIntegrator(*Mytest.scalardivsigma));
            gform->Assemble();

            Bblock = new ParMixedBilinearForm(R_space, W_space);
            Bblock->AddDomainIntegrator(new VectorFEDivergenceIntegrator);
            Bblock->Assemble();
            Bblock->EliminateTrialDofs(ess_bdrSigma, *sigma_exact, *gform);

            Bblock->Finalize();
            Bdiv = Bblock->ParallelAssemble();
            BdivT = Bdiv->Transpose();
            BBT = ParMult(Bdiv, BdivT);
            Rhs = gform->ParallelAssemble();

            HypreBoomerAMG * invBBT = new HypreBoomerAMG(*BBT);
            invBBT->SetPrintLevel(0);

            mfem::CGSolver solver(comm);
            solver.SetPrintLevel(0);
            solver.SetMaxIter(70000);
            solver.SetRelTol(1.0e-12);
            solver.SetAbsTol(1.0e-14);
            solver.SetPreconditioner(*invBBT);
            solver.SetOperator(*BBT);

            Vector * Temphat = new Vector(W_space->TrueVSize());
            *Temphat = 0.0;
            solver.Mult(*Rhs, *Temphat);

            Vector * Temp = new Vector(R_space->TrueVSize());
            BdivT->Mult(*Temphat, *Temp);

            Sigmahat->Distribute(*Temp);
            //Sigmahat->SetFromTrueDofs(*Temp);

            delete sigma_exact;
            delete invBBT;
            delete BBT;
            delete Bblock;
            delete Rhs;
            delete Temphat;
            delete Temp;
        }

    }
    else // solving a div-free system with some analytical solution for the div-free part
    {
        if (verbose)
            std::cout << "Using exact sigma minus curl of a given function from H(curl,0) (in 3D) as a particular solution \n";
        Sigmahat->ProjectCoefficient(*Mytest.sigmahat);
    }
    // in either way now Sigmahat is a function from H(div) s.t. div Sigmahat = div sigma = f

    chrono.Stop();
    if (verbose)
        cout << "Particular solution found in "<< chrono.RealTime() <<" seconds.\n";

    if (verbose)
        std::cout << "Checking that particular solution in parallel version satisfies the divergence constraint \n";

    {
        ParLinearForm * constrfform = new ParLinearForm(W_space);
        constrfform->AddDomainIntegrator(new DomainLFIntegrator(*Mytest.scalardivsigma));
        constrfform->Assemble();

        Vector Floc(P_W[0]->Height());
        Floc = *constrfform;

        Vector Sigmahat_truedofs(R_space->TrueVSize());
        Sigmahat->ParallelProject(Sigmahat_truedofs);

        if (!CheckConstrRes(Sigmahat_truedofs, *Constraint_global, &Floc, "in the old code for the particular solution"))
        {
            std::cout << "Failure! \n";
        }
        else
            if (verbose)
                std::cout << "Success \n";

    }
#endif


#ifdef OLD_CODE
    chrono.Clear();
    chrono.Start();

    // 6. Define a parallel finite element space on the parallel mesh. Here we
    //    use the Raviart-Thomas finite elements of the specified order.

    int numblocks = 1;
    if (strcmp(space_for_S,"H1") == 0 || !eliminateS) // S is present
        numblocks++;

    Array<int> block_offsets(numblocks + 1); // number of variables + 1
    block_offsets[0] = 0;
    block_offsets[1] = C_space->GetVSize();
    if (strcmp(space_for_S,"H1") == 0 || !eliminateS) // S is present
        block_offsets[2] = S_space->GetVSize();
    block_offsets.PartialSum();

    Array<int> block_trueOffsets(numblocks + 1); // number of variables + 1
    block_trueOffsets[0] = 0;
    block_trueOffsets[1] = C_space->TrueVSize();
    if (strcmp(space_for_S,"H1") == 0 || !eliminateS) // S is present
        block_trueOffsets[2] = S_space->TrueVSize();
    block_trueOffsets.PartialSum();

    HYPRE_Int dimC = C_space->GlobalTrueVSize();
    HYPRE_Int dimR = R_space->GlobalTrueVSize();
    HYPRE_Int dimS;
    if (strcmp(space_for_S,"H1") == 0 || !eliminateS) // S is present
        dimS = S_space->GlobalTrueVSize();
    if (verbose)
    {
        std::cout << "***********************************************************\n";
        std::cout << "dim(C) = " << dimC << "\n";
        if (strcmp(space_for_S,"H1") == 0 || !eliminateS) // S is present
        {
            std::cout << "dim(S) = " << dimS << ", ";
            std::cout << "dim(C+S) = " << dimC + dimS << "\n";
        }
        if (withDiv)
            std::cout << "dim(R) = " << dimR << "\n";
        std::cout << "***********************************************************\n";
    }

    BlockVector xblks(block_offsets), rhsblks(block_offsets);
    BlockVector trueX(block_trueOffsets), trueRhs(block_trueOffsets);
    xblks = 0.0;
    rhsblks = 0.0;
    trueX = 0.0;
    trueRhs = 0.0;

    //VectorFunctionCoefficient f(dim, f_exact);
    //VectorFunctionCoefficient vone(dim, vone_exact);
    //VectorFunctionCoefficient vminusone(dim, vminusone_exact);
    //ConstantCoefficient minusone(-1.0);
    //VectorFunctionCoefficient E(dim, E_exact);
    //VectorFunctionCoefficient curlE(dim, curlE_exact);

    //----------------------------------------------------------
    // Setting boundary conditions.
    //----------------------------------------------------------

    if (verbose)
    {
        std::cout << "Boundary conditions: \n";
        std::cout << "all bdr Sigma: \n";
        all_bdrSigma.Print(std::cout, pmesh->bdr_attributes.Max());
        std::cout << "ess bdr Sigma: \n";
        ess_bdrSigma.Print(std::cout, pmesh->bdr_attributes.Max());
        std::cout << "ess bdr S: \n";
        ess_bdrS.Print(std::cout, pmesh->bdr_attributes.Max());
    }

    chrono.Stop();
    if (verbose)
        std::cout << "Small things in OLD_CODE were done in "<< chrono.RealTime() <<" seconds.\n";

    chrono.Clear();
    chrono.Start();

    // the div-free part
    ParGridFunction *u_exact = new ParGridFunction(C_space);
    u_exact->ProjectCoefficient(*Mytest.divfreepart);

    ParGridFunction *S_exact = new ParGridFunction(S_space);
    S_exact->ProjectCoefficient(*Mytest.scalarS);

    ParGridFunction * sigma_exact = new ParGridFunction(R_space);
    sigma_exact->ProjectCoefficient(*Mytest.sigma);

    {
        Vector Sigmahat_truedofs(R_space->TrueVSize());
        Sigmahat->ParallelProject(Sigmahat_truedofs);

        Vector sigma_exact_truedofs((R_space->TrueVSize()));
        sigma_exact->ParallelProject(sigma_exact_truedofs);

        MFEM_ASSERT(CheckBdrError(Sigmahat_truedofs, &sigma_exact_truedofs, *EssBdrTrueDofs_Funct_lvls[0][0], true),
                                  "for the particular solution Sigmahat in the old code");
    }

    // FIXME: remove this
    {
        const Array<int> *temp = EssBdrDofs_Funct_lvls[0][0];

        for ( int tdof = 0; tdof < temp->Size(); ++tdof)
        {
            if ( (*temp)[tdof] != 0 && fabs( (*Sigmahat)[tdof]) > 1.0e-14 )
                std::cout << "bnd cnd is violated for Sigmahat! value = "
                          << (*Sigmahat)[tdof]
                          << "exact val = " << (*sigma_exact)[tdof] << ", index = " << tdof << "\n";
        }
    }

    if (withDiv)
        xblks.GetBlock(0) = 0.0;
    else
        xblks.GetBlock(0) = *u_exact;

    if (strcmp(space_for_S,"H1") == 0 || !eliminateS) // S from H1 or (S from L2 and no elimination)
        xblks.GetBlock(1) = *S_exact;

    ConstantCoefficient zero(.0);

#ifdef USE_CURLMATRIX
    if (verbose)
        std::cout << "Creating div-free system using the explicit discrete div-free operator \n";

    ParGridFunction* rhside_Hdiv = new ParGridFunction(R_space);  // rhside for the first equation in the original cfosls system
    *rhside_Hdiv = 0.0;

    ParLinearForm *qform;
    if (strcmp(space_for_S,"H1") == 0 || !eliminateS) // S is present
    {
        qform = new ParLinearForm(S_space);
        if (strcmp(space_for_S,"H1") == 0) // S is from H1
            qform->AddDomainIntegrator(new GradDomainLFIntegrator(*Mytest.bf));
        else // S is from L2 but is not eliminated
            qform->AddDomainIntegrator(new DomainLFIntegrator(zero));
        qform->Assemble();
    }

    BlockOperator *MainOp = new BlockOperator(block_trueOffsets);

    // curl or divskew operator from C_space into R_space
    /*
    ParDiscreteLinearOperator Divfree_op(C_space, R_space); // from Hcurl or HDivSkew(C_space) to Hdiv(R_space)
    if (dim == 3)
        Divfree_op.AddDomainInterpolator(new CurlInterpolator());
    else // dim == 4
        Divfree_op.AddDomainInterpolator(new DivSkewInterpolator());
    Divfree_op.Assemble();
    Divfree_op.Finalize();
    HypreParMatrix * Divfree_dop = Divfree_op.ParallelAssemble(); // from Hcurl or HDivSkew(C_space) to Hdiv(R_space)
    HypreParMatrix * DivfreeT_dop = Divfree_dop->Transpose();
    */

    HypreParMatrix * Divfree_dop = Divfree_hpmat_mod_lvls[0];
    HypreParMatrix * DivfreeT_dop = Divfree_dop->Transpose();

    // mass matrix for H(div)
    ParBilinearForm *Mblock(new ParBilinearForm(R_space));
    if (strcmp(space_for_S,"H1") == 0 || !eliminateS) // S is present
    {
        Mblock->AddDomainIntegrator(new VectorFEMassIntegrator);
        //Mblock->AddDomainIntegrator(new DivDivIntegrator); //only for debugging, delete this
    }
    else // no S, hence we need the matrix weight
        Mblock->AddDomainIntegrator(new VectorFEMassIntegrator(*Mytest.Ktilda));
#ifdef WITH_PENALTY
    Mblock->AddDomainIntegrator(new VectorFEMassIntegrator(reg_coeff));
#endif
    Mblock->Assemble();
    Mblock->EliminateEssentialBC(ess_bdrSigma, *sigma_exact, *rhside_Hdiv);
    Mblock->Finalize();

    HypreParMatrix *M = Mblock->ParallelAssemble();

    // div-free operator matrix (curl in 3D, divskew in 4D)
    // either as DivfreeT_dop * M * Divfree_dop
    auto A = RAP(Divfree_dop, M, Divfree_dop);
    A->CopyRowStarts();
    A->CopyColStarts();

    Eliminate_ib_block(*A, *EssBdrTrueDofs_Hcurl[0], *EssBdrTrueDofs_Hcurl[0] );
    HypreParMatrix * temphpmat = A->Transpose();
    Eliminate_ib_block(*temphpmat, *EssBdrTrueDofs_Hcurl[0], *EssBdrTrueDofs_Hcurl[0] );
    A = temphpmat->Transpose();
    A->CopyColStarts();
    A->CopyRowStarts();
    SparseMatrix diag;
    A->GetDiag(diag);
    diag.MoveDiagonalFirst();
    delete temphpmat;
    Eliminate_bb_block(*A, *EssBdrTrueDofs_Hcurl[0]);

    /*
    ParBilinearForm *Checkblock(new ParBilinearForm(C_space_lvls[0]));
    //Checkblock->AddDomainIntegrator(new CurlCurlIntegrator);
    Checkblock->AddDomainIntegrator(new CurlCurlIntegrator(*Mytest.Ktilda));
#ifdef WITH_PENALTY
    Checkblock->AddDomainIntegrator(new VectorFEMassIntegrator(reg_coeff));
#endif
    Checkblock->Assemble();
    {
        Vector temp1(Checkblock->Width());
        temp1 = 0.0;
        Vector temp2(Checkblock->Width());
        Checkblock->EliminateEssentialBC(ess_bdrSigma, temp1, temp2);
    }
    Checkblock->Finalize();
    auto A = Checkblock->ParallelAssemble();
    */

    HypreParMatrix *C, *CH, *CHT, *B, *BT;
    if (strcmp(space_for_S,"H1") == 0 || !eliminateS) // S is present
    {
        // diagonal block for H^1
        ParBilinearForm *Cblock = new ParBilinearForm(S_space);
        if (strcmp(space_for_S,"H1") == 0) // S is from H1
        {
            Cblock->AddDomainIntegrator(new MassIntegrator(*Mytest.bTb));
            Cblock->AddDomainIntegrator(new DiffusionIntegrator(*Mytest.bbT));
        }
        else // S is from L2
        {
            Cblock->AddDomainIntegrator(new MassIntegrator(*Mytest.bTb));
        }
        Cblock->Assemble();
        Cblock->EliminateEssentialBC(ess_bdrS, xblks.GetBlock(1),*qform);
        Cblock->Finalize();
        C = Cblock->ParallelAssemble();

        // off-diagonal block for (H(div), Space_for_S) block
        // you need to create a new integrator here to swap the spaces
        ParMixedBilinearForm *BTblock(new ParMixedBilinearForm(R_space, S_space));
        BTblock->AddDomainIntegrator(new VectorFEMassIntegrator(*Mytest.minb));
        BTblock->Assemble();
        BTblock->EliminateTrialDofs(ess_bdrSigma, *sigma_exact, *qform);
        BTblock->EliminateTestDofs(ess_bdrS);
        BTblock->Finalize();
        BT = BTblock->ParallelAssemble();
        B = BT->Transpose();

        CHT = ParMult(DivfreeT_dop, B);
        CHT->CopyColStarts();
        CHT->CopyRowStarts();
        CH = CHT->Transpose();

        delete Cblock;
        delete BTblock;
    }

    // additional temporary vectors on true dofs required for various matvec
    Vector tempHdiv_true(R_space->TrueVSize());
    Vector temp2Hdiv_true(R_space->TrueVSize());

    // assembling local rhs vectors from inhomog. boundary conditions
    if (strcmp(space_for_S,"H1") == 0 || !eliminateS) // S is present
        qform->ParallelAssemble(trueRhs.GetBlock(1));
    rhside_Hdiv->ParallelAssemble(tempHdiv_true);
    DivfreeT_dop->Mult(tempHdiv_true, trueRhs.GetBlock(0));

    // subtracting from rhs a part from Sigmahat
    Sigmahat->ParallelProject(tempHdiv_true);
    M->Mult(tempHdiv_true, temp2Hdiv_true);
    //DivfreeT_dop->Mult(temp2Hdiv_true, tempHcurl_true);
    //trueRhs.GetBlock(0) -= tempHcurl_true;
    DivfreeT_dop->Mult(-1.0, temp2Hdiv_true, 1.0, trueRhs.GetBlock(0));

    // subtracting from rhs for S a part from Sigmahat
    //BT->Mult(tempHdiv_true, tempH1_true);
    //trueRhs.GetBlock(1) -= tempH1_true;
    if (strcmp(space_for_S,"H1") == 0 || !eliminateS) // S is present
        BT->Mult(-1.0, tempHdiv_true, 1.0, trueRhs.GetBlock(1));

    for (int blk = 0; blk < numblocks; ++blk)
    {
        const Array<int> *temp;
        if (blk == 0)
            temp = EssBdrTrueDofs_Hcurl[0];
        else
            temp = EssBdrTrueDofs_Funct_lvls[0][blk];

        for ( int tdofind = 0; tdofind < temp->Size(); ++tdofind)
        {
            int tdof = (*temp)[tdofind];
            trueRhs.GetBlock(blk)[tdof] = 0.0;
        }
    }
    /*
    {
        MFEM_ASSERT(CheckBdrError(trueRhs.GetBlock(0), NULL, *EssBdrTrueDofs_Hcurl[0], true),
                                  "for the rhside, block 0, for div-free system in the old code");
        if (strcmp(space_for_S,"H1") == 0 || !eliminateS) // S is present
            MFEM_ASSERT(CheckBdrError(trueRhs.GetBlock(1), NULL, *EssBdrTrueDofs_Funct_lvls[0][1], true),
                                  "for the rhside, block 1, for div-free system in the old code");
    }
    */


    // setting block operator of the system
    MainOp->SetBlock(0,0, A);
    if (strcmp(space_for_S,"H1") == 0 || !eliminateS) // S is present
    {
        MainOp->SetBlock(0,1, CHT);
        MainOp->SetBlock(1,0, CH);
        MainOp->SetBlock(1,1, C);
    }
#else // if using the integrators for creating the div-free system
    if (verbose)
        std::cout << "This case is not supported any more \n";
    MPI_Finalize();
    return -1;
#endif

    //delete Divfree_dop;
    //delete DivfreeT_dop;
    delete rhside_Hdiv;

    chrono.Stop();
    if (verbose)
        std::cout << "Discretized problem is assembled" << endl << flush;

    chrono.Clear();
    chrono.Start();

    Solver *prec;
    Array<BlockOperator*> P;
    std::vector<Array<int> *> offsets_f;
    std::vector<Array<int> *> offsets_c;

    if (with_prec)
    {
        if(dim<=4)
        {
            if (prec_is_MG)
            {
                if (strcmp(space_for_S,"H1") == 0 || !eliminateS) // S is present
                {
                    if (monolithicMG)
                    {
                        P.SetSize(TrueP_C.Size());

                        offsets_f.resize(num_levels);
                        offsets_c.resize(num_levels);

                        for (int l = 0; l < P.Size(); l++)
                        {
                            offsets_f[l] = new Array<int>(3);
                            offsets_c[l] = new Array<int>(3);

                            (*offsets_f[l])[0] = (*offsets_c[l])[0] = 0;
                            (*offsets_f[l])[1] = TrueP_C[l]->Height();
                            (*offsets_c[l])[1] = TrueP_C[l]->Width();
                            (*offsets_f[l])[2] = (*offsets_f[l])[1] + TrueP_H[l]->Height();
                            (*offsets_c[l])[2] = (*offsets_c[l])[1] + TrueP_H[l]->Width();

                            P[l] = new BlockOperator(*offsets_f[l], *offsets_c[l]);
                            P[l]->SetBlock(0, 0, TrueP_C[l]);
                            P[l]->SetBlock(1, 1, TrueP_H[l]);
                        }

#ifdef BND_FOR_MULTIGRID
                        prec = new MonolithicMultigrid(*MainOp, P, EssBdrTrueDofs_HcurlFunct_lvls);
#else
                        prec = new MonolithicMultigrid(*MainOp, P);
#endif
                    }
                    else
                    {
                        prec = new BlockDiagonalPreconditioner(block_trueOffsets);
#ifdef BND_FOR_MULTIGRID
                        Operator * precU = new Multigrid(*A, TrueP_C, EssBdrTrueDofs_Hcurl);
                        Operator * precS = new Multigrid(*C, TrueP_H, EssBdrTrueDofs_H1);
#else
                        Operator * precU = new Multigrid(*A, TrueP_C);
                        Operator * precS = new Multigrid(*C, TrueP_H);
#endif
                        ((BlockDiagonalPreconditioner*)prec)->SetDiagonalBlock(0, precU);
                        ((BlockDiagonalPreconditioner*)prec)->SetDiagonalBlock(1, precS);
                    }
                }
                else // only equation in div-free subspace
                {
                    if (monolithicMG && verbose)
                        std::cout << "There is only one variable in the system because there is no S, \n"
                                     "So monolithicMG is the same as block-diagonal MG \n";
                    if (prec_is_MG)
                    {
                        prec = new BlockDiagonalPreconditioner(block_trueOffsets);
                        Operator * precU;
#ifdef MARTIN_PREC
                        if (dim == 4)
                        {
                            if (verbose)
                                std::cout << "Creating an instance of DivSkew4dPrec \n";

                            Coefficient *alpha = new ConstantCoefficient(1.0);
                            Coefficient *beta = new ConstantCoefficient(1.0);
                            int order = feorder + 1;
                            bool exactH1Solver = false;
                            precU = new DivSkew4dPrec(A, C_space_lvls[0], alpha, beta, ess_bdrSigma, order, exactH1Solver);
                        }
                        else
                            precU = new Multigrid(*A, TrueP_C);
#else
#ifdef BND_FOR_MULTIGRID

#ifdef COARSEPREC_AMS
                        precU = new Multigrid(*A, TrueP_C, EssBdrTrueDofs_Hcurl, C_space_lvls[num_levels - 1]);
#else
                        precU = new Multigrid(*A, TrueP_C, EssBdrTrueDofs_Hcurl);
#endif
#else
                        precU = new Multigrid(*A, TrueP_C);
#endif
                        //precU = new IdentityOperator(A->Height());
#endif

                        ((BlockDiagonalPreconditioner*)prec)->SetDiagonalBlock(0, precU);
                    }

                }
            }
            else // prec is AMS-like for the div-free part (block-diagonal for the system with boomerAMG for S)
            {
                if (dim == 3)
                {
                    if (strcmp(space_for_S,"H1") == 0 || !eliminateS) // S is present
                    {
                        prec = new BlockDiagonalPreconditioner(block_trueOffsets);
                        Operator * precU = new IdentityOperator(A->Height());

                        Operator * precS;
                        precS = new IdentityOperator(C->Height());

                        ((BlockDiagonalPreconditioner*)prec)->SetDiagonalBlock(0, precU);
                        ((BlockDiagonalPreconditioner*)prec)->SetDiagonalBlock(1, precS);
                    }
                    else // no S, i.e. only an equation in div-free subspace
                    {
                        //prec = new BlockDiagonalPreconditioner(block_trueOffsets);
                        //Operator * precU = new IdentityOperator(A->Height());

                        //Operator * precU = new HypreAMS(*A, C_space);
                        //((HypreAMS*)precU)->SetSingularProblem();

                        //((BlockDiagonalPreconditioner*)prec)->SetDiagonalBlock(0, precU);

                        prec = new HypreAMS(*A, C_space);
                        ((HypreAMS*)prec)->SetSingularProblem();
                        //((HypreAMS*)prec)->SetPrintLevel(2);

                        //prec = new BlockDiagonalPreconditioner(block_trueOffsets);
                        //Operator * precU = new IdentityOperator(A->Height());
                        //((BlockDiagonalPreconditioner*)prec)->SetDiagonalBlock(0, precU);

                    }

                }
                else // dim == 4
                {
                    if (verbose)
                        std::cout << "Aux. space prec is not implemented in 4D \n";
                    MPI_Finalize();
                    return 0;
                }
            }
        }

        if (verbose)
            cout << "Preconditioner is ready" << endl << flush;
    }
    else
        if (verbose)
            cout << "Using no preconditioner \n";

    chrono.Stop();
    if (verbose)
        std::cout << "Preconditioner was created in "<< chrono.RealTime() <<" seconds.\n";

#ifndef COMPARE_MG

    CGSolver solver(comm);
    if (verbose)
        cout << "Linear solver: CG" << endl << flush;

    solver.SetAbsTol(sqrt(atol));
    solver.SetRelTol(sqrt(rtol));
    solver.SetMaxIter(max_num_iter);
    solver.SetOperator(*MainOp);

    if (with_prec)
        solver.SetPreconditioner(*prec);
    solver.SetPrintLevel(1);
    trueX = 0.0;

    chrono.Clear();
    chrono.Start();
    solver.Mult(trueRhs, trueX);
    chrono.Stop();

    MFEM_ASSERT(CheckBdrError(trueX.GetBlock(0), NULL, *EssBdrTrueDofs_Hcurl[0], true),
                              "for u_truedofs in the old code");

    for (int blk = 0; blk < numblocks; ++blk)
    {
        const Array<int> *temp;
        if (blk == 0)
            temp = EssBdrTrueDofs_Hcurl[0];
        else
            temp = EssBdrTrueDofs_Funct_lvls[0][blk];

        for ( int tdofind = 0; tdofind < temp->Size(); ++tdofind)
        {
            int tdof = (*temp)[tdofind];
            trueX.GetBlock(blk)[tdof] = 0.0;
        }
    }

    //MFEM_ASSERT(CheckBdrError(trueX.GetBlock(0), NULL, *EssBdrTrueDofs_Hcurl[0], true),
                              //"for u_truedofs in the old code");
    //MFEM_ASSERT(CheckBdrError(trueX.GetBlock(1), NULL, *EssBdrTrueDofs_Funct_lvls[0][1], true),
                              //"for S_truedofs from trueX in the old code");

    if (verbose)
    {
        if (solver.GetConverged())
            std::cout << "Linear solver converged in " << solver.GetNumIterations()
                      << " iterations with a residual norm of " << solver.GetFinalNorm() << ".\n";
        else
            std::cout << "Linear solver did not converge in " << solver.GetNumIterations()
                      << " iterations. Residual norm is " << solver.GetFinalNorm() << ".\n";
        std::cout << "Linear solver took " << chrono.RealTime() << "s. \n";
    }

#ifdef SPECIAL_COARSECHECK
    {
        if (verbose)
            std::cout << "Performing a special coarsest problem convergence check \n";

        /*
        ParBilinearForm *Mblock = new ParBilinearForm(R_space_lvls[num_levels - 1]);
        Mblock->AddDomainIntegrator(new VectorFEMassIntegrator(*Mytest.Ktilda));
#ifdef WITH_PENALTY
        Mblock->AddDomainIntegrator(new VectorFEMassIntegrator(reg_coeff));
#endif
        Mblock->Assemble();
        Vector temp1(Mblock->Width());
        temp1 = 0.0;
        Vector temp2(Mblock->Width());
        Mblock->EliminateEssentialBC(ess_bdrSigma, temp1, temp2);
        Mblock->Finalize();

        HypreParMatrix *M = Mblock->ParallelAssemble();
        */

        auto M = (*Funct_hpmat_lvls[num_levels - 1])(0,0);

        auto A = RAP(Divfree_hpmat_mod_lvls[num_levels - 1], M, Divfree_hpmat_mod_lvls[num_levels - 1]);

        Eliminate_ib_block(*A, *EssBdrTrueDofs_Hcurl[num_levels - 1], *EssBdrTrueDofs_Hcurl[num_levels - 1] );
        HypreParMatrix * temphpmat = A->Transpose();
        Eliminate_ib_block(*temphpmat, *EssBdrTrueDofs_Hcurl[num_levels - 1], *EssBdrTrueDofs_Hcurl[num_levels - 1] );
        A = temphpmat->Transpose();
        A->CopyColStarts();
        A->CopyRowStarts();
        SparseMatrix diag;
        A->GetDiag(diag);
        diag.MoveDiagonalFirst();
        delete temphpmat;
        //Eliminate_bb_block(*A, *EssBdrTrueDofs_Hcurl[num_levels - 1]);

        //A->CopyRowStarts();
        //A->CopyColStarts();

        Vector checkvec(Divfree_hpmat_mod_lvls[num_levels - 1]->Height());
        ParGridFunction * sigma_exact_tdofs_coarsest = new ParGridFunction(R_space_lvls[num_levels - 1]);
        sigma_exact_tdofs_coarsest->ProjectCoefficient(*Mytest.sigma);
        sigma_exact_tdofs_coarsest->ParallelProject(checkvec);

        Vector checkRhs(A->Height());
        Divfree_hpmat_mod_lvls[num_levels - 1]->MultTranspose(checkvec, checkRhs);
        Vector checkX(A->Width());

        //delete M;
        //delete Mblock;

        HypreSmoother * prec = new HypreSmoother(*A, HypreSmoother::Type::l1GS, 1);

        CGSolver solver(comm);
        if (verbose)
            cout << "Linear solver: CG" << endl << flush;

        if (verbose)
            std::cout << "Coarsest problem size = " << A->Height() << "\n";

        solver.SetAbsTol(sqrt(1.0e-64));
        solver.SetRelTol(sqrt(1.0e-30));
        solver.SetMaxIter(400);
        solver.SetOperator(*A);

        solver.SetPreconditioner(*prec);
        solver.SetPrintLevel(1);
        checkX = 0.0;

        chrono.Clear();
        chrono.Start();
        solver.Mult(checkRhs, checkX);
        chrono.Stop();

        if (verbose)
        {
            if (solver.GetConverged())
                std::cout << "Linear solver check converged in " << solver.GetNumIterations()
                          << " iterations with a residual norm of " << solver.GetFinalNorm() << ".\n";
            else
                std::cout << "Linear solver check did not converge in " << solver.GetNumIterations()
                          << " iterations. Residual norm is " << solver.GetFinalNorm() << ".\n";
            std::cout << "Linear solver check took " << chrono.RealTime() << "s. \n";
        }

    }
#endif


    chrono.Clear();
    chrono.Start();

    ParGridFunction * u = new ParGridFunction(C_space);
    ParGridFunction * S;

    u->Distribute(&(trueX.GetBlock(0)));

    // 13. Extract the parallel grid function corresponding to the finite element
    //     approximation X. This is the local solution on each processor. Compute
    //     L2 error norms.

    int order_quad = max(2, 2*feorder+1);
    const IntegrationRule *irs[Geometry::NumGeom];
    for (int i=0; i < Geometry::NumGeom; ++i)
    {
        irs[i] = &(IntRules.Get(i, order_quad));
    }

    double err_u, norm_u;

    if (!withDiv)
    {
        err_u = u->ComputeL2Error(*Mytest.divfreepart, irs);
        norm_u = ComputeGlobalLpNorm(2, *Mytest.divfreepart, *pmesh, irs);

        if (verbose)
        {
            if ( norm_u > MYZEROTOL )
            {
                //std::cout << "norm_u = " << norm_u << "\n";
                cout << "|| u - u_ex || / || u_ex || = " << err_u / norm_u << endl;
            }
            else
                cout << "|| u || = " << err_u << " (u_ex = 0)" << endl;
        }
    }

    ParGridFunction * opdivfreepart = new ParGridFunction(R_space);
    /*
    DiscreteLinearOperator Divfree_h(C_space, R_space);
    if (dim == 3)
        Divfree_h.AddDomainInterpolator(new CurlInterpolator());
    else // dim == 4
        Divfree_h.AddDomainInterpolator(new DivSkewInterpolator());
    Divfree_h.Assemble();
    Divfree_h.Mult(*u, *opdivfreepart);
    */
    Vector u_truedofs(Divfree_hpmat_mod_lvls[0]->Width());
    u->ParallelProject(u_truedofs);

    Vector opdivfree_truedofs(Divfree_hpmat_mod_lvls[0]->Height());
    Divfree_hpmat_mod_lvls[0]->Mult(u_truedofs, opdivfree_truedofs);
    opdivfreepart->Distribute(opdivfree_truedofs);

    // FIXME: remove this
    {
        const Array<int> *temp = EssBdrDofs_Funct_lvls[0][0];

        for ( int tdof = 0; tdof < temp->Size(); ++tdof)
        {
            if ( (*temp)[tdof] != 0 && fabs( (*opdivfreepart)[tdof]) > 1.0e-14 )
            {
                std::cout << "bnd cnd is violated for opdivfreepart! value = "
                          << (*opdivfreepart)[tdof]
                          << ", index = " << tdof << "\n";
            }
        }
    }


    ParGridFunction * opdivfreepart_exact;
    double err_opdivfreepart, norm_opdivfreepart;

    if (!withDiv)
    {
        opdivfreepart_exact = new ParGridFunction(R_space);
        opdivfreepart_exact->ProjectCoefficient(*Mytest.opdivfreepart);

        err_opdivfreepart = opdivfreepart->ComputeL2Error(*Mytest.opdivfreepart, irs);
        norm_opdivfreepart = ComputeGlobalLpNorm(2, *Mytest.opdivfreepart, *pmesh, irs);

        if (verbose)
        {
            if (norm_opdivfreepart > MYZEROTOL )
            {
                //cout << "|| opdivfreepart_ex || = " << norm_opdivfreepart << endl;
                cout << "|| Divfree_h u_h - opdivfreepart_ex || / || opdivfreepart_ex || = " << err_opdivfreepart / norm_opdivfreepart << endl;
            }
            else
                cout << "|| Divfree_h u_h || = " << err_opdivfreepart << " (divfreepart_ex = 0)" << endl;
        }
    }

    ParGridFunction * sigma = new ParGridFunction(R_space);
    *sigma = *Sigmahat;         // particular solution
    *sigma += *opdivfreepart;   // plus div-free guy

    // FIXME: remove this
    {
        const Array<int> *temp = EssBdrDofs_Funct_lvls[0][0];

        for ( int tdof = 0; tdof < temp->Size(); ++tdof)
        {
            if ( (*temp)[tdof] != 0 && fabs( (*sigma)[tdof]) > 1.0e-14 )
                std::cout << "bnd cnd is violated for sigma! value = "
                          << (*sigma)[tdof]
                          << "exact val = " << (*sigma_exact)[tdof] << ", index = " << tdof << "\n";
        }
    }

    if (strcmp(space_for_S,"H1") == 0 || !eliminateS) // S is present
    {
        S = new ParGridFunction(S_space);
        S->Distribute(&(trueX.GetBlock(1)));
    }
    else // no S, then we compute S from sigma
    {
        // temporary for checking the computation of S below
        //sigma->ProjectCoefficient(*Mytest.sigma);

        S = new ParGridFunction(S_space);

        ParBilinearForm *Cblock(new ParBilinearForm(S_space));
        Cblock->AddDomainIntegrator(new MassIntegrator(*Mytest.bTb));
        Cblock->Assemble();
        Cblock->Finalize();
        HypreParMatrix * C = Cblock->ParallelAssemble();

        ParMixedBilinearForm *Bblock(new ParMixedBilinearForm(R_space, S_space));
        Bblock->AddDomainIntegrator(new VectorFEMassIntegrator(*Mytest.b));
        Bblock->Assemble();
        Bblock->Finalize();
        HypreParMatrix * B = Bblock->ParallelAssemble();
        Vector bTsigma(C->Height());
        Vector trueSigma(R_space->TrueVSize());
        sigma->ParallelProject(trueSigma);

        B->Mult(trueSigma,bTsigma);

        Vector trueS(C->Height());
        trueS = 0.0;

        CGSolver cg(comm);
        cg.SetPrintLevel(0);
        cg.SetMaxIter(5000);
        cg.SetRelTol(sqrt(1.0e-9));
        cg.SetAbsTol(sqrt(1.0e-12));
        cg.SetOperator(*C);
        cg.Mult(bTsigma, trueS);

        //CG(*C, bTsigma, trueS, 0, 5000, 1e-9, 1e-12);
        S->Distribute(trueS);

        delete B;
        delete C;
        delete Bblock;
        delete Cblock;
    }

    double err_sigma = sigma->ComputeL2Error(*Mytest.sigma, irs);
    double norm_sigma = ComputeGlobalLpNorm(2, *Mytest.sigma, *pmesh, irs);

    if (verbose)
        cout << "sigma_h = sigma_hat + div-free part, div-free part = curl u_h \n";

    if (verbose)
    {
        std::cout << "err_sigma = " << err_sigma << ", norm_sigma = " << norm_sigma << "\n";
        if ( norm_sigma > MYZEROTOL )
            cout << "|| sigma_h - sigma_ex || / || sigma_ex || = " << err_sigma / norm_sigma << endl;
        else
            cout << "|| sigma || = " << err_sigma << " (sigma_ex = 0)" << endl;
    }

    /*
    double err_sigmahat = Sigmahat->ComputeL2Error(*Mytest.sigma, irs);
    if (verbose && !withDiv)
        if ( norm_sigma > MYZEROTOL )
            cout << "|| sigma_hat - sigma_ex || / || sigma_ex || = " << err_sigmahat / norm_sigma << endl;
        else
            cout << "|| sigma_hat || = " << err_sigmahat << " (sigma_ex = 0)" << endl;
    */

    DiscreteLinearOperator Div(R_space, W_space);
    Div.AddDomainInterpolator(new DivergenceInterpolator());
    ParGridFunction DivSigma(W_space);
    Div.Assemble();
    Div.Mult(*sigma, DivSigma);

    double err_div = DivSigma.ComputeL2Error(*Mytest.scalardivsigma,irs);
    double norm_div = ComputeGlobalLpNorm(2, *Mytest.scalardivsigma, *pmesh, irs);

    if (verbose)
    {
        cout << "|| div (sigma_h - sigma_ex) || / ||div (sigma_ex)|| = "
                  << err_div/norm_div  << "\n";
    }

    if (verbose)
    {
        //cout << "Actually it will be ~ continuous L2 + discrete L2 for divergence" << endl;
        cout << "|| sigma_h - sigma_ex ||_Hdiv / || sigma_ex ||_Hdiv = "
                  << sqrt(err_sigma*err_sigma + err_div * err_div)/sqrt(norm_sigma*norm_sigma + norm_div * norm_div)  << "\n";
    }

    double norm_S = 0.0;
    //if (withS)
    {
        ParGridFunction * S_exact = new ParGridFunction(S_space);
        S_exact->ProjectCoefficient(*Mytest.scalarS);

        double err_S = S->ComputeL2Error(*Mytest.scalarS, irs);
        norm_S = ComputeGlobalLpNorm(2, *Mytest.scalarS, *pmesh, irs);
        if (verbose)
        {
            if ( norm_S > MYZEROTOL )
                std::cout << "|| S_h - S_ex || / || S_ex || = " <<
                             err_S / norm_S << "\n";
            else
                std::cout << "|| S_h || = " << err_S << " (S_ex = 0) \n";
        }

        if (strcmp(space_for_S,"H1") == 0)
        {
            ParFiniteElementSpace * GradSpace;
            FiniteElementCollection *hcurl_coll;
            if (dim == 3)
                GradSpace = C_space;
            else // dim == 4
            {
                hcurl_coll = new ND1_4DFECollection;
                GradSpace = new ParFiniteElementSpace(pmesh.get(), hcurl_coll);
            }
            DiscreteLinearOperator Grad(S_space, GradSpace);
            Grad.AddDomainInterpolator(new GradientInterpolator());
            ParGridFunction GradS(GradSpace);
            Grad.Assemble();
            Grad.Mult(*S, GradS);

            if (numsol != -34 && verbose)
                std::cout << "For this norm we are grad S for S from numsol = -34 \n";
            VectorFunctionCoefficient GradS_coeff(dim, uFunTest_ex_gradxt);
            double err_GradS = GradS.ComputeL2Error(GradS_coeff, irs);
            double norm_GradS = ComputeGlobalLpNorm(2, GradS_coeff, *pmesh, irs);
            if (verbose)
            {
                std::cout << "|| Grad_h (S_h - S_ex) || / || Grad S_ex || = " <<
                             err_GradS / norm_GradS << "\n";
                std::cout << "|| S_h - S_ex ||_H^1 / || S_ex ||_H^1 = " <<
                             sqrt(err_S*err_S + err_GradS*err_GradS) / sqrt(norm_S*norm_S + norm_GradS*norm_GradS) << "\n";
            }

            if (dim != 3)
            {
                delete GradSpace;
                delete hcurl_coll;
            }

        }

#ifdef USE_CURLMATRIX
        // Check value of functional and mass conservation
        if (strcmp(space_for_S,"H1") == 0 || !eliminateS) // S is present
        {
            Vector trueSigma(R_space->TrueVSize());
            trueSigma = 0.0;
            sigma->ParallelProject(trueSigma);

            Vector MtrueSigma(R_space->TrueVSize());
            MtrueSigma = 0.0;
            M->Mult(trueSigma, MtrueSigma);
            double localFunctional = trueSigma*MtrueSigma;

            Vector GtrueSigma(S_space->TrueVSize());
            GtrueSigma = 0.0;

            BT->Mult(trueSigma, GtrueSigma);
            localFunctional += 2.0*(trueX.GetBlock(1)*GtrueSigma);

            Vector XtrueS(S_space->TrueVSize());
            XtrueS = 0.0;
            C->Mult(trueX.GetBlock(1), XtrueS);
            localFunctional += trueX.GetBlock(1)*XtrueS;

            double globalFunctional;
            MPI_Reduce(&localFunctional, &globalFunctional, 1,
                       MPI_DOUBLE, MPI_SUM, 0, MPI_COMM_WORLD);
            if (verbose)
            {
                cout << "|| sigma_h - L(S_h) ||^2 + || div_h sigma_h - f ||^2 = "
                     << globalFunctional+err_div*err_div<< "\n";
                cout << "|| f ||^2 = " << norm_div*norm_div  << "\n";
                cout << "Relative Energy Error = "
                     << sqrt(globalFunctional+err_div*err_div)/norm_div<< "\n";
            }

            auto trueRhs_part = gform->ParallelAssemble();
            double mass_loc = trueRhs_part->Norml1();
            double mass;
            MPI_Reduce(&mass_loc, &mass, 1,
                       MPI_DOUBLE, MPI_SUM, 0, MPI_COMM_WORLD);
            if (verbose)
                cout << "Sum of local mass = " << mass<< "\n";

            Vector DtrueSigma(W_space->TrueVSize());
            DtrueSigma = 0.0;
            Bdiv->Mult(trueSigma, DtrueSigma);
            DtrueSigma -= *trueRhs_part;
            double mass_loss_loc = DtrueSigma.Norml1();
            double mass_loss;
            MPI_Reduce(&mass_loss_loc, &mass_loss, 1,
                       MPI_DOUBLE, MPI_SUM, 0, MPI_COMM_WORLD);
            if (verbose)
                cout << "Sum of local mass loss = " << mass_loss<< "\n";

            delete trueRhs_part;
        }
#endif
        delete S_exact;
    }

    if (verbose)
        cout << "Computing projection errors \n";

    if(verbose && !withDiv)
    {
        double projection_error_u = u_exact->ComputeL2Error(*Mytest.divfreepart, irs);
        if ( norm_u > MYZEROTOL )
        {
            //std::cout << "Debug: || u_ex || = " << norm_u << "\n";
            //std::cout << "Debug: proj error = " << projection_error_u << "\n";
            cout << "|| u_ex - Pi_h u_ex || / || u_ex || = " << projection_error_u / norm_u << endl;
        }
        else
            cout << "|| Pi_h u_ex || = " << projection_error_u << " (u_ex = 0) \n ";
    }

    double projection_error_sigma = sigma_exact->ComputeL2Error(*Mytest.sigma, irs);

    if(verbose)
    {
        if ( norm_sigma > MYZEROTOL )
        {
            cout << "|| sigma_ex - Pi_h sigma_ex || / || sigma_ex || = " << projection_error_sigma / norm_sigma << endl;
        }
        else
            cout << "|| Pi_h sigma_ex || = " << projection_error_sigma << " (sigma_ex = 0) \n ";
    }

    //if (withS)
    {
        double projection_error_S = S_exact->ComputeL2Error(*Mytest.scalarS, irs);

        if(verbose)
        {
            if ( norm_S > MYZEROTOL )
                cout << "|| S_ex - Pi_h S_ex || / || S_ex || = " << projection_error_S / norm_S << endl;
            else
                cout << "|| Pi_h S_ex ||  = " << projection_error_S << " (S_ex = 0) \n";
        }
    }

    chrono.Stop();
    if (verbose)
        std::cout << "Errors in the MG code were computed in "<< chrono.RealTime() <<" seconds.\n";

    //MPI_Finalize();
    //return 0;
#endif // for #ifdef COMPARE_MG

#endif // for #ifdef OLD_CODE

    chrono.Clear();
    chrono.Start();

    if (verbose)
        std::cout << "\nCreating an instance of the new Hcurl smoother and the minimization solver \n";

    //ParLinearForm *fform = new ParLinearForm(R_space);

    ParLinearForm * constrfform = new ParLinearForm(W_space_lvls[0]);
    constrfform->AddDomainIntegrator(new DomainLFIntegrator(*Mytest.scalardivsigma));
    constrfform->Assemble();

    /*
    ParMixedBilinearForm *Bblock(new ParMixedBilinearForm(R_space, W_space));
    Bblock->AddDomainIntegrator(new VectorFEDivergenceIntegrator);
    Bblock->Assemble();
    //Bblock->EliminateTrialDofs(ess_bdrSigma, *sigma_exact_finest, *constrfform); // // makes res for sigma_special happier
    Bblock->Finalize();
    */

    Vector Floc(P_W[0]->Height());
    Floc = *constrfform;

    delete constrfform;

    BlockVector Xinit(Funct_mat_lvls[0]->ColOffsets());
    Xinit.GetBlock(0) = 0.0;
    MFEM_ASSERT(Xinit.GetBlock(0).Size() == sigma_exact_finest->Size(),
                "Xinit and sigma_exact_finest have different sizes! \n");

    for (int i = 0; i < sigma_exact_finest->Size(); ++i )
    {
        // just setting Xinit to store correct boundary values at essential boundary
        if ( (*EssBdrDofs_Funct_lvls[0][0])[i] != 0)
            Xinit.GetBlock(0)[i] = (*sigma_exact_finest)[i];
    }

    Array<int> new_trueoffsets(numblocks_funct + 1);
    new_trueoffsets[0] = 0;
    for ( int blk = 0; blk < numblocks_funct; ++blk)
        new_trueoffsets[blk + 1] = Dof_TrueDof_Func_lvls[0][blk]->Width();
    new_trueoffsets.PartialSum();
    BlockVector Xinit_truedofs(new_trueoffsets);
    Xinit_truedofs = 0.0;

    for (int i = 0; i < EssBdrTrueDofs_Funct_lvls[0][0]->Size(); ++i )
    {
        int tdof = (*EssBdrTrueDofs_Funct_lvls[0][0])[i];
        Xinit_truedofs.GetBlock(0)[tdof] = sigma_exact_truedofs[tdof];
    }

    if (strcmp(space_for_S,"H1") == 0 || !eliminateS) // S is present
    {
        for (int i = 0; i < S_exact_finest->Size(); ++i )
        {
            // just setting Xinit to store correct boundary values at essential boundary
            if ( (*EssBdrDofs_Funct_lvls[0][1])[i] != 0)
                Xinit.GetBlock(1)[i] = (*S_exact_finest)[i];
        }

        for (int i = 0; i < EssBdrTrueDofs_Funct_lvls[0][1]->Size(); ++i )
        {
            int tdof = (*EssBdrTrueDofs_Funct_lvls[0][1])[i];
            Xinit_truedofs.GetBlock(1)[tdof] = S_exact_truedofs[tdof];
        }
    }

    chrono.Stop();
    if (verbose)
        std::cout << "Intermediate allocations for the new solver were done in "<< chrono.RealTime() <<" seconds.\n";
    chrono.Clear();
    chrono.Start();

    if (verbose)
        std::cout << "Calling constructor of the new solver \n";

    int stopcriteria_type = 1;

#ifdef TIMING
    std::list<double>* Times_mult = new std::list<double>;
    std::list<double>* Times_solve = new std::list<double>;
    std::list<double>* Times_localsolve = new std::list<double>;
    std::list<double>* Times_localsolve_lvls = new std::list<double>[num_levels - 1];
    std::list<double>* Times_smoother = new std::list<double>;
    std::list<double>* Times_smoother_lvls = new std::list<double>[num_levels - 1];
    std::list<double>* Times_coarsestproblem = new std::list<double>;
    std::list<double>* Times_resupdate = new std::list<double>;
    std::list<double>* Times_fw = new std::list<double>;
    std::list<double>* Times_up = new std::list<double>;
#endif

#ifdef WITH_DIVCONSTRAINT_SOLVER
    DivConstraintSolver PartsolFinder(comm, num_levels, P_WT,
                                      TrueP_Func, P_W,
                                      EssBdrTrueDofs_Funct_lvls,
                                      Funct_global_lvls,
                                      *Constraint_global,
                                      Floc,
                                      Smoothers_lvls,
                                      Xinit_truedofs,
#ifdef CHECK_CONSTR
                                      Floc,
#endif
                                      LocalSolver_partfinder_lvls,
                                      CoarsestSolver_partfinder);
    CoarsestSolver_partfinder->SetMaxIter(70000);
    CoarsestSolver_partfinder->SetAbsTol(1.0e-18);
    CoarsestSolver_partfinder->SetRelTol(1.0e-18);
    CoarsestSolver_partfinder->ResetSolverParams();
#endif

    GeneralMinConstrSolver NewSolver( comm, num_levels,
                     TrueP_Func, EssBdrTrueDofs_Funct_lvls,
                     *Functrhs_global, Smoothers_lvls,
                     Xinit_truedofs, Funct_global_lvls,
#ifdef CHECK_CONSTR
                     *Constraint_global, Floc,
#endif
#ifdef TIMING
                     Times_mult, Times_solve, Times_localsolve, Times_localsolve_lvls, Times_smoother, Times_smoother_lvls, Times_coarsestproblem, Times_resupdate, Times_fw, Times_up,
#endif
#ifdef SOLVE_WITH_LOCALSOLVERS
                     LocalSolver_lvls,
#else
                     NULL,
#endif
                     CoarsestSolver, stopcriteria_type);

    double newsolver_reltol = 1.0e-6;

    if (verbose)
        std::cout << "newsolver_reltol = " << newsolver_reltol << "\n";

    NewSolver.SetRelTol(newsolver_reltol);
    NewSolver.SetMaxIter(40);
    NewSolver.SetPrintLevel(0);
    NewSolver.SetStopCriteriaType(0);
    //NewSolver.SetLocalSolvers(LocalSolver_lvls);

    BlockVector ParticSol(new_trueoffsets);
    ParticSol = 0.0;

    chrono.Stop();
    if (verbose)
        std::cout << "New solver and PartSolFinder were created in "<< chrono.RealTime() <<" seconds.\n";
    chrono.Clear();
    chrono.Start();

#ifdef WITH_DIVCONSTRAINT_SOLVER
    if (verbose)
    {
        std::cout << "CoarsestSolver parameters for the PartSolFinder: \n" << std::flush;
        CoarsestSolver_partfinder->PrintSolverParams();
    }

    PartsolFinder.Mult(Xinit_truedofs, ParticSol);
#else
    Sigmahat->ParallelProject(ParticSol.GetBlock(0));
#endif

    chrono.Stop();

#ifdef TIMING
#ifdef WITH_SMOOTHERS
    for (int l = 0; l < num_levels - 1; ++l)
        ((HcurlGSSSmoother*)Smoothers_lvls[l])->ResetInternalTimings();
#endif
#endif

#ifndef HCURL_COARSESOLVER
    if (strcmp(space_for_S,"H1") == 0 || !eliminateS) // S is present
    {
        CoarsestSolver_partfinder->SetMaxIter(200);
        CoarsestSolver_partfinder->SetAbsTol(1.0e-9); // -9
        CoarsestSolver_partfinder->SetRelTol(1.0e-9); // -9 for USE_AS_A_PREC
        CoarsestSolver_partfinder->ResetSolverParams();
    }
    else
    {
        CoarsestSolver_partfinder->SetMaxIter(400);
        CoarsestSolver_partfinder->SetAbsTol(1.0e-15); // -9
        CoarsestSolver_partfinder->SetRelTol(1.0e-15); // -9 for USE_AS_A_PREC
        CoarsestSolver_partfinder->ResetSolverParams();
    }
#else
    if (strcmp(space_for_S,"H1") == 0 || !eliminateS) // S is present
    {
#ifdef COMPARE_MG
        ((CoarsestProblemHcurlSolver*)CoarsestSolver)->SetMaxIter(NCOARSEITER);
#else
        ((CoarsestProblemHcurlSolver*)CoarsestSolver)->SetMaxIter(100);
#endif
        ((CoarsestProblemHcurlSolver*)CoarsestSolver)->SetAbsTol(sqrt(1.0e-15));
        ((CoarsestProblemHcurlSolver*)CoarsestSolver)->SetRelTol(sqrt(1.0e-6));
        ((CoarsestProblemHcurlSolver*)CoarsestSolver)->ResetSolverParams();
    }
    else // L2 case requires more iterations
    {
#ifdef COMPARE_MG
        ((CoarsestProblemHcurlSolver*)CoarsestSolver)->SetMaxIter(NCOARSEITER);
#else
        ((CoarsestProblemHcurlSolver*)CoarsestSolver)->SetMaxIter(100);
#endif
        ((CoarsestProblemHcurlSolver*)CoarsestSolver)->SetAbsTol(sqrt(1.0e-32));
        ((CoarsestProblemHcurlSolver*)CoarsestSolver)->SetRelTol(sqrt(1.0e-12));
        ((CoarsestProblemHcurlSolver*)CoarsestSolver)->ResetSolverParams();
    }
#endif
    if (verbose)
    {
        std::cout << "CoarsestSolver parameters for the new solver: \n" << std::flush;
#ifndef HCURL_COARSESOLVER
        CoarsestSolver_partfinder->PrintSolverParams();
#else
        ((CoarsestProblemHcurlSolver*)CoarsestSolver)->PrintSolverParams();
#endif
    }
    if (verbose)
        std::cout << "Particular solution was found in " << chrono.RealTime() <<" seconds.\n";
    chrono.Clear();
    chrono.Start();

    // checking that the computed particular solution satisfies essential boundary conditions
    for ( int blk = 0; blk < numblocks_funct; ++blk)
    {
        MFEM_ASSERT(CheckBdrError(ParticSol.GetBlock(blk), &(Xinit_truedofs.GetBlock(blk)), *EssBdrTrueDofs_Funct_lvls[0][blk], true),
                                  "for the particular solution");
    }

    // checking that the boundary conditions are not violated for the initial guess
    for ( int blk = 0; blk < numblocks_funct; ++blk)
    {
        for (int i = 0; i < EssBdrTrueDofs_Funct_lvls[0][blk]->Size(); ++i)
        {
            int tdofind = (*EssBdrTrueDofs_Funct_lvls[0][blk])[i];
            if ( fabs(ParticSol.GetBlock(blk)[tdofind]) > 1.0e-16 )
            {
                std::cout << "blk = " << blk << ": bnd cnd is violated for the ParticSol! \n";
                std::cout << "tdofind = " << tdofind << ", value = " << ParticSol.GetBlock(blk)[tdofind] << "\n";
            }
        }
    }

    // checking that the particular solution satisfies the divergence constraint
    BlockVector temp_dofs(Funct_mat_lvls[0]->RowOffsets());
    for ( int blk = 0; blk < numblocks_funct; ++blk)
    {
        Dof_TrueDof_Func_lvls[0][blk]->Mult(ParticSol.GetBlock(blk), temp_dofs.GetBlock(blk));
    }

    Vector temp_constr(Constraint_mat_lvls[0]->Height());
    Constraint_mat_lvls[0]->Mult(temp_dofs.GetBlock(0), temp_constr);
    temp_constr -= Floc;

    // 3.1 if not, abort
    if ( ComputeMPIVecNorm(comm, temp_constr,"", verbose) > 1.0e-13 )
    {
        std::cout << "Initial vector does not satisfies divergence constraint. \n";
        double temp = ComputeMPIVecNorm(comm, temp_constr,"", verbose);
        //temp_constr.Print();
        if (verbose)
            std::cout << "Constraint residual norm: " << temp << "\n";
        MFEM_ABORT("");
    }

    for (int blk = 0; blk < numblocks_funct; ++blk)
    {
        MFEM_ASSERT(CheckBdrError(ParticSol.GetBlock(blk), &(Xinit_truedofs.GetBlock(blk)), *EssBdrTrueDofs_Funct_lvls[0][blk], true),
                                  "for the particular solution");
    }


    Vector error3(ParticSol.Size());
    error3 = ParticSol;

    int local_size3 = error3.Size();
    int global_size3 = 0;
    MPI_Allreduce(&local_size3, &global_size3, 1, MPI_INT, MPI_SUM, comm);

    double local_normsq3 = error3 * error3;
    double global_norm3 = 0.0;
    MPI_Allreduce(&local_normsq3, &global_norm3, 1, MPI_DOUBLE, MPI_SUM, comm);
    global_norm3 = sqrt (global_norm3 / global_size3);

    if (verbose)
        std::cout << "error3 norm special = " << global_norm3 << "\n";

    if (verbose)
        std::cout << "Checking that particular solution in parallel version satisfies the divergence constraint \n";

    //MFEM_ASSERT(CheckConstrRes(*PartSolDofs, *Constraint_mat_lvls[0], &Floc, "in the main code for the particular solution"), "Failure");
    //if (!CheckConstrRes(*PartSolDofs, *Constraint_mat_lvls[0], &Floc, "in the main code for the particular solution"))
    if (!CheckConstrRes(ParticSol.GetBlock(0), *Constraint_global, &Floc, "in the main code for the particular solution"))
    {
        std::cout << "Failure! \n";
    }
    else
        if (verbose)
            std::cout << "Success \n";
    //MPI_Finalize();
    //return 0;

    /*
    Vector tempp(sigma_exact_finest->Size());
    tempp = *sigma_exact_finest;
    tempp -= Xinit;

    std::cout << "norm of sigma_exact = " << sigma_exact_finest->Norml2() / sqrt (sigma_exact_finest->Size()) << "\n";
    std::cout << "norm of sigma_exact - Xinit = " << tempp.Norml2() / sqrt (tempp.Size()) << "\n";

    Vector res(Funct_mat_lvls[0]->GetBlock(0,0).Height());
    Funct_mat_lvls[0]->GetBlock(0,0).Mult(*sigma_exact_finest, res);
    double func_norm = res.Norml2() / sqrt (res.Size());
    std::cout << "Functional norm for sigma_exact projection:  = " << func_norm << " ... \n";

#ifdef OLD_CODE
    res = 0.0;
    Funct_mat_lvls[0]->GetBlock(0,0).Mult(*sigma, res);
    func_norm = res.Norml2() / sqrt (res.Size());
    std::cout << "Functional norm for exact sigma_h:  = " << func_norm << " ... \n";
#endif
    */

    chrono.Stop();
    if (verbose)
        std::cout << "Intermediate things were done in " << chrono.RealTime() <<" seconds.\n";
    chrono.Clear();
    chrono.Start();

    ParGridFunction * NewSigmahat = new ParGridFunction(R_space_lvls[0]);

    ParGridFunction * NewS;
    if (strcmp(space_for_S,"H1") == 0 || !eliminateS) // S is present
        NewS = new ParGridFunction(H_space_lvls[0]);

    //Vector Tempx(sigma_exact_finest->Size());
    //Tempx = 0.0;
    //Vector Tempy(Tempx.Size());
    Vector Tempy(ParticSol.Size());
    Tempy = 0.0;

#ifdef CHECK_SPDSOLVER

    // checking that for unsymmetric version the symmetry check does
    // provide the negative answer
    //NewSolver.SetUnSymmetric();

    Vector Vec1(NewSolver.Height());
    Vec1.Randomize(2000);
    Vector Vec2(NewSolver.Height());
    Vec2.Randomize(-39);

    for ( int i = 0; i < EssBdrTrueDofs_Funct_lvls[0][0]->Size(); ++i )
    {
        int tdof = (*EssBdrTrueDofs_Funct_lvls[0][0])[i];
        Vec1[tdof] = 0.0;
        Vec2[tdof] = 0.0;
    }

    Vector VecDiff(Vec1.Size());
    VecDiff = Vec1;

    std::cout << "Norm of Vec1 = " << VecDiff.Norml2() / sqrt(VecDiff.Size())  << "\n";

    VecDiff -= Vec2;

    MFEM_ASSERT(VecDiff.Norml2() / sqrt(VecDiff.Size()) > 1.0e-10, "Vec1 equals Vec2 but they must be different");
    //VecDiff.Print();
    std::cout << "Norm of (Vec1 - Vec2) = " << VecDiff.Norml2() / sqrt(VecDiff.Size())  << "\n";

    NewSolver.SetAsPreconditioner(true);
    NewSolver.SetMaxIter(1);

    NewSolver.Mult(Vec1, Tempy);
    double scal1 = Tempy * Vec2;
    double scal3 = Tempy * Vec1;
    //std::cout << "A Vec1 norm = " << Tempy.Norml2() / sqrt (Tempy.Size()) << "\n";

    NewSolver.Mult(Vec2, Tempy);
    double scal2 = Tempy * Vec1;
    double scal4 = Tempy * Vec2;
    //std::cout << "A Vec2 norm = " << Tempy.Norml2() / sqrt (Tempy.Size()) << "\n";

    std::cout << "scal1 = " << scal1 << "\n";
    std::cout << "scal2 = " << scal2 << "\n";

    if ( fabs(scal1 - scal2) / fabs(scal1) > 1.0e-12)
    {
        std::cout << "Solver is not symmetric on two random vectors: \n";
        std::cout << "vec2 * (A * vec1) = " << scal1 << " != " << scal2 << " = vec1 * (A * vec2)" << "\n";
        std::cout << "difference = " << scal1 - scal2 << "\n";
        std::cout << "relative difference = " << fabs(scal1 - scal2) / fabs(scal1) << "\n";
    }
    else
    {
        std::cout << "Solver was symmetric on the given vectors: dot product = " << scal1 << "\n";
    }

    std::cout << "scal3 = " << scal3 << "\n";
    std::cout << "scal4 = " << scal4 << "\n";

    if (scal3 < 0 || scal4 < 0)
    {
        std::cout << "The operator (new solver) is not s.p.d. \n";
    }
    else
    {
        std::cout << "The solver is s.p.d. on the two random vectors: (Av,v) > 0 \n";
    }

    MPI_Finalize();
    return 0;

#endif


#ifdef USE_AS_A_PREC
    if (verbose)
        std::cout << "Using the new solver as a preconditioner for CG for the correction \n";

    chrono.Clear();
    chrono.Start();

    ParLinearForm *fformtest = new ParLinearForm(R_space_lvls[0]);
    ConstantCoefficient zerotest(.0);
    fformtest->AddDomainIntegrator(new VectordivDomainLFIntegrator(zerotest));
    fformtest->Assemble();

    ParLinearForm *qformtest;
    if (strcmp(space_for_S,"H1") == 0 || !eliminateS)
    {
        qformtest = new ParLinearForm(H_space_lvls[0]);
        qformtest->AddDomainIntegrator(new GradDomainLFIntegrator(*Mytest.bf));
        qformtest->Assemble();
    }

    ParBilinearForm *Ablocktest(new ParBilinearForm(R_space_lvls[0]));
    HypreParMatrix *Atest;
    if (strcmp(space_for_S,"H1") == 0)
        Ablocktest->AddDomainIntegrator(new VectorFEMassIntegrator);
    else
        Ablocktest->AddDomainIntegrator(new VectorFEMassIntegrator(*Mytest.Ktilda));
#ifdef WITH_PENALTY
    Ablocktest->AddDomainIntegrator(new VectorFEMassIntegrator(reg_coeff));
#endif
    Ablocktest->Assemble();
    Ablocktest->EliminateEssentialBC(ess_bdrSigma, *sigma_exact_finest, *fformtest);
    Ablocktest->Finalize();
    Atest = Ablocktest->ParallelAssemble();

    delete Ablocktest;

    HypreParMatrix *Ctest;
    if (strcmp(space_for_S,"H1") == 0)
    {
        ParBilinearForm * Cblocktest = new ParBilinearForm(H_space_lvls[0]);
        if (strcmp(space_for_S,"H1") == 0)
        {
            Cblocktest->AddDomainIntegrator(new MassIntegrator(*Mytest.bTb));
            Cblocktest->AddDomainIntegrator(new DiffusionIntegrator(*Mytest.bbT));
        }
        Cblocktest->Assemble();
        Cblocktest->EliminateEssentialBC(ess_bdrS, *S_exact_finest, *qformtest);
        Cblocktest->Finalize();

        Ctest = Cblocktest->ParallelAssemble();

        delete Cblocktest;
    }

    HypreParMatrix *Btest;
    HypreParMatrix *BTtest;
    if (strcmp(space_for_S,"H1") == 0)
    {
        ParMixedBilinearForm *Bblocktest = new ParMixedBilinearForm(R_space_lvls[0], H_space_lvls[0]);
        Bblocktest->AddDomainIntegrator(new VectorFEMassIntegrator(*Mytest.minb));
        Bblocktest->Assemble();
        Bblocktest->EliminateTrialDofs(ess_bdrSigma, *sigma_exact_finest, *qformtest);
        Bblocktest->EliminateTestDofs(ess_bdrS);
        Bblocktest->Finalize();

        Btest = Bblocktest->ParallelAssemble();
        BTtest = Btest->Transpose();

        delete Bblocktest;
    }

    Array<int> blocktest_offsets(numblocks_funct + 1);
    blocktest_offsets[0] = 0;
    blocktest_offsets[1] = Atest->Height();
    if (strcmp(space_for_S,"H1") == 0)
        blocktest_offsets[2] = Ctest->Height();
    blocktest_offsets.PartialSum();

    BlockVector trueXtest(blocktest_offsets);
    BlockVector trueRhstest(blocktest_offsets);
    trueRhstest = 0.0;

    fformtest->ParallelAssemble(trueRhstest.GetBlock(0));
    if (strcmp(space_for_S,"H1") == 0)
        qformtest->ParallelAssemble(trueRhstest.GetBlock(1));

    delete fformtest;
    if (strcmp(space_for_S,"H1") == 0)
        delete qformtest;

    BlockOperator *BlockMattest = new BlockOperator(blocktest_offsets);
    BlockMattest->SetBlock(0,0, Atest);
    if (strcmp(space_for_S,"H1") == 0 || !eliminateS) // S is present
    {
        BlockMattest->SetBlock(0,1, BTtest);
        BlockMattest->SetBlock(1,0, Btest);
        BlockMattest->SetBlock(1,1, Ctest);
    }

    NewSolver.SetAsPreconditioner(true);
    NewSolver.SetPrintLevel(0);
    if (verbose)
        NewSolver.PrintAllOptions();

#ifdef  COMPARE_MG
    if (verbose)
        std::cout << "\nComparing geometric MG with modified new MG (w/o Schwarz smoother) \n";

    //MFEM_ASSERT(strcmp(space_for_S,"L2") == 0, "Right now the check works only for S in L2 case!\n");
    //MFEM_ASSERT(num_procs == 1, "Right now the check operates only in serial case \n");
    //MFEM_ASSERT(num_levels == 2, "Check works only for 2-level case \n");

    Array<int> offsets_new(numblocks_funct + 1);
    offsets_new = 0;
    for (int blk = 0; blk < numblocks_funct; ++blk)
        offsets_new[blk + 1] = (*Funct_hpmat_lvls[0])(blk,blk)->Height();
    offsets_new.PartialSum();

    BlockVector inFunctvec(offsets_new);
    inFunctvec.GetBlock(0) = sigma_exact_truedofs;
    if (strcmp(space_for_S,"H1") == 0 || !eliminateS) // S is present
        inFunctvec.GetBlock(1) = S_exact_truedofs;

    for (int blk = 0; blk < numblocks_funct; ++blk)
    {
        const Array<int> *temp = EssBdrTrueDofs_Funct_lvls[0][blk];
        for ( int tdofind = 0; tdofind < temp->Size(); ++tdofind)
        {
            if ( fabs(inFunctvec.GetBlock(blk)[(*temp)[tdofind]]) > 1.0e-14 )
                std::cout << "bnd cnd is violated for inFunctvec, blk = " << blk << ",  value = "
                          << inFunctvec.GetBlock(blk)[(*temp)[tdofind]]
                          << ", index = " << (*temp)[tdofind] << "\n";
        }
    }
    /*
    Vector inHdivvec(NewSolver.Width());
    inHdivvec = sigma_exact_truedofs;

#ifdef CHECK_BNDCND
    {
        const Array<int> *temp = EssBdrTrueDofs_Funct_lvls[0][0];
        for ( int tdofind = 0; tdofind < temp->Size(); ++tdofind)
        {
            if ( fabs(inHdivvec[(*temp)[tdofind]]) > 1.0e-14 )
                std::cout << "bnd cnd is violated for inHdivvec, value = "
                          << inHdivvec[(*temp)[tdofind]]
                          << ", index = " << (*temp)[tdofind] << "\n";
        }
    }
#endif
    */

    Array<int> offsets_hcurlfunct_new(numblocks_funct + 1);
    offsets_hcurlfunct_new = 0;
    for (int blk = 0; blk < numblocks_funct; ++blk)
        if (blk == 0)
            offsets_hcurlfunct_new[blk + 1] = Divfree_hpmat_mod_lvls[0]->Width();
        else
            offsets_hcurlfunct_new[blk + 1] = (*Funct_hpmat_lvls[0])(blk,blk)->Height();
    offsets_hcurlfunct_new.PartialSum();

    BlockVector inFunctHcurlvec(offsets_hcurlfunct_new);
    for (int blk = 0; blk < numblocks_funct; ++blk)
        if (blk == 0)
            Divfree_hpmat_mod_lvls[0]->MultTranspose(inFunctvec.GetBlock(0), inFunctHcurlvec.GetBlock(0));
        else
            inFunctHcurlvec.GetBlock(blk) = inFunctvec.GetBlock(blk);

    for (int blk = 0; blk < numblocks_funct; ++blk)
    {
        const Array<int> *temp;
        if (blk == 0)
            temp = EssBdrTrueDofs_Hcurl[0];
        else
            temp = EssBdrTrueDofs_Funct_lvls[0][blk];
        for ( int tdofind = 0; tdofind < temp->Size(); ++tdofind)
        {
            if ( fabs(inFunctHcurlvec.GetBlock(blk)[(*temp)[tdofind]]) > 1.0e-14 )
                std::cout << "bnd cnd is violated for inFunctHcurlvec, blk = " << blk << ",  value = "
                          << inFunctHcurlvec.GetBlock(blk)[(*temp)[tdofind]]
                          << ", index = " << (*temp)[tdofind] << "\n";
        }
    }
    /*
     * checking the Divfree and Divfree_T operators
#ifdef CHECK_BNDCND
    MFEM_ASSERT(strcmp(space_for_S,"L2") == 0, "Right now the check works only for S in L2 case!\n");
    auto Divfree_T = Divfree_hpmat_mod_lvls[0]->Transpose();
    MPI_Barrier(comm);
    for (int i = 0; i < num_procs; ++i)
    {
        if (myid == i)
        {
            std::cout << "I am " << myid << "\n";

            const Array<int> *temp2 = EssBdrTrueDofs_Funct_lvls[0][0];

            Array<int> bndtdofs_Hdiv(R_space_lvls[0]->TrueVSize());
            bndtdofs_Hdiv = 0;
            //std::cout << "bnd tdofs Hdiv \n";
            for ( int tdofind = 0; tdofind < temp2->Size(); ++tdofind)
            {
                //std::cout << (*temp2)[tdofind] << " ";
                bndtdofs_Hdiv[(*temp2)[tdofind]] = 1;
            }
            //std::cout << "\n";


            const Array<int> *temp = EssBdrTrueDofs_Hcurl[0];

            Array<int> bndtdofs_Hcurl(C_space_lvls[0]->TrueVSize());
            bndtdofs_Hcurl = 0;
            //std::cout << "bnd tdofs Hcurl \n";
            for ( int tdofind = 0; tdofind < temp->Size(); ++tdofind)
            {
                //std::cout << (*temp)[tdofind] << " ";
                bndtdofs_Hcurl[(*temp)[tdofind]] = 1;
            }
            //std::cout << "\n";

            int special_row;
            bool found = false;

            for ( int tdofind = 0; tdofind < temp->Size(); ++tdofind)
            {
                if ( fabs(inHcurlvec[(*temp)[tdofind]]) > 1.0e-14 )
                {
                    std::cout << "bnd cnd is violated for inHcurlvec, value = "
                              << inHcurlvec[(*temp)[tdofind]]
                              << ", index = " << (*temp)[tdofind] << "\n";
                    std::cout << " ... was corrected \n";
                    if (found == false)
                    {
                        special_row = (*temp)[tdofind];
                        found = true;
                    }
                }
                inHcurlvec[(*temp)[tdofind]] = 0.0;
            }

            if (found)
            {
                int special_col2;
                int special_col3;
                bool found2 = false;
                bool found3 = false;

                SparseMatrix spmat;
                Divfree_T->GetDiag(spmat);

                {
                    std::cout << "Looking for incorrect values in the diag part of Divfree_T \n";
                    int row = special_row;
                    int row_shift = spmat.GetI()[row];
                    std::cout << "row = " << row << "\n";
                    for (int j = 0; j < spmat.RowSize(row); ++j)
                    {
                        int col = spmat.GetJ()[row_shift + j];
                        double value = spmat.GetData()[row_shift + j];
                        if (fabs(value) > 1.0e-14)
                        {
                            std::cout << "(" << col << ", " << value << ") ";
                            std::cout << "for hdivvec value = " << inHdivvec[col] << " ";
                            if (bndtdofs_Hdiv[col] != 0)
                                std::cout << " at the boundary! ";
                            else
                            {
                                std::cout << "not at the boundary! ";
                                found2 = true;
                                special_col2 = col;
                            }

                        }
                    }
                    std::cout << "\n";
                }

                SparseMatrix spmat_offd;
                int * cmap_offd;
                Divfree_T->GetOffd(spmat_offd, cmap_offd);

                {
                    std::cout << "Looking for incorrect values in the offd part of Divfree_T \n";
                    int row = special_row;
                    int row_shift = spmat_offd.GetI()[row];
                    std::cout << "row = " << row << "\n";
                    for (int j = 0; j < spmat_offd.RowSize(row); ++j)
                    {
                        int col = spmat_offd.GetJ()[row_shift + j];
                        int truecol = cmap_offd[col];
                        double value = spmat_offd.GetData()[row_shift + j];
                        if (fabs(value) > 1.0e-14)
                        {
                            std::cout << "col = " << col << ": (" << truecol << ", " << value << ") ";
                            //std::cout << "for hdivvec value = " << inHdivvec[col] << " ";
                            if (bndtdofs_Hdiv[col] != 0)
                                std::cout << " at the boundary! ";
                            else
                            {
                                std::cout << "not at the boundary! ";
                                found3 = true;
                                special_col3 = truecol;
                            }

                        }
                    }
                    std::cout << "\n";
                }

            }

        }
        MPI_Barrier(comm);
    }
    delete Divfree_T;

#endif // for CHECK_BND
    */

    //MPI_Finalize();
    //return 0;

    // studying why inHcurlvec has nonzeros at the boundary
    /*
    {
        std::cout << "bnd indices for Hdiv \n";
        const Array<int> *temp = EssBdrTrueDofs_Funct_lvls[0][0];
        for ( int tdofind = 0; tdofind < temp->Size(); ++tdofind)
        {
            std::cout << (*temp)[tdofind] << " ";
        }
        std::cout << "\n";
    }

    {
        std::cout << "bnd indices for Hcurl \n";
        const Array<int> *temp = EssBdrTrueDofs_Hcurl[0];
        for ( int tdofind = 0; tdofind < temp->Size(); ++tdofind)
        {
            std::cout << (*temp)[tdofind] << " ";
        }
        std::cout << "\n";
    }


    SparseMatrix spmat;
    Divfree_hpmat_mod_lvls[0]->Transpose()->GetDiag(spmat);

    {
        int row = 2;
        int row_shift = spmat.GetI()[row];
        std::cout << "row = " << row << "\n";
        for (int j = 0; j < spmat.RowSize(row); ++j)
        {
            std::cout << "(" << spmat.GetJ()[row_shift + j] << ", " << spmat.GetData()[row_shift + j] << ") ";
            std::cout << "for hdivvec value = " << inHdivvec[spmat.GetJ()[row_shift + j]] << " ";
        }
        std::cout << "\n";
    }

    SparseMatrix spmat2;
    Divfree_hpmat_mod_lvls[0]->GetDiag(spmat2);
    {
        int row = 2;
        int row_shift = spmat2.GetI()[row];
        std::cout << "row = " << row << "\n";
        for (int j = 0; j < spmat2.RowSize(row); ++j)
        {
            std::cout << "(" << spmat2.GetJ()[row_shift + j] << ", " << spmat2.GetData()[row_shift + j] << ") ";
        }
        std::cout << "\n";
    }


    MPI_Finalize();
    return 0;
    */

    //HypreParMatrix * A_coarse = ((Multigrid*) (&(((BlockDiagonalPreconditioner*)prec)->GetDiagonalBlock(0))))->GetCoarseOp();
    //Array2D<HypreParMatrix*> CoarseOperator(numblocks_funct, numblocks_funct);
    //CoarseOperator(0,0) = A_coarse;
    //((CoarsestProblemHcurlSolver*)CoarsestSolver)->SetCoarseOperator(CoarseOperator);

    BlockVector outFunctvec(offsets_new);

    if (verbose)
        std::cout << "Computing action for the new MG ... \n";
    NewSolver.Mult(inFunctvec, outFunctvec);

    for (int blk = 0; blk < numblocks_funct; ++blk)
    {
        const Array<int> *temp;
        temp = EssBdrTrueDofs_Funct_lvls[0][blk];
        for ( int tdofind = 0; tdofind < temp->Size(); ++tdofind)
        {
            if ( fabs(outFunctvec.GetBlock(blk)[(*temp)[tdofind]]) > 1.0e-14 )
                std::cout << "bnd cnd is violated for outFunctvec, blk = " << blk << ",  value = "
                          << outFunctvec.GetBlock(blk)[(*temp)[tdofind]]
                          << ", index = " << (*temp)[tdofind] << "\n";
        }
    }

    BlockVector outFunctHcurlvec(offsets_hcurlfunct_new);
    outFunctHcurlvec = 0.0;
    if (verbose)
        std::cout << "Computing action for the geometric MG ... \n";
    prec->Mult(inFunctHcurlvec, outFunctHcurlvec);

    for (int blk = 0; blk < numblocks_funct; ++blk)
    {
        const Array<int> *temp;
        if (blk == 0)
            temp = EssBdrTrueDofs_Hcurl[0];
        else
            temp = EssBdrTrueDofs_Funct_lvls[0][blk];
        for ( int tdofind = 0; tdofind < temp->Size(); ++tdofind)
        {
            if ( fabs(outFunctHcurlvec.GetBlock(blk)[(*temp)[tdofind]]) > 1.0e-14 )
                std::cout << "bnd cnd is violated for outFunctHcurlvec, blk = " << blk << ",  value = "
                          << outFunctHcurlvec.GetBlock(blk)[(*temp)[tdofind]]
                          << ", index = " << (*temp)[tdofind] << "\n";
        }
    }

    BlockVector out2Functvec(offsets_new);
    for (int blk = 0; blk < numblocks_funct; ++blk)
        if (blk == 0)
            Divfree_hpmat_mod_lvls[0]->Mult(outFunctHcurlvec.GetBlock(0), out2Functvec.GetBlock(0));
        else
            out2Functvec.GetBlock(blk) = outFunctHcurlvec.GetBlock(blk);

    BlockVector diff(offsets_new);
    diff = outFunctvec;
    diff -= out2Functvec;

    /*
    std::cout << "blk 0 \n";
    diff.GetBlock(0).Print();
    if (numblocks_funct > 1)
    {
        std::cout << "blk 1 \n";
        diff.GetBlock(1).Print();
    }
    */

    double diff_norm = diff.Norml2() / sqrt (diff.Size());
    double geommg_norm = out2Functvec.Norml2() / sqrt(out2Functvec.Size());
    if (verbose)
    {
        std::cout << "|| NewMG * vec - C MG * C^T vec || = " << diff_norm << "\n";
        std::cout << "|| NewMG * vec - C MG * C^T vec || / || C MG * C^T vec || = " << diff_norm / geommg_norm << "\n";
    }

    for (int blk = 0; blk < numblocks_funct; ++blk)
    {
        double diffblk_norm = diff.GetBlock(blk).Norml2() / sqrt (diff.GetBlock(blk).Size());
        if (verbose)
        {
            std::cout << "|| NewMG * vec - C MG * C^T vec ||, block " << blk << " = " << diffblk_norm << "\n";
        }
    }

    // checking that A is exactly CT Funct_0 C in serial
    SparseMatrix diag1;
    A->GetDiag(diag1);

    HypreParMatrix * A_Funct = RAP(Divfree_hpmat_mod_lvls[0], (*Funct_hpmat_lvls[0])(0,0), Divfree_hpmat_mod_lvls[0] );

    SparseMatrix diag2;
    A_Funct->GetDiag(diag2);

    SparseMatrix diag2_copy(diag2);
    diag2_copy.Add(-1.0, diag1);

    std::cout << "diag(A) - diag(CT Funct_0 C) norm = " << diag2_copy.MaxNorm() << "\n";

    // checking that A has 1's on the diagonal and 0's for other columns for boundary entries
    /*
    MPI_Barrier(comm);
    for (int i = 0; i < num_procs; ++i)
    {
        if (myid == i)
        {
            std::cout << "I am " << myid << "\n";

            const Array<int> *temp = EssBdrTrueDofs_Hcurl[0];

            Array<int> bndtdofs(C_space_lvls[0]->TrueVSize());
            bndtdofs = 0;
            for ( int tdofind = 0; tdofind < temp->Size(); ++tdofind)
            {
                //std::cout << (*temp)[tdofind] << " ";
                bndtdofs[(*temp)[tdofind]] = 1;
            }
            //std::cout << "\n";

            //if (verbose)
                //bndtdofs.Print();

            int tdof_offset = C_space_lvls[0]->GetMyTDofOffset();

            SparseMatrix diag;
            A->GetDiag(diag);

            std::cout << "Checking diagonal part of A in geom mg \n";
            for (int row = 0; row < diag.Height(); ++row)
            {
                if ( bndtdofs[row + tdof_offset] != 0)
                {
                    int nnz_shift = diag.GetI()[row];
                    for (int j = 0; j < diag.RowSize(row); ++j)
                    {
                        int col = diag.GetJ()[nnz_shift + j];
                        if ( col != row && fabs(diag.GetData()[nnz_shift + j]) > 1.0e-14 )
                        {
                            if (bndtdofs[col + tdof_offset] == 0)
                            {
                                std::cout << "Found nonzero for the boundary row = " << row << "(" << col << ", " << diag.GetData()[nnz_shift + j] << ") \n";
                                std::cout << "which lives not on the boundary! \n";
                            }
                        }
                    }
                } // end of if row is for the boundary tdof
            }// end of loop over rows
        }
        MPI_Barrier(comm);
    }
    MPI_Finalize();
    return 0;
    */

#ifdef COMPARE_SMOOTHERS

    if (verbose)
        std::cout << " \nComparing separately smoothers \n";

    for (int l = 0; l < num_levels - 1; ++l)
    {
        if (verbose)
            std::cout << "level: " << l << "\n";

        BlockVector outSmooHdivvec(offsets_new);
        Smoothers_lvls[0]->Mult(inFunctvec, outSmooHdivvec);

        //std::cout << "inFunctvec \n";
        //inFunctvec.Print();

        //std::cout << "outSmooHdivvec\n";
        //outSmooHdivvec.Print();

        /*
        inFunctvec = outSmooHdivvec; // iter no 2

        //std::cout << "outSmooHdivvec after the 1st iteration \n";
        //outSmooHdivvec.Print();

        Smoothers_lvls[0]->Mult(inFunctvec, outSmooHdivvec);
        */

        //Vector outSmooHdivvec(Smoothers_lvls[0]->Height());
        //Smoothers_lvls[0]->Mult(inHdivvec, outSmooHdivvec);

        HypreSmoother * Smoothers_fromMG_0 = new HypreSmoother(*A, HypreSmoother::Type::l1GS, 1);
        HypreSmoother * Smoothers_fromMG_1;
        if (strcmp(space_for_S,"H1") == 0 || !eliminateS) // S is present
            Smoothers_fromMG_1 = new HypreSmoother(*C, HypreSmoother::Type::l1GS, 1);

        BlockVector outSmooHcurlvec(offsets_hcurlfunct_new);
        Smoothers_fromMG_0->Mult(inFunctHcurlvec.GetBlock(0), outSmooHcurlvec.GetBlock(0));
        if (strcmp(space_for_S,"H1") == 0 || !eliminateS) // S is present
            Smoothers_fromMG_1->Mult(inFunctHcurlvec.GetBlock(1), outSmooHcurlvec.GetBlock(1));

        /*
        //std::cout << "outSmooHdivvec after the 1st iteration \n";
        //outSmooHdivvec.Print();

        inFunctHcurlvec = outSmooHcurlvec; // iter no 2
        Smoothers_fromMG_0->Mult(inFunctHcurlvec.GetBlock(0), outSmooHcurlvec.GetBlock(0));
        if (strcmp(space_for_S,"H1") == 0 || !eliminateS)
            Smoothers_fromMG_1->Mult(inFunctHcurlvec.GetBlock(1), outSmooHcurlvec.GetBlock(1));
        */

        //Vector outSmooHcurlvec(Smoothers_fromMG_0->Height());
        //Smoothers_fromMG_0->Mult(inHcurlvec, outSmooHcurlvec);

#ifdef CHECK_BNDCND
        for (int blk = 0; blk < numblocks_funct; ++blk)
        {
            const Array<int> *temp;
            if (blk == 0)
                temp = EssBdrTrueDofs_Hcurl[0];
            else
                temp = EssBdrTrueDofs_Funct_lvls[0][blk];

            for ( int tdofind = 0; tdofind < temp->Size(); ++tdofind)
            {
                //std::cout << "index = " << (*temp)[tdofind] << "\n";
                if ( fabs(outSmooHcurlvec.GetBlock(blk)[(*temp)[tdofind]]) > 1.0e-14 )
                {
                    std::cout << "bnd cnd is violated for outSmooHcurlvec, blk = " << blk << ", value = "
                              << outSmooHcurlvec.GetBlock(blk)[(*temp)[tdofind]]
                              << ", index = " << (*temp)[tdofind] << "\n";
                    //std::cout << "... was corrected \n";
                    //outSmooHcurlvec.GetBlock(blk)[(*temp)[tdofind]] = 0.0;
                }
            }
        }
#endif

        BlockVector out2SmooHdivvec(offsets_new);
        for (int blk = 0; blk < numblocks_funct; ++blk)
        {
            if (blk == 0)
                Divfree_hpmat_mod_lvls[0]->Mult(outSmooHcurlvec.GetBlock(0), out2SmooHdivvec.GetBlock(0));
            else
                out2SmooHdivvec.GetBlock(blk) = outSmooHcurlvec.GetBlock(blk);
        }

        //Vector out2SmooHdivvec(Divfree_hpmat_mod_lvls[0]->Height());
        //Divfree_hpmat_mod_lvls[0]->Mult(outSmooHcurlvec, out2SmooHdivvec);

        BlockVector diffsmoo(offsets_new);
        //Vector diffsmoo(R_space_lvls[0]->TrueVSize());
        diffsmoo = outSmooHdivvec;
        diffsmoo -= out2SmooHdivvec;

        MPI_Barrier(comm);
        for (int i = 0; i < num_procs; ++i)
        {
            if (myid == i)
            {
                std::cout << "I am " << myid << "\n";

                double diffsmoo_norm = diffsmoo.Norml2() / sqrt (diffsmoo.Size());
                double geommgsmoo_norm = out2SmooHdivvec.Norml2() / sqrt(out2SmooHdivvec.Size());
                std::cout << "|| diff of smoothers action || = " << diffsmoo_norm << "\n";
                std::cout << "|| diff of smoothers action || / || geommg smoother action || = " << diffsmoo_norm / geommgsmoo_norm << "\n";
            }
            MPI_Barrier(comm);
        }
    }

    //MPI_Finalize();
    //return 0;

#endif

#if 0
    HypreParMatrix * prod1 = ParMult(Divfree_hpmat_mod_lvls[0], TrueP_C[0]);
    SparseMatrix diag_prod1;
    prod1->GetDiag(diag_prod1);

    HypreParMatrix * prod2 = ParMult(TrueP_R[0], Divfree_hpmat_mod_lvls[1]);
    SparseMatrix diag_prod2;
    prod2->GetDiag(diag_prod2);

    SparseMatrix diag_prod2_copy(diag_prod2);
    diag_prod2_copy.Add(-1.0, diag_prod1);

    //diag_prod2.Print();
    MPI_Barrier(comm);
    for (int i = 0; i < num_procs; ++i)
    {
        if (myid == i)
        {
            const Array<int> *temp2 = EssBdrTrueDofs_Funct_lvls[0][0];

            Array<int> bndtdofs_Hdiv(R_space_lvls[0]->TrueVSize());
            bndtdofs_Hdiv = 0;
            //std::cout << "bnd tdofs Hdiv \n";
            for ( int tdofind = 0; tdofind < temp2->Size(); ++tdofind)
            {
                //std::cout << (*temp2)[tdofind] << " ";
                bndtdofs_Hdiv[(*temp2)[tdofind]] = 1;
            }
            //std::cout << "\n";


            const Array<int> *temp = EssBdrTrueDofs_Hcurl[1];

            Array<int> bndtdofs_Hcurl(C_space_lvls[1]->TrueVSize());
            bndtdofs_Hcurl = 0;
            //std::cout << "bnd tdofs Hcurl \n";
            for ( int tdofind = 0; tdofind < temp->Size(); ++tdofind)
            {
                bndtdofs_Hcurl[(*temp)[tdofind]] = 1;
            }

            std::cout << "I am " << myid << "\n";

            for (int i = 0; i < diag_prod2_copy.Height(); ++i)
            {
                for (int j = 0; j < diag_prod2_copy.RowSize(i); ++j)
                {
                    int col = diag_prod2_copy.GetJ()[diag_prod2_copy.GetI()[i] + j];
                    if (fabs(diag_prod2_copy.GetData()[diag_prod2_copy.GetI()[i] + j]) > 1.0e-13)
                    {
                        if (!(bndtdofs_Hdiv[i] != 0 && bndtdofs_Hcurl[col] != 0) )
                        {
                            std::cout << "nonzero entry of type ";
                            if (bndtdofs_Hdiv[i] != 0)
                                std::cout << "b-";
                            else
                                std::cout << "i-";
                            if (bndtdofs_Hcurl[col] != 0)
                                std::cout << "-b ";
                            else
                                std::cout << "-i ";
                            std::cout << ": (" << i << ", " << col << ", " << diag_prod1.GetData()[diag_prod1.GetI()[i] + j] << ") vs ";
                            std::cout << " (" << i << ", " << col << ", " << diag_prod2.GetData()[diag_prod2.GetI()[i] + j] << ") \n";
                        }
                        else
                        {
                            std::cout << "for bb nonzero entry, (" << i << ", " << col << ", " << diag_prod1.GetData()[diag_prod1.GetI()[i] + j] << ") vs ";
                            std::cout << " (" << i << ", " << col << ", " << diag_prod2.GetData()[diag_prod2.GetI()[i] + j] << ") \n";
                        }
                    }
                }
            }
        }
        MPI_Barrier(comm);
    }

    if (verbose)
        std::cout << "diag(P_R C1) - diag(C_0 P_C) norm = " << diag_prod2_copy.MaxNorm() << "\n";
#endif // for #if 0

#ifdef COMPARE_COARSE_SOLVERS
    if (verbose)
        std::cout << " \nComparing separately coarse level solvers \n";

    /*
    if (verbose)
        std::cout << " \nComparing coarsest level matrices \n";
    {
        SparseMatrix diag1;
        //A->GetDiag(diag1);
        HypreParMatrix * A_coarse = ((Multigrid*) (&(((BlockDiagonalPreconditioner*)prec)->GetDiagonalBlock(0))))->GetCoarseOp();
        A_coarse->GetDiag(diag1);

        SparseMatrix diag2;
        //std::cout << "size of Divfree_hpmat_mod_lvls[1] = " << Divfree_hpmat_mod_lvls[0]->Height() << " x " << Divfree_hpmat_mod_lvls[0]->Width() << "\n";
        //std::cout << "size of (*Funct_hpmat_lvls[1])(0,0)] = " << (*Funct_hpmat_lvls[1])(0,0)->Height() << " x " << (*Funct_hpmat_lvls[1])(0,0)->Width() << "\n";
        HypreParMatrix * HcurlOp = RAP(Divfree_hpmat_mod_lvls[1], (*Funct_hpmat_lvls[1])(0,0), Divfree_hpmat_mod_lvls[1]);
        HcurlOp->GetDiag(diag2);

        diag2.Add(-1.0, diag1);

        if (verbose)
            std::cout << "diag2 - diag1 norm = " << diag2.MaxNorm() << "\n";

        HypreParMatrix * tempm = RAP(TrueP_R[0], (*Funct_hpmat_lvls[0])(0,0), TrueP_R[0] );

        HypreParMatrix * HcurlOp_2 = RAP(Divfree_hpmat_mod_lvls[1], tempm, Divfree_hpmat_mod_lvls[1]);

        SparseMatrix diag3;
        HcurlOp_2->GetDiag(diag3);

        diag3.Add(-1.0, diag1);

        if (verbose)
            std::cout << "diag3 - diag1 norm = " << diag3.MaxNorm() << "\n";

        HypreParMatrix * tempmm = RAP(Divfree_hpmat_mod_lvls[0], (*Funct_hpmat_lvls[0])(0,0), Divfree_hpmat_mod_lvls[0]);
        HypreParMatrix * HcurlOp_3 = RAP(TrueP_C[0], tempmm, TrueP_C[0] );

        SparseMatrix diag4;
        HcurlOp_3->GetDiag(diag4);

        diag4.Add(-1.0, diag1);

        if (verbose)
            std::cout << "diag4 - diag1 norm = " << diag4.MaxNorm() << "\n";

        MPI_Finalize();
        return 0;
    }
    */

    // comparison at the coarsest level
    /*
    Vector inCoarseHdivvec(CoarsestSolver->Width());
    TrueP_R[0]->MultTranspose(inHdivvec, inCoarseHdivvec); // project

    {
        const Array<int> *temp = EssBdrTrueDofs_Funct_lvls[1][0];
        for ( int tdofind = 0; tdofind < temp->Size(); ++tdofind)
        {
            inCoarseHdivvec[(*temp)[tdofind]] = 0.0;
        }

    }

#ifdef CHECK_BNDCND
    {
        const Array<int> *temp = EssBdrTrueDofs_Funct_lvls[1][0];
        for ( int tdofind = 0; tdofind < temp->Size(); ++tdofind)
        {
            if ( fabs(inCoarseHdivvec[(*temp)[tdofind]]) > 1.0e-14 )
            {
                std::cout << "bnd cnd is violated for inCoarseHdivvec, value = "
                          << inCoarseHdivvec[(*temp)[tdofind]]
                          << ", index = " << (*temp)[tdofind] << "\n";
                std::cout << " ... was corrected \n";
            }
            inCoarseHdivvec[(*temp)[tdofind]] = 0.0;
        }

    }
#endif

    Vector outCoarseHdivvec(CoarsestSolver->Height());
    CoarsestSolver->Mult(inCoarseHdivvec, outCoarseHdivvec); // coarse solve

    Vector inCoarseHcurlvec( Divfree_hpmat_mod_lvls[1]->Width());
    Divfree_hpmat_mod_lvls[1]->MultTranspose(inCoarseHdivvec, inCoarseHcurlvec); // move to coarse Hcurl

#ifdef CHECK_BNDCND
    {
        const Array<int> *temp = EssBdrTrueDofs_Hcurl[1];
        for ( int tdofind = 0; tdofind < temp->Size(); ++tdofind)
        {
            if ( fabs(inCoarseHcurlvec[(*temp)[tdofind]]) > 1.0e-14 )
            {
                std::cout << "bnd cnd is violated for inCoarseHcurlvec, value = "
                          << inCoarseHcurlvec[(*temp)[tdofind]]
                          << ", index = " << (*temp)[tdofind] << "\n";
                std::cout << " ... was corrected \n";
            }
            inCoarseHcurlvec[(*temp)[tdofind]] = 0.0;
        }
    }
#endif
    CGSolver * Geommg_Coarsesolver = ((Multigrid*) (&(((BlockDiagonalPreconditioner*)prec)->GetDiagonalBlock(0))))->GetCoarseSolver();
    Vector outCoarseHcurlvec(Geommg_Coarsesolver->Height());
    Geommg_Coarsesolver->Mult(inCoarseHcurlvec, outCoarseHcurlvec); // solve in coarse Hcurl

    Vector out2CoarseHdivvec(Divfree_hpmat_mod_lvls[1]->Height());
    Divfree_hpmat_mod_lvls[1]->Mult(outCoarseHcurlvec, out2CoarseHdivvec); // move to coarse Hdiv back

    Vector diffcoarse(R_space_lvls[1]->TrueVSize());
    diffcoarse = outCoarseHdivvec;
    diffcoarse -= out2CoarseHdivvec;

    for (int i = 0; i < diffcoarse.Size(); ++i)
        if (fabs(diffcoarse[i] > 1.0e-13))
            std::cout << "nonzero entry: (" << i << ", " << diffcoarse[i] << ") \n";

    double diffcoarse_norm = diffcoarse.Norml2() / sqrt (diffcoarse.Size());
    double geommgcoarse_norm = out2CoarseHdivvec.Norml2() / sqrt(out2CoarseHdivvec.Size());
    if (verbose)
    {
        std::cout << "|| diff of coarse solvers action || = " << diffcoarse_norm << "\n";
        std::cout << "|| diff of coarse solvers action || / || geommg coarse solver action || = " << diffcoarse_norm / geommgcoarse_norm << "\n";
    }
    */

    // comparison with transfers from and to the finest level

#ifdef CHECK_BNDCND
    {
        const Array<int> *temp = EssBdrTrueDofs_Hcurl[0];
        for ( int tdofind = 0; tdofind < temp->Size(); ++tdofind)
        {
            if ( fabs(inHcurlvec[(*temp)[tdofind]]) > 1.0e-14 )
            {
                std::cout << "bnd cnd is violated for inHcurlvec, value = "
                          << inHcurlvec[(*temp)[tdofind]]
                          << ", index = " << (*temp)[tdofind] << "\n";
                //std::cout << " ... was corrected \n";
            }
            //inHcurlvec[(*temp)[tdofind]] = 0.0;
        }

    }
#endif

    Vector inCoarseHdivvec(CoarsestSolver->Width());
    TrueP_R[0]->MultTranspose(inHdivvec, inCoarseHdivvec); // project

    Vector outCoarseHdivvec(CoarsestSolver->Height());
    CoarsestSolver->Mult(inCoarseHdivvec, outCoarseHdivvec); // coarse solve

#ifdef CHECK_BNDCND
    {
        const Array<int> *temp = EssBdrTrueDofs_Funct_lvls[1][0];
        for ( int tdofind = 0; tdofind < temp->Size(); ++tdofind)
        {
            if ( fabs(outCoarseHdivvec[(*temp)[tdofind]]) > 1.0e-14 )
            {
                std::cout << "bnd cnd is violated for outCoarseHdivvec, value = "
                          << outCoarseHdivvec[(*temp)[tdofind]]
                          << ", index = " << (*temp)[tdofind] << "\n";
                //std::cout << " ... was corrected \n";
            }
            //outCoarseHdivvec[(*temp)[tdofind]] = 0.0;
        }

    }
#endif

    Vector outFineCoarseHdivvec(TrueP_R[0]->Height());
    TrueP_R[0]->Mult(outCoarseHdivvec, outFineCoarseHdivvec); // interpolate back

#ifdef CHECK_BNDCND
    {
        const Array<int> *temp = EssBdrTrueDofs_Funct_lvls[0][0];
        for ( int tdofind = 0; tdofind < temp->Size(); ++tdofind)
        {
            if ( fabs(outFineCoarseHdivvec[(*temp)[tdofind]]) > 1.0e-14 )
            {
                std::cout << "bnd cnd is violated for outFineCoarseHdivvec, value = "
                          << outFineCoarseHdivvec[(*temp)[tdofind]]
                          << ", index = " << (*temp)[tdofind] << "\n";
                //std::cout << " ... was corrected \n";
            }
            //outFoneCoarseHdivvec[(*temp)[tdofind]] = 0.0;
        }

    }
#endif
    Vector inCoarseHcurlvec(TrueP_C[0]->Width());
    TrueP_C[0]->MultTranspose(inHcurlvec, inCoarseHcurlvec); // project after moving from Hcurl

#ifdef CHECK_BNDCND
    {
        const Array<int> *temp = EssBdrTrueDofs_Hcurl[1];
        for ( int tdofind = 0; tdofind < temp->Size(); ++tdofind)
        {
            if ( fabs(inCoarseHcurlvec[(*temp)[tdofind]]) > 1.0e-14 )
            {
                std::cout << "bnd cnd is violated for inCoarseHcurlvec, value = "
                          << inCoarseHcurlvec[(*temp)[tdofind]]
                          << ", index = " << (*temp)[tdofind] << "\n";
                std::cout << " ... was corrected \n";
            }
            inCoarseHcurlvec[(*temp)[tdofind]] = 0.0;
        }

    }
#endif

    // checking that at coarse level Curl^T * Hdivvec = Hcurlvec
    Vector check(Divfree_hpmat_mod_lvls[1]->Width());
    Divfree_hpmat_mod_lvls[1]->MultTranspose(inCoarseHdivvec, check);
    check -= inCoarseHcurlvec;
    std::cout << "check_norm = " << check.Norml2() / sqrt (check.Size()) << "\n";

    MPI_Barrier(comm);
    std::cout << std::flush;
    MPI_Barrier(comm);

    CGSolver * Geommg_Coarsesolver = ((Multigrid*) (&(((BlockDiagonalPreconditioner*)prec)->GetDiagonalBlock(0))))->GetCoarseSolver();
    Vector outCoarseHcurlvec(Geommg_Coarsesolver->Height());
    Geommg_Coarsesolver->Mult(inCoarseHcurlvec, outCoarseHcurlvec); // solve

#ifdef CHECK_BNDCND
    {
        const Array<int> *temp = EssBdrTrueDofs_Hcurl[1];
        for ( int tdofind = 0; tdofind < temp->Size(); ++tdofind)
        {
            if ( fabs(outCoarseHcurlvec[(*temp)[tdofind]]) > 1.0e-14 )
            {
                std::cout << "bnd cnd is violated for outCoarseHcurlvec, value = "
                          << outCoarseHcurlvec[(*temp)[tdofind]]
                          << ", index = " << (*temp)[tdofind] << "\n";
                std::cout << " ... was corrected \n";
            }
            outCoarseHcurlvec[(*temp)[tdofind]] = 0.0;
        }

    }
#endif

    Vector outFineCoarseHcurlvec(TrueP_C[0]->Height());
    TrueP_C[0]->Mult(outCoarseHcurlvec, outFineCoarseHcurlvec);   // interpolate back

#ifdef CHECK_BNDCND
    {
        const Array<int> *temp = EssBdrTrueDofs_Hcurl[0];
        for ( int tdofind = 0; tdofind < temp->Size(); ++tdofind)
        {
            if ( fabs(outFineCoarseHcurlvec[(*temp)[tdofind]]) > 1.0e-14 )
            {
                std::cout << "bnd cnd is violated for outFineCoarseHcurlvec, value = "
                          << outCoarseHcurlvec[(*temp)[tdofind]]
                          << ", index = " << (*temp)[tdofind] << "\n";
                //std::cout << " ... was corrected \n";
            }
            //outFineCoarseHcurlvec[(*temp)[tdofind]] = 0.0;
        }

    }
#endif
    Vector out2FineCoarseHdivvec(Divfree_hpmat_mod_lvls[0]->Height());
    Divfree_hpmat_mod_lvls[0]->Mult(outFineCoarseHcurlvec, out2FineCoarseHdivvec); // move to Hdiv back

#ifdef CHECK_BNDCND
    {
        const Array<int> *temp = EssBdrTrueDofs_Funct_lvls[0][0];
        for ( int tdofind = 0; tdofind < temp->Size(); ++tdofind)
        {
            if ( fabs(out2FineCoarseHdivvec[(*temp)[tdofind]]) > 1.0e-14 )
            {
                std::cout << "bnd cnd is violated for out2FineCoarseHdivvec, value = "
                          << out2FineCoarseHdivvec[(*temp)[tdofind]]
                          << ", index = " << (*temp)[tdofind] << "\n";
                //std::cout << " ... was corrected \n";
            }
            //out2FineCoarseHdivvec[(*temp)[tdofind]] = 0.0;
        }

    }
#endif

    Vector diffcoarse(R_space_lvls[0]->TrueVSize());
    diffcoarse = outFineCoarseHdivvec;
    diffcoarse -= out2FineCoarseHdivvec;

    //diffcoarse.Print();

    MPI_Barrier(comm);
    for (int i = 0; i < num_procs; ++i)
    {
        if (myid == i)
        {
            std::cout << "I am " << myid << "\n";

            double diffcoarse_norm = diffcoarse.Norml2() / sqrt (diffcoarse.Size());
            double geommgcoarse_norm = out2FineCoarseHdivvec.Norml2() / sqrt(out2FineCoarseHdivvec.Size());
            std::cout << "|| diff of coarse solvers action || = " << diffcoarse_norm << "\n";
            std::cout << "|| diff of coarse solvers action || / || geommg coarse solver action || = " << diffcoarse_norm / geommgcoarse_norm << "\n";
            std::cout << "\n" << std::flush;
        }
        MPI_Barrier(comm);
    }

    if (verbose)
        std::cout << " \nChecking the coarsest level matrix in geometric MG \n";

    {
        HypreParMatrix * A_coarse = ((Multigrid*) (&(((BlockDiagonalPreconditioner*)prec)->GetDiagonalBlock(0))))->GetCoarseOp();

        Vector testinCoarseHcurlvec(A_coarse->Width());
        testinCoarseHcurlvec = 1.0;
        {
            const Array<int> *temp = EssBdrTrueDofs_Hcurl[1];
            for ( int tdofind = 0; tdofind < temp->Size(); ++tdofind)
            {
                std::cout << (*temp)[tdofind] << " ";
                testinCoarseHcurlvec[(*temp)[tdofind]] = 0.0;
            }
            std::cout << "\n";

        }

        Vector testCoarseHcurlvec(A_coarse->Height());
        A_coarse->Mult(inCoarseHcurlvec, testCoarseHcurlvec);
        {
            const Array<int> *temp = EssBdrTrueDofs_Hcurl[1];
            for ( int tdofind = 0; tdofind < temp->Size(); ++tdofind)
            {
                if ( fabs(testCoarseHcurlvec[(*temp)[tdofind]]) > 1.0e-14 )
                {
                    std::cout << "bnd cnd is violated for testCoarseHcurlvec, value = "
                              << testCoarseHcurlvec[(*temp)[tdofind]]
                              << ", index = " << (*temp)[tdofind] << "\n";
                }
            }

        }
    }

#endif // for #ifdef COMPARE_COARSE_SOLVERS

    MPI_Finalize();
    return 0;
#else
    int TestmaxIter(400);

    CGSolver Testsolver(MPI_COMM_WORLD);
    Testsolver.SetAbsTol(sqrt(atol));
    Testsolver.SetRelTol(sqrt(rtol));
    Testsolver.SetMaxIter(TestmaxIter);
    Testsolver.SetOperator(*BlockMattest);
    Testsolver.SetPrintLevel(1);
    Testsolver.SetPreconditioner(NewSolver);

    trueXtest = 0.0;

    // trueRhstest = F - Funct * particular solution (= residual), on true dofs
    BlockVector truetemp(blocktest_offsets);
    BlockMattest->Mult(ParticSol, truetemp);
    trueRhstest -= truetemp;

    chrono.Stop();
    if (verbose)
        std::cout << "Global system for the CG was built in " << chrono.RealTime() <<" seconds.\n";
    chrono.Clear();
    chrono.Start();

    Testsolver.Mult(trueRhstest, trueXtest);

    chrono.Stop();

    if (verbose)
    {
        if (Testsolver.GetConverged())
            std::cout << "Linear solver converged in " << Testsolver.GetNumIterations()
                      << " iterations with a residual norm of " << Testsolver.GetFinalNorm() << ".\n";
        else
            std::cout << "Linear solver did not converge in " << Testsolver.GetNumIterations()
                      << " iterations. Residual norm is " << Testsolver.GetFinalNorm() << ".\n";
        std::cout << "Linear solver (CG + new solver) took " << chrono.RealTime() << "s. \n";
        if (strcmp(space_for_S,"H1") == 0 || !eliminateS) // S is present
            std::cout << "System size: " << Atest->M() + Ctest->M() << "\n" << std::flush;
        else
            std::cout << "System size: " << Atest->M() << "\n" << std::flush;
    }

    chrono.Clear();

#ifdef TIMING
    double temp_sum;

    temp_sum = 0.0;
    for (list<double>::iterator i = Times_mult->begin(); i != Times_mult->end(); ++i)
        temp_sum += *i;
    if (verbose)
        std::cout << "time_mult = " << temp_sum << "\n";
    delete Times_mult;
    temp_sum = 0.0;
    for (list<double>::iterator i = Times_solve->begin(); i != Times_solve->end(); ++i)
        temp_sum += *i;
    if (verbose)
        std::cout << "time_solve = " << temp_sum << "\n";
    delete Times_solve;
    temp_sum = 0.0;
    for (list<double>::iterator i = Times_localsolve->begin(); i != Times_localsolve->end(); ++i)
        temp_sum += *i;
    if (verbose)
        std::cout << "time_localsolve = " << temp_sum << "\n";
    delete Times_localsolve;

    for (int l = 0; l < num_levels - 1; ++l)
    {
        temp_sum = 0.0;
        for (list<double>::iterator i = Times_localsolve_lvls[l].begin(); i != Times_localsolve_lvls[l].end(); ++i)
            temp_sum += *i;
        if (verbose)
            std::cout << "time_localsolve lvl " << l << " = " << temp_sum << "\n";
    }
    //delete Times_localsolve_lvls;

    temp_sum = 0.0;
    for (list<double>::iterator i = Times_smoother->begin(); i != Times_smoother->end(); ++i)
        temp_sum += *i;
    if (verbose)
        std::cout << "time_smoother = " << temp_sum << "\n";
    delete Times_smoother;

    for (int l = 0; l < num_levels - 1; ++l)
    {
        temp_sum = 0.0;
        for (list<double>::iterator i = Times_smoother_lvls[l].begin(); i != Times_smoother_lvls[l].end(); ++i)
            temp_sum += *i;
        if (verbose)
            std::cout << "time_smoother lvl " << l << " = " << temp_sum << "\n";
    }
    //delete Times_smoother_lvls;
#ifdef WITH_SMOOTHERS
    for (int l = 0; l < num_levels - 1; ++l)
    {
        if (verbose)
        {
           std::cout << "Internal timing of the smoother at level " << l << ": \n";
           std::cout << "global mult time: " << ((HcurlGSSSmoother*)Smoothers_lvls[l])->GetGlobalMultTime() << " \n" << std::flush;
           std::cout << "internal mult time: " << ((HcurlGSSSmoother*)Smoothers_lvls[l])->GetInternalMultTime() << " \n" << std::flush;
           std::cout << "before internal mult time: " << ((HcurlGSSSmoother*)Smoothers_lvls[l])->GetBeforeIntMultTime() << " \n" << std::flush;
           std::cout << "after internal mult time: " << ((HcurlGSSSmoother*)Smoothers_lvls[l])->GetAfterIntMultTime() << " \n" << std::flush;
        }
    }
#endif
    temp_sum = 0.0;
    for (list<double>::iterator i = Times_coarsestproblem->begin(); i != Times_coarsestproblem->end(); ++i)
        temp_sum += *i;
    if (verbose)
        std::cout << "time_coarsestproblem = " << temp_sum << "\n";
    delete Times_coarsestproblem;

    MPI_Barrier(comm);
    temp_sum = 0.0;
    for (list<double>::iterator i = Times_resupdate->begin(); i != Times_resupdate->end(); ++i)
        temp_sum += *i;
    if (verbose)
        std::cout << "time_resupdate = " << temp_sum << "\n";
    delete Times_resupdate;

    temp_sum = 0.0;
    for (list<double>::iterator i = Times_fw->begin(); i != Times_fw->end(); ++i)
        temp_sum += *i;
    if (verbose)
        std::cout << "time_fw = " << temp_sum << "\n";
    delete Times_fw;
    temp_sum = 0.0;
    for (list<double>::iterator i = Times_up->begin(); i != Times_up->end(); ++i)
        temp_sum += *i;
    if (verbose)
        std::cout << "time_up = " << temp_sum << "\n";
    delete Times_up;
#endif

    chrono.Start();

    trueXtest += ParticSol;
    NewSigmahat->Distribute(trueXtest.GetBlock(0));
    if (strcmp(space_for_S,"H1") == 0)
        NewS->Distribute(trueXtest.GetBlock(1));

    /*
#ifdef OLD_CODE

    if (verbose)
        std::cout << "Using the new solver as a preconditioner for CG applied"
                     " to a saddle point problem for sigma and lambda \n";

    Array<int> block_Offsetstest(numblocks + 2); // number of variables + 1
    block_Offsetstest[0] = 0;
    block_Offsetstest[1] = R_space_lvls[0]->GetVSize();
    block_Offsetstest[2] = W_space_lvls[0]->GetVSize();
    block_Offsetstest.PartialSum();

    Array<int> block_trueOffsetstest(numblocks + 2); // number of variables + 1
    block_trueOffsetstest[0] = 0;
    block_trueOffsetstest[1] = R_space_lvls[0]->TrueVSize();
    block_trueOffsetstest[2] = W_space_lvls[0]->TrueVSize();
    block_trueOffsetstest.PartialSum();

    BlockVector trueXtest(block_trueOffsetstest), trueRhstest(block_trueOffsetstest);

    ConstantCoefficient zerostest(.0);

    ParLinearForm *fform = new ParLinearForm(R_space_lvls[0]);
    fform->AddDomainIntegrator(new VectordivDomainLFIntegrator(zerostest));
    fform->Assemble();

    ParLinearForm *gformtest;
    gformtest = new ParLinearForm(W_space_lvls[0]);
    gformtest->AddDomainIntegrator(new DomainLFIntegrator(*Mytest.scalardivsigma));
    gformtest->Assemble();

    ParBilinearForm *Ablock(new ParBilinearForm(R_space));
    HypreParMatrix *Atest;
    Ablock->AddDomainIntegrator(new VectorFEMassIntegrator(*Mytest.Ktilda));
    Ablock->Assemble();
    Ablock->EliminateEssentialBC(ess_bdrSigma, *sigma_exact_finest, *fform);
    Ablock->Finalize();
    Atest = Ablock->ParallelAssemble();

    HypreParMatrix *D;
    HypreParMatrix *DT;

    ParMixedBilinearForm *Dblock(new ParMixedBilinearForm(R_space_lvls[0], W_space_lvls[0]));
    Dblock->AddDomainIntegrator(new VectorFEDivergenceIntegrator);
    Dblock->Assemble();
    Dblock->EliminateTrialDofs(ess_bdrSigma, *sigma_exact_finest, *gformtest);
    Dblock->Finalize();
    D = Dblock->ParallelAssemble();
    DT = D->Transpose();

    fform->ParallelAssemble(trueRhstest.GetBlock(0));
    gformtest->ParallelAssemble(trueRhstest.GetBlock(1));

    Solver *prectest;
    prectest = new BlockDiagonalPreconditioner(block_trueOffsetstest);
    NewSolver.SetAsPreconditioner(true);
    NewSolver.SetPrintLevel(1);
    ((BlockDiagonalPreconditioner*)prectest)->SetDiagonalBlock(0, &NewSolver);

    HypreParMatrix *Schur;
    {
        HypreParMatrix *AinvDt = D->Transpose();
        HypreParVector *Ad = new HypreParVector(MPI_COMM_WORLD, Atest->GetGlobalNumRows(),
                                             Atest->GetRowStarts());

        Atest->GetDiag(*Ad);
        AinvDt->InvScaleRows(*Ad);
        Schur = ParMult(D, AinvDt);
    }

    Solver * precS;
    precS = new HypreBoomerAMG(*Schur);
    ((HypreBoomerAMG *)precS)->SetPrintLevel(0);
    ((HypreBoomerAMG *)precS)->iterative_mode = false;
    ((BlockDiagonalPreconditioner*)prectest)->SetDiagonalBlock(1, precS);


    BlockOperator *CFOSLSop = new BlockOperator(block_trueOffsetstest);
    CFOSLSop->SetBlock(0,0, Atest);
    CFOSLSop->SetBlock(0,1, DT);
    CFOSLSop->SetBlock(1,0, D);

    IterativeSolver * solvertest;
    solvertest = new CGSolver(comm);

    solvertest->SetAbsTol(atol);
    solvertest->SetRelTol(rtol);
    solvertest->SetMaxIter(max_num_iter);
    solvertest->SetOperator(*MainOp);

    solvertest->SetPrintLevel(0);
    solvertest->SetOperator(*CFOSLSop);
    solvertest->SetPreconditioner(*prectest);
    solvertest->SetPrintLevel(1);

    trueXtest = 0.0;
    trueXtest.GetBlock(0) = trueParticSol;

    chrono.Clear();
    chrono.Start();

    solvertest->Mult(trueRhstest, trueXtest);

    chrono.Stop();

    NewSigmahat->Distribute(&(trueXtest.GetBlock(0)));


    if (verbose)
    {
        if (solvertest->GetConverged())
            std::cout << "Linear solver converged in " << solvertest->GetNumIterations()
                      << " iterations with a residual norm of " << solvertest->GetFinalNorm() << ".\n";
        else
            std::cout << "Linear solver did not converge in " << solvertest->GetNumIterations()
                      << " iterations. Residual norm is " << solvertest->GetFinalNorm() << ".\n";
        std::cout << "Linear solver took " << chrono.RealTime() << "s. \n";
    }
#else
    *NewSigmahat = 0.0;
    std::cout << "OLD_CODE must be defined for using the new solver as a preconditioner \n";
#endif
    */

    {
        int order_quad = max(2, 2*feorder+1);
        const IntegrationRule *irs[Geometry::NumGeom];
        for (int i = 0; i < Geometry::NumGeom; ++i)
        {
            irs[i] = &(IntRules.Get(i, order_quad));
        }

        double norm_sigma = ComputeGlobalLpNorm(2, *Mytest.sigma, *pmesh, irs);
        double err_newsigmahat = NewSigmahat->ComputeL2Error(*Mytest.sigma, irs);
        if (verbose)
        {
            if ( norm_sigma > MYZEROTOL )
                cout << "|| new sigma_h - sigma_ex || / || sigma_ex || = " << err_newsigmahat / norm_sigma << endl;
            else
                cout << "|| new sigma_h || = " << err_newsigmahat << " (sigma_ex = 0)" << endl;
        }

        DiscreteLinearOperator Div(R_space, W_space);
        Div.AddDomainInterpolator(new DivergenceInterpolator());
        ParGridFunction DivSigma(W_space);
        Div.Assemble();
        Div.Mult(*NewSigmahat, DivSigma);

        double err_div = DivSigma.ComputeL2Error(*Mytest.scalardivsigma,irs);
        double norm_div = ComputeGlobalLpNorm(2, *Mytest.scalardivsigma, *pmesh, irs);

        if (verbose)
        {
            cout << "|| div (new sigma_h - sigma_ex) || / ||div (sigma_ex)|| = "
                      << err_div/norm_div  << "\n";
        }

        //////////////////////////////////////////////////////
        if (strcmp(space_for_S,"H1") == 0 || !eliminateS) // S is present
        {
            double max_bdr_error = 0;
            for ( int dof = 0; dof < Xinit.GetBlock(1).Size(); ++dof)
            {
                if ( (*EssBdrDofs_Funct_lvls[0][1])[dof] != 0.0)
                {
                    //std::cout << "ess dof index: " << dof << "\n";
                    double bdr_error_dof = fabs(Xinit.GetBlock(1)[dof] - (*NewS)[dof]);
                    if ( bdr_error_dof > max_bdr_error )
                        max_bdr_error = bdr_error_dof;
                }
            }

            if (max_bdr_error > 1.0e-14)
                std::cout << "Error, boundary values for the solution (S) are wrong:"
                             " max_bdr_error = " << max_bdr_error << "\n";

            // 13. Extract the parallel grid function corresponding to the finite element
            //     approximation X. This is the local solution on each processor. Compute
            //     L2 error norms.

            int order_quad = max(2, 2*feorder+1);
            const IntegrationRule *irs[Geometry::NumGeom];
            for (int i=0; i < Geometry::NumGeom; ++i)
            {
               irs[i] = &(IntRules.Get(i, order_quad));
            }

            // Computing error for S

            double err_S = NewS->ComputeL2Error((*Mytest.scalarS), irs);
            double norm_S = ComputeGlobalLpNorm(2, (*Mytest.scalarS), *pmesh, irs);
            if (verbose)
            {
                std::cout << "|| S_h - S_ex || / || S_ex || = " <<
                             err_S / norm_S << "\n";
            }
        }
        /////////////////////////////////////////////////////////
    }

    chrono.Stop();
    if (verbose)
        std::cout << "Errors in USE_AS_A_PREC were computed in " << chrono.RealTime() <<" seconds.\n";
    chrono.Clear();
    chrono.Start();
#endif

#else // for USE_AS_A_PREC

    if (verbose)
        std::cout << "\nCalling the new multilevel solver \n";

    chrono.Clear();
    chrono.Start();

    BlockVector NewRhs(new_trueoffsets);
    NewRhs = 0.0;

    if (numblocks_funct > 1)
    {
        if (verbose)
            std::cout << "This place works only for homogeneous boundary conditions \n";
        ParLinearForm *secondeqn_rhs;
        if (strcmp(space_for_S,"H1") == 0 || !eliminateS)
        {
            secondeqn_rhs = new ParLinearForm(H_space_lvls[0]);
            secondeqn_rhs->AddDomainIntegrator(new GradDomainLFIntegrator(*Mytest.bf));
            secondeqn_rhs->Assemble();
            secondeqn_rhs->ParallelAssemble(NewRhs.GetBlock(1));

            delete secondeqn_rhs;

            for ( int i = 0; i < EssBdrTrueDofs_Funct_lvls[0][1]->Size(); ++i)
            {
                int bdrtdof = (*EssBdrTrueDofs_Funct_lvls[0][1])[i];
                NewRhs.GetBlock(1)[bdrtdof] = 0.0;
            }

        }
    }

    BlockVector NewX(new_trueoffsets);
    NewX = 0.0;

    MFEM_ASSERT(CheckConstrRes(ParticSol.GetBlock(0), *Constraint_global, &Floc, "in the main code for the ParticSol"), "blablabla");

    NewSolver.SetInitialGuess(ParticSol);
    //NewSolver.SetUnSymmetric(); // FIXME: temporarily, for debugging purposes!

    if (verbose)
        NewSolver.PrintAllOptions();

    chrono.Stop();
    if (verbose)
        std::cout << "NewSolver was prepared for solving in " << chrono.RealTime() <<" seconds.\n";
    chrono.Clear();
    chrono.Start();

    NewSolver.Mult(NewRhs, NewX);

    chrono.Stop();

    if (verbose)
    {
        std::cout << "Linear solver (new solver only) took " << chrono.RealTime() << "s. \n";
    }



#ifdef TIMING
    double temp_sum;
    /*
    for (int i = 0; i < num_procs; ++i)
    {
        if (myid == i && myid % 10 == 0)
        {
            std::cout << "I am " << myid << "\n";
            std::cout << "Look at my list for mult timings: \n";

            for (list<double>::iterator i = Times_mult->begin(); i != Times_mult->end(); ++i)
                std::cout << *i << " ";
            std::cout << "\n" << std::flush;
        }
        MPI_Barrier(comm);
    }
    */
    temp_sum = 0.0;
    for (list<double>::iterator i = Times_mult->begin(); i != Times_mult->end(); ++i)
        temp_sum += *i;
    if (verbose)
        std::cout << "time_mult = " << temp_sum << "\n";
    delete Times_mult;
    temp_sum = 0.0;
    for (list<double>::iterator i = Times_solve->begin(); i != Times_solve->end(); ++i)
        temp_sum += *i;
    if (verbose)
        std::cout << "time_solve = " << temp_sum << "\n";
    delete Times_solve;
    temp_sum = 0.0;
    for (list<double>::iterator i = Times_localsolve->begin(); i != Times_localsolve->end(); ++i)
        temp_sum += *i;
    if (verbose)
        std::cout << "time_localsolve = " << temp_sum << "\n";
    delete Times_localsolve;
    for (int l = 0; l < num_levels - 1; ++l)
    {
        temp_sum = 0.0;
        for (list<double>::iterator i = Times_localsolve_lvls[l].begin(); i != Times_localsolve_lvls[l].end(); ++i)
            temp_sum += *i;
        if (verbose)
            std::cout << "time_localsolve lvl " << l << " = " << temp_sum << "\n";
    }
    //delete Times_localsolve_lvls;

    temp_sum = 0.0;
    for (list<double>::iterator i = Times_smoother->begin(); i != Times_smoother->end(); ++i)
        temp_sum += *i;
    if (verbose)
        std::cout << "time_smoother = " << temp_sum << "\n";
    delete Times_smoother;

    for (int l = 0; l < num_levels - 1; ++l)
    {
        temp_sum = 0.0;
        for (list<double>::iterator i = Times_smoother_lvls[l].begin(); i != Times_smoother_lvls[l].end(); ++i)
            temp_sum += *i;
        if (verbose)
            std::cout << "time_smoother lvl " << l << " = " << temp_sum << "\n";
    }
    if (verbose)
        std::cout << "\n";
    //delete Times_smoother_lvls;
#ifdef WITH_SMOOTHERS
    for (int l = 0; l < num_levels - 1; ++l)
    {
        if (verbose)
        {
           std::cout << "Internal timing of the smoother at level " << l << ": \n";
           std::cout << "global mult time: " << ((HcurlGSSSmoother*)Smoothers_lvls[l])->GetGlobalMultTime() << " \n" << std::flush;
           std::cout << "internal mult time: " << ((HcurlGSSSmoother*)Smoothers_lvls[l])->GetInternalMultTime() << " \n" << std::flush;
           std::cout << "before internal mult time: " << ((HcurlGSSSmoother*)Smoothers_lvls[l])->GetBeforeIntMultTime() << " \n" << std::flush;
           std::cout << "after internal mult time: " << ((HcurlGSSSmoother*)Smoothers_lvls[l])->GetAfterIntMultTime() << " \n" << std::flush;
        }
    }
#endif
    temp_sum = 0.0;
    for (list<double>::iterator i = Times_coarsestproblem->begin(); i != Times_coarsestproblem->end(); ++i)
        temp_sum += *i;
    if (verbose)
        std::cout << "time_coarsestproblem = " << temp_sum << "\n";
    delete Times_coarsestproblem;

    MPI_Barrier(comm);
    temp_sum = 0.0;
    for (list<double>::iterator i = Times_resupdate->begin(); i != Times_resupdate->end(); ++i)
        temp_sum += *i;
    if (verbose)
        std::cout << "time_resupdate = " << temp_sum << "\n";
    delete Times_resupdate;

    temp_sum = 0.0;
    for (list<double>::iterator i = Times_fw->begin(); i != Times_fw->end(); ++i)
        temp_sum += *i;
    if (verbose)
        std::cout << "time_fw = " << temp_sum << "\n";
    delete Times_fw;
    temp_sum = 0.0;
    for (list<double>::iterator i = Times_up->begin(); i != Times_up->end(); ++i)
        temp_sum += *i;
    if (verbose)
        std::cout << "time_up = " << temp_sum << "\n";
    delete Times_up;
#endif

    NewSigmahat->Distribute(&(NewX.GetBlock(0)));

    // FIXME: remove this
    {
        const Array<int> *temp = EssBdrDofs_Funct_lvls[0][0];

        for ( int tdof = 0; tdof < temp->Size(); ++tdof)
        {
            if ( (*temp)[tdof] != 0 && fabs( (*NewSigmahat)[tdof]) > 1.0e-14 )
                std::cout << "bnd cnd is violated for NewSigmahat! value = "
                          << (*NewSigmahat)[tdof]
                          << "exact val = " << (*sigma_exact_finest)[tdof] << ", index = " << tdof << "\n";
        }
    }

    if (verbose)
        std::cout << "Solution computed via the new solver \n";

    double max_bdr_error = 0;
    for ( int dof = 0; dof < Xinit.GetBlock(0).Size(); ++dof)
    {
        if ( (*EssBdrDofs_Funct_lvls[0][0])[dof] != 0.0)
        {
            //std::cout << "ess dof index: " << dof << "\n";
            double bdr_error_dof = fabs(Xinit.GetBlock(0)[dof] - (*NewSigmahat)[dof]);
            if ( bdr_error_dof > max_bdr_error )
                max_bdr_error = bdr_error_dof;
        }
    }

    if (max_bdr_error > 1.0e-14)
        std::cout << "Error, boundary values for the solution (sigma) are wrong:"
                     " max_bdr_error = " << max_bdr_error << "\n";
    {
        int order_quad = max(2, 2*feorder+1);
        const IntegrationRule *irs[Geometry::NumGeom];
        for (int i = 0; i < Geometry::NumGeom; ++i)
        {
            irs[i] = &(IntRules.Get(i, order_quad));
        }

        double norm_sigma = ComputeGlobalLpNorm(2, *Mytest.sigma, *pmesh, irs);
        double err_newsigmahat = NewSigmahat->ComputeL2Error(*Mytest.sigma, irs);
        if (verbose)
        {
            if ( norm_sigma > MYZEROTOL )
                cout << "|| new sigma_h - sigma_ex || / || sigma_ex || = " << err_newsigmahat / norm_sigma << endl;
            else
                cout << "|| new sigma_h || = " << err_newsigmahat << " (sigma_ex = 0)" << endl;
        }

        DiscreteLinearOperator Div(R_space, W_space);
        Div.AddDomainInterpolator(new DivergenceInterpolator());
        ParGridFunction DivSigma(W_space);
        Div.Assemble();
        Div.Mult(*NewSigmahat, DivSigma);

        double err_div = DivSigma.ComputeL2Error(*Mytest.scalardivsigma,irs);
        double norm_div = ComputeGlobalLpNorm(2, *Mytest.scalardivsigma, *pmesh, irs);

        if (verbose)
        {
            cout << "|| div (new sigma_h - sigma_ex) || / ||div (sigma_ex)|| = "
                      << err_div/norm_div  << "\n";
        }
    }

    //////////////////////////////////////////////////////
    if (strcmp(space_for_S,"H1") == 0 || !eliminateS) // S is present
    {
        NewS->Distribute(&(NewX.GetBlock(1)));

        double max_bdr_error = 0;
        for ( int dof = 0; dof < Xinit.GetBlock(1).Size(); ++dof)
        {
            if ( (*EssBdrDofs_Funct_lvls[0][1])[dof] != 0.0)
            {
                //std::cout << "ess dof index: " << dof << "\n";
                double bdr_error_dof = fabs(Xinit.GetBlock(1)[dof] - (*NewS)[dof]);
                if ( bdr_error_dof > max_bdr_error )
                    max_bdr_error = bdr_error_dof;
            }
        }

        if (max_bdr_error > 1.0e-14)
            std::cout << "Error, boundary values for the solution (S) are wrong:"
                         " max_bdr_error = " << max_bdr_error << "\n";

        // 13. Extract the parallel grid function corresponding to the finite element
        //     approximation X. This is the local solution on each processor. Compute
        //     L2 error norms.

        int order_quad = max(2, 2*feorder+1);
        const IntegrationRule *irs[Geometry::NumGeom];
        for (int i=0; i < Geometry::NumGeom; ++i)
        {
           irs[i] = &(IntRules.Get(i, order_quad));
        }

        // Computing error for S

        double err_S = NewS->ComputeL2Error((*Mytest.scalarS), irs);
        double norm_S = ComputeGlobalLpNorm(2, (*Mytest.scalarS), *pmesh, irs);
        if (verbose)
        {
            std::cout << "|| S_h - S_ex || / || S_ex || = " <<
                         err_S / norm_S << "\n";
        }
    }
    /////////////////////////////////////////////////////////

    chrono.Stop();


    if (verbose)
        std::cout << "\n";
#endif // for else for USE_AS_A_PREC

#ifdef VISUALIZATION
    if (visualization && nDimensions < 4)
    {
        char vishost[] = "localhost";
        int  visport   = 19916;

        if (!withDiv)
        {
            socketstream uex_sock(vishost, visport);
            uex_sock << "parallel " << num_procs << " " << myid << "\n";
            uex_sock.precision(8);
            MPI_Barrier(pmesh->GetComm());
            uex_sock << "solution\n" << *pmesh << *u_exact << "window_title 'u_exact'"
                   << endl;

            socketstream uh_sock(vishost, visport);
            uh_sock << "parallel " << num_procs << " " << myid << "\n";
            uh_sock.precision(8);
            MPI_Barrier(pmesh->GetComm());
            uh_sock << "solution\n" << *pmesh << *u << "window_title 'u_h'"
                   << endl;

            *u -= *u_exact;
            socketstream udiff_sock(vishost, visport);
            udiff_sock << "parallel " << num_procs << " " << myid << "\n";
            udiff_sock.precision(8);
            MPI_Barrier(pmesh->GetComm());
            udiff_sock << "solution\n" << *pmesh << *u << "window_title 'u_h - u_exact'"
                   << endl;

            socketstream opdivfreepartex_sock(vishost, visport);
            opdivfreepartex_sock << "parallel " << num_procs << " " << myid << "\n";
            opdivfreepartex_sock.precision(8);
            MPI_Barrier(pmesh->GetComm());
            opdivfreepartex_sock << "solution\n" << *pmesh << *opdivfreepart_exact << "window_title 'curl u_exact'"
                   << endl;

            socketstream opdivfreepart_sock(vishost, visport);
            opdivfreepart_sock << "parallel " << num_procs << " " << myid << "\n";
            opdivfreepart_sock.precision(8);
            MPI_Barrier(pmesh->GetComm());
            opdivfreepart_sock << "solution\n" << *pmesh << *opdivfreepart << "window_title 'curl u_h'"
                   << endl;

            *opdivfreepart -= *opdivfreepart_exact;
            socketstream opdivfreepartdiff_sock(vishost, visport);
            opdivfreepartdiff_sock << "parallel " << num_procs << " " << myid << "\n";
            opdivfreepartdiff_sock.precision(8);
            MPI_Barrier(pmesh->GetComm());
            opdivfreepartdiff_sock << "solution\n" << *pmesh << *opdivfreepart << "window_title 'curl u_h - curl u_exact'"
                   << endl;
        }

        //if (withS)
        {
            socketstream S_ex_sock(vishost, visport);
            S_ex_sock << "parallel " << num_procs << " " << myid << "\n";
            S_ex_sock.precision(8);
            MPI_Barrier(pmesh->GetComm());
            S_ex_sock << "solution\n" << *pmesh << *S_exact << "window_title 'S_exact'"
                   << endl;

            socketstream S_h_sock(vishost, visport);
            S_h_sock << "parallel " << num_procs << " " << myid << "\n";
            S_h_sock.precision(8);
            MPI_Barrier(pmesh->GetComm());
            S_h_sock << "solution\n" << *pmesh << *S << "window_title 'S_h'"
                   << endl;

            *S -= *S_exact;
            socketstream S_diff_sock(vishost, visport);
            S_diff_sock << "parallel " << num_procs << " " << myid << "\n";
            S_diff_sock.precision(8);
            MPI_Barrier(pmesh->GetComm());
            S_diff_sock << "solution\n" << *pmesh << *S << "window_title 'S_h - S_exact'"
                   << endl;
        }

        socketstream sigma_sock(vishost, visport);
        sigma_sock << "parallel " << num_procs << " " << myid << "\n";
        sigma_sock.precision(8);
        MPI_Barrier(pmesh->GetComm());
        sigma_sock << "solution\n" << *pmesh << *sigma_exact
               << "window_title 'sigma_exact'" << endl;
        // Make sure all ranks have sent their 'u' solution before initiating
        // another set of GLVis connections (one from each rank):

        socketstream sigmah_sock(vishost, visport);
        sigmah_sock << "parallel " << num_procs << " " << myid << "\n";
        sigmah_sock.precision(8);
        MPI_Barrier(pmesh->GetComm());
        sigmah_sock << "solution\n" << *pmesh << *sigma << "window_title 'sigma'"
                << endl;

        *sigma_exact -= *sigma;
        socketstream sigmadiff_sock(vishost, visport);
        sigmadiff_sock << "parallel " << num_procs << " " << myid << "\n";
        sigmadiff_sock.precision(8);
        MPI_Barrier(pmesh->GetComm());
        sigmadiff_sock << "solution\n" << *pmesh << *sigma_exact
                 << "window_title 'sigma_ex - sigma_h'" << endl;

        MPI_Barrier(pmesh->GetComm());
    }
#endif

    //MPI_Finalize();
    //return 0;

#ifndef COMPARE_MG

    chrono.Stop();
    if (verbose)
        std::cout << "Deallocating memory \n";
    chrono.Clear();
    chrono.Start();

    for (int l = 0; l < num_levels; ++l)
    {
        delete BdrDofs_Funct_lvls[l][0];
        delete EssBdrDofs_Funct_lvls[l][0];
        delete EssBdrTrueDofs_Funct_lvls[l][0];
#ifndef HCURL_COARSESOLVER
        if (l < num_levels - 1)
        {
            delete EssBdrDofs_Hcurl[l];
            delete EssBdrTrueDofs_Hcurl[l];
        }
#else
        delete EssBdrDofs_Hcurl[l];
        delete EssBdrTrueDofs_Hcurl[l];
#endif
        if (strcmp(space_for_S,"H1") == 0 || !eliminateS) // S is present
        {
            delete BdrDofs_Funct_lvls[l][1];
            delete EssBdrDofs_Funct_lvls[l][1];
            delete EssBdrTrueDofs_Funct_lvls[l][1];
            delete EssBdrDofs_H1[l];
        }

        if (l < num_levels - 1)
        {
            if (LocalSolver_partfinder_lvls)
                if ((*LocalSolver_partfinder_lvls)[l])
                    delete (*LocalSolver_partfinder_lvls)[l];
        }

#ifdef WITH_SMOOTHERS
        if (l < num_levels - 1)
            if (Smoothers_lvls[l])
                delete Smoothers_lvls[l];
#endif

        if (l < num_levels - 1)
            delete Divfree_hpmat_mod_lvls[l];
        for (int blk1 = 0; blk1 < Funct_hpmat_lvls[l]->NumRows(); ++blk1)
            for (int blk2 = 0; blk2 < Funct_hpmat_lvls[l]->NumCols(); ++blk2)
                if ((*Funct_hpmat_lvls[l])(blk1,blk2))
                    delete (*Funct_hpmat_lvls[l])(blk1,blk2);
        //delete Funct_hpmat_lvls[l];

        if (l < num_levels - 1)
        {
            delete Element_dofs_Func[l];
            delete P_Func[l];
            delete TrueP_Func[l];
        }

        if (l == 0)
            // this happens because for l = 0 object is created in a different way,
            // thus it doesn't own the blocks and cannot delete it from destructor
            for (int blk1 = 0; blk1 < Funct_mat_lvls[l]->NumRowBlocks(); ++blk1)
                for (int blk2 = 0; blk2 < Funct_mat_lvls[l]->NumColBlocks(); ++blk2)
                    delete &(Funct_mat_lvls[l]->GetBlock(blk1,blk2));
        delete Funct_mat_lvls[l];
        delete Funct_mat_offsets_lvls[l];

        delete Constraint_mat_lvls[l];

        delete Divfree_mat_lvls[l];

        delete R_space_lvls[l];
        delete W_space_lvls[l];
        delete C_space_lvls[l];
        if (strcmp(space_for_S,"H1") == 0 || !eliminateS) // S is present
            delete H_space_lvls[l];
        delete pmesh_lvls[l];

        if (l < num_levels - 1)
        {
            delete P_W[l];
            delete P_WT[l];
            delete P_R[l];
            delete P_C_lvls[l];
            if (strcmp(space_for_S,"H1") == 0 || !eliminateS) // S is present
                delete P_H_lvls[l];
            delete TrueP_R[l];
            if (prec_is_MG)
                delete TrueP_C[l];
            if (strcmp(space_for_S,"H1") == 0 || !eliminateS) // S is present
                delete TrueP_H[l];

            delete Element_dofs_R[l];
            delete Element_dofs_W[l];
            if (strcmp(space_for_S,"H1") == 0 || !eliminateS) // S is present
                delete Element_dofs_H[l];
        }

        if (l < num_levels - 1)
        {
            delete row_offsets_El_dofs[l];
            delete col_offsets_El_dofs[l];
            delete row_offsets_P_Func[l];
            delete col_offsets_P_Func[l];
            delete row_offsets_TrueP_Func[l];
            delete col_offsets_TrueP_Func[l];
        }

    }

    delete LocalSolver_partfinder_lvls;
    delete LocalSolver_lvls;

    for (int blk1 = 0; blk1 < Funct_global->NumRowBlocks(); ++blk1)
        for (int blk2 = 0; blk2 < Funct_global->NumColBlocks(); ++blk2)
            if (Funct_global->IsZeroBlock(blk1, blk2) == false)
                delete &(Funct_global->GetBlock(blk1,blk2));
    delete Funct_global;

    delete Functrhs_global;

    delete hdiv_coll;
    delete R_space;
    if (withDiv)
    {
        delete l2_coll;
        delete W_space;
    }
    delete hdivfree_coll;
    delete C_space;

    delete h1_coll;
    delete H_space;

    delete CoarsestSolver_partfinder;
#ifdef HCURL_COARSESOLVER
    delete CoarsestSolver;
#endif

    delete sigma_exact_finest;
    if (strcmp(space_for_S,"H1") == 0 || !eliminateS) // S is present
        delete S_exact_finest;

    delete NewSigmahat;
    if (strcmp(space_for_S,"H1") == 0 || !eliminateS) // S is present
        delete NewS;

#ifdef USE_AS_A_PREC
    delete Atest;
    if (strcmp(space_for_S,"H1") == 0)
    {
        delete Ctest;
        delete Btest;
        delete BTtest;
    }
    delete BlockMattest;
#endif

#ifdef OLD_CODE
    if (withDiv)
    {
        delete gform;
        delete Bdiv;
    }

    delete u_exact;
    delete S_exact;
    delete sigma_exact;
    delete opdivfreepart;
    delete sigma;
    delete S;

    delete Sigmahat;
    delete u;

#ifdef   USE_CURLMATRIX
    if (strcmp(space_for_S,"H1") == 0 || !eliminateS) // S is present
        delete qform;
    delete MainOp;
    delete Mblock;
    delete M;
    delete A;
    if (strcmp(space_for_S,"H1") == 0 || !eliminateS) // S is present
    {
        delete C;
        delete CHT;
        delete CH;
        delete B;
        delete BT;
    }
#endif
    if(dim<=4)
    {
        if (prec_is_MG)
        {
            if (strcmp(space_for_S,"H1") == 0 || !eliminateS) // S is present
            {
                if (monolithicMG)
                {
                    for (int l = 0; l < num_levels; ++l)
                    {
                        delete offsets_f[l];
                        delete offsets_c[l];
                    }
                }
                else
                {
                    for ( int blk = 0; blk < ((BlockDiagonalPreconditioner*)prec)->NumBlocks(); ++blk)
                        delete ((Multigrid*)(&(((BlockDiagonalPreconditioner*)prec)->GetDiagonalBlock(blk))));
                            //if (&(((BlockDiagonalPreconditioner*)prec)->GetDiagonalBlock(blk)))
                                //delete &(((BlockDiagonalPreconditioner*)prec)->GetDiagonalBlock(blk));
                }
            }
            else
                for ( int blk = 0; blk < ((BlockDiagonalPreconditioner*)prec)->NumBlocks(); ++blk)
                    delete ((Multigrid*)(&(((BlockDiagonalPreconditioner*)prec)->GetDiagonalBlock(blk))));
                        //if (&(((BlockDiagonalPreconditioner*)prec)->GetDiagonalBlock(blk)))
                            //delete &(((BlockDiagonalPreconditioner*)prec)->GetDiagonalBlock(blk));
        }
        else
        {
            for ( int blk = 0; blk < ((BlockDiagonalPreconditioner*)prec)->NumBlocks(); ++blk)
                    if (&(((BlockDiagonalPreconditioner*)prec)->GetDiagonalBlock(blk)))
                        delete &(((BlockDiagonalPreconditioner*)prec)->GetDiagonalBlock(blk));
        }
    }

    delete prec;
    for (int i = 0; i < P.Size(); ++i)
        delete P[i];

#endif // end of #ifdef OLD_CODE in the memory deallocating

    chrono.Stop();
    if (verbose)
        std::cout << "Deallocation of memory was done in " << chrono.RealTime() <<" seconds.\n";
    chrono.Clear();
    chrono.Start();

    chrono_total.Stop();
    if (verbose)
        std::cout << "Total time consumed was " << chrono_total.RealTime() <<" seconds.\n";
#endif
    MPI_Finalize();
    return 0;
}

template <void (*bvecfunc)(const Vector&, Vector& )> \
void KtildaTemplate(const Vector& xt, DenseMatrix& Ktilda)
{
    int nDimensions = xt.Size();
    Ktilda.SetSize(nDimensions);
    Vector b;
    bvecfunc(xt,b);
    double bTbInv = (-1./(b*b));
    Ktilda.Diag(1.0,nDimensions);
#ifndef K_IDENTITY
    AddMult_a_VVt(bTbInv,b,Ktilda);
#endif
}

template <void (*bvecfunc)(const Vector&, Vector& )> \
void bbTTemplate(const Vector& xt, DenseMatrix& bbT)
{
    Vector b;
    bvecfunc(xt,b);
    MultVVt(b, bbT);
}


template <double (*S)(const Vector&), void (*bvecfunc)(const Vector&, Vector& )> \
void sigmaTemplate(const Vector& xt, Vector& sigma)
{
    Vector b;
    bvecfunc(xt, b);
    sigma.SetSize(xt.Size());
    sigma(xt.Size()-1) = S(xt);
    for (int i = 0; i < xt.Size()-1; i++)
        sigma(i) = b(i) * sigma(xt.Size()-1);

    return;
}

template <void (*bvecfunc)(const Vector&, Vector& )> \
double bTbTemplate(const Vector& xt)
{
    Vector b;
    bvecfunc(xt,b);
    return b*b;
}

template <double (*S)(const Vector&), void (*bvecfunc)(const Vector&, Vector& )> \
double minbTbSnonhomoTemplate(const Vector& xt)
{
    Vector xt0(xt.Size());
    xt0 = xt;
    xt0 (xt0.Size() - 1) = 0;

    return - bTbTemplate<bvecfunc>(xt) * S(xt0);
}



template<double (*S)(const Vector & xt), double (*dSdt)(const Vector & xt), void(*Sgradxvec)(const Vector & x, Vector & gradx), \
         void(*bvec)(const Vector & x, Vector & vec), double (*divbfunc)(const Vector & xt) > \
double divsigmaTemplate(const Vector& xt)
{
    Vector b;
    bvec(xt,b);

    Vector gradS;
    Sgradxvec(xt,gradS);

    double res = 0.0;

    res += dSdt(xt);
    for ( int i= 0; i < xt.Size() - 1; ++i )
        res += b(i) * gradS(i);
    res += divbfunc(xt) * S(xt);

    return res;
}

template<double (*S)(const Vector & xt), double (*dSdt)(const Vector & xt), void(*Sgradxvec)(const Vector & x, Vector & gradx), \
         void(*bvec)(const Vector & x, Vector & vec), double (*divbfunc)(const Vector & xt)> \
void bfTemplate(const Vector& xt, Vector& bf)
{
    bf.SetSize(xt.Size());

    Vector b;
    bvec(xt,b);

    double f = divsigmaTemplate<S, dSdt, Sgradxvec, bvec, divbfunc>(xt);

    for (int i = 0; i < bf.Size(); ++i)
        bf(i) = f * b(i);
}

template<double (*S)(const Vector & xt), double (*dSdt)(const Vector & xt), void(*Sgradxvec)(const Vector & x, Vector & gradx), \
         void(*bvec)(const Vector & x, Vector & vec), double (*divbfunc)(const Vector & xt)> \
void bdivsigmaTemplate(const Vector& xt, Vector& bdivsigma)
{
    bdivsigma.SetSize(xt.Size());

    Vector b;
    bvec(xt,b);

    double divsigma = divsigmaTemplate<S, dSdt, Sgradxvec, bvec, divbfunc>(xt);

    for (int i = 0; i < bdivsigma.Size(); ++i)
        bdivsigma(i) = divsigma * b(i);
}

template<void(*bvec)(const Vector & x, Vector & vec)>
void minbTemplate(const Vector& xt, Vector& minb)
{
    minb.SetSize(xt.Size());

    bvec(xt,minb);

    minb *= -1;
}

template<double (*S)(const Vector & xt) > double SnonhomoTemplate(const Vector& xt)
{
    Vector xt0(xt.Size());
    xt0 = xt;
    xt0 (xt0.Size() - 1) = 0;

    return S(xt0);
}



double uFun_ex(const Vector& xt)
{
    double t = xt(xt.Size()-1);
    //return t;
    ////setback
    return sin(t)*exp(t);
}

double uFun_ex_dt(const Vector& xt)
{
    double t = xt(xt.Size()-1);
    return (cos(t) + sin(t)) * exp(t);
}

void uFun_ex_gradx(const Vector& xt, Vector& gradx )
{
    gradx.SetSize(xt.Size() - 1);
    gradx = 0.0;
}

void bFun_ex(const Vector& xt, Vector& b )
{
    b.SetSize(xt.Size());

    //for (int i = 0; i < xt.Size()-1; i++)
    //b(i) = xt(i) * (1 - xt(i));

    //if (xt.Size() == 4)
    //b(2) = 1-cos(2*xt(2)*M_PI);
    //b(2) = sin(xt(2)*M_PI);
    //b(2) = 1-cos(xt(2)*M_PI);

    b(0) = sin(xt(0)*2*M_PI)*cos(xt(1)*M_PI);
    b(1) = sin(xt(1)*M_PI)*cos(xt(0)*M_PI);
    b(2) = 1-cos(2*xt(2)*M_PI);

    b(xt.Size()-1) = 1.;

}

double bFundiv_ex(const Vector& xt)
{
    double x = xt(0);
    double y = xt(1);
    double z = xt(2);
    //double t = xt(xt.Size()-1);
    if (xt.Size() == 4)
        return 2*M_PI * cos(x*2*M_PI)*cos(y*M_PI) + M_PI * cos(y*M_PI)*cos(x*M_PI) + 2*M_PI * sin(2*z*M_PI);
    if (xt.Size() == 3)
        return 2*M_PI * cos(x*2*M_PI)*cos(y*M_PI) + M_PI * cos(y*M_PI)*cos(x*M_PI);
    return 0.0;
}

double uFun2_ex(const Vector& xt)
{
    double x = xt(0);
    double y = xt(1);
    double t = xt(xt.Size()-1);

    return t * exp(t) * sin (((x - 0.5)*(x - 0.5) + y*y));
}

double uFun2_ex_dt(const Vector& xt)
{
    double x = xt(0);
    double y = xt(1);
    double t = xt(xt.Size()-1);
    return (1.0 + t) * exp(t) * sin (((x - 0.5)*(x - 0.5) + y*y));
}

void uFun2_ex_gradx(const Vector& xt, Vector& gradx )
{
    double x = xt(0);
    double y = xt(1);
    double t = xt(xt.Size()-1);

    gradx.SetSize(xt.Size() - 1);

    gradx(0) = t * exp(t) * 2.0 * (x - 0.5) * cos (((x - 0.5)*(x - 0.5) + y*y));
    gradx(1) = t * exp(t) * 2.0 * y         * cos (((x - 0.5)*(x - 0.5) + y*y));
}

/*
double fFun2(const Vector& xt)
{
    double x = xt(0);
    double y = xt(1);
    double t = xt(xt.Size()-1);
    Vector b(3);
    bFunCircle2D_ex(xt,b);
    return (t + 1) * exp(t) * sin (((x - 0.5)*(x - 0.5) + y*y)) +
             t * exp(t) * 2.0 * (x - 0.5) * cos (((x - 0.5)*(x - 0.5) + y*y)) * b(0) +
             t * exp(t) * 2.0 * y         * cos (((x - 0.5)*(x - 0.5) + y*y)) * b(1);
}
*/

double uFun3_ex(const Vector& xt)
{
    double x = xt(0);
    double y = xt(1);
    double z = xt(2);
    double t = xt(xt.Size()-1);
    return sin(t)*exp(t) * sin ( M_PI * (x + y + z));
}

double uFun3_ex_dt(const Vector& xt)
{
    double x = xt(0);
    double y = xt(1);
    double z = xt(2);
    double t = xt(xt.Size()-1);
    return (sin(t) + cos(t)) * exp(t) * sin ( M_PI * (x + y + z));
}

void uFun3_ex_gradx(const Vector& xt, Vector& gradx )
{
    double x = xt(0);
    double y = xt(1);
    double z = xt(2);
    double t = xt(xt.Size()-1);

    gradx.SetSize(xt.Size() - 1);

    gradx(0) = sin(t) * exp(t) * M_PI * cos ( M_PI * (x + y + z));
    gradx(1) = sin(t) * exp(t) * M_PI * cos ( M_PI * (x + y + z));
    gradx(2) = sin(t) * exp(t) * M_PI * cos ( M_PI * (x + y + z));
}


/*
double fFun3(const Vector& xt)
{
    double x = xt(0);
    double y = xt(1);
    double z = xt(2);
    double t = xt(xt.Size()-1);
    Vector b(4);
    bFun_ex(xt,b);

    return (cos(t)*exp(t)+sin(t)*exp(t)) * sin ( M_PI * (x + y + z)) +
            sin(t)*exp(t) * M_PI * cos ( M_PI * (x + y + z)) * b(0) +
            sin(t)*exp(t) * M_PI * cos ( M_PI * (x + y + z)) * b(1) +
            sin(t)*exp(t) * M_PI * cos ( M_PI * (x + y + z)) * b(2) +
            (2*M_PI*cos(x*2*M_PI)*cos(y*M_PI) +
             M_PI*cos(y*M_PI)*cos(x*M_PI)+
             + 2*M_PI*sin(z*2*M_PI)) * uFun3_ex(xt);
}
*/

double uFun4_ex(const Vector& xt)
{
    double x = xt(0);
    double y = xt(1);
    double t = xt(xt.Size()-1);

    return exp(t) * sin (((x - 0.5)*(x - 0.5) + y*y));
    //return t * exp(t) * sin (((x - 0.5)*(x - 0.5) + y*y)) + 5.0 * (x + y);
}

double uFun4_ex_dt(const Vector& xt)
{
    return uFun4_ex(xt);
}

void uFun4_ex_gradx(const Vector& xt, Vector& gradx )
{
    double x = xt(0);
    double y = xt(1);
    double t = xt(xt.Size()-1);

    gradx.SetSize(xt.Size() - 1);

    gradx(0) = exp(t) * 2.0 * (x - 0.5) * cos (((x - 0.5)*(x - 0.5) + y*y));
    gradx(1) = exp(t) * 2.0 * y         * cos (((x - 0.5)*(x - 0.5) + y*y));
    //gradx(0) = t * exp(t) * 2.0 * (x - 0.5) * cos (((x - 0.5)*(x - 0.5) + y*y)) + 5.0;
    //gradx(1) = t * exp(t) * 2.0 * y         * cos (((x - 0.5)*(x - 0.5) + y*y)) + 5.0;
}

double uFun33_ex(const Vector& xt)
{
    double x = xt(0);
    double y = xt(1);
    double z = xt(2);
    double t = xt(xt.Size()-1);

    return exp(t) * sin (((x - 0.5)*(x - 0.5) + y*y + (z -0.25)*(z-0.25) ));
}

double uFun33_ex_dt(const Vector& xt)
{
    return uFun33_ex(xt);
}

void uFun33_ex_gradx(const Vector& xt, Vector& gradx )
{
    double x = xt(0);
    double y = xt(1);
    double z = xt(2);
    double t = xt(xt.Size()-1);

    gradx.SetSize(xt.Size() - 1);

    gradx(0) = exp(t) * 2.0 * (x - 0.5) * cos (((x - 0.5)*(x - 0.5) + y*y + (z -0.25)*(z-0.25)));
    gradx(1) = exp(t) * 2.0 * y         * cos (((x - 0.5)*(x - 0.5) + y*y + (z -0.25)*(z-0.25)));
    gradx(2) = exp(t) * 2.0 * (z -0.25) * cos (((x - 0.5)*(x - 0.5) + y*y + (z -0.25)*(z-0.25)));
}

double uFun5_ex(const Vector& xt)
{
    double x = xt(0);
    double y = xt(1);
    double t = xt(xt.Size()-1);
    if ( t < MYZEROTOL)
        return exp(-100.0 * ((x - 0.5) * (x - 0.5) + y * y));
    else
        return 0.0;
}

double uFun5_ex_dt(const Vector& xt)
{
    return 0.0;
}

void uFun5_ex_gradx(const Vector& xt, Vector& gradx )
{
    double x = xt(0);
    double y = xt(1);
    //double t = xt(xt.Size()-1);

    gradx.SetSize(xt.Size() - 1);

    gradx(0) = -100.0 * 2.0 * (x - 0.5) * uFun5_ex(xt);
    gradx(1) = -100.0 * 2.0 * y * uFun5_ex(xt);
}


double uFun6_ex(const Vector& xt)
{
    double x = xt(0);
    double y = xt(1);
    double t = xt(xt.Size()-1);
    return exp(-100.0 * ((x - 0.5) * (x - 0.5) + y * y)) * exp(-10.0*t);
}

double uFun6_ex_dt(const Vector& xt)
{
    return -10.0 * uFun6_ex(xt);
}

void uFun6_ex_gradx(const Vector& xt, Vector& gradx )
{
    double x = xt(0);
    double y = xt(1);
    //double t = xt(xt.Size()-1);

    gradx.SetSize(xt.Size() - 1);

    gradx(0) = -100.0 * 2.0 * (x - 0.5) * uFun6_ex(xt);
    gradx(1) = -100.0 * 2.0 * y * uFun6_ex(xt);
}


double GaussianHill(const Vector&xvec)
{
    double x = xvec(0);
    double y = xvec(1);
    return exp(-100.0 * ((x - 0.5) * (x - 0.5) + y * y));
}

double uFunCylinder_ex(const Vector& xt)
{
    double x = xt(0);
    double y = xt(1);
    double r = sqrt(x*x + y*y);
    double teta = atan(y/x);
    /*
    if (fabs(x) < MYZEROTOL && y > 0)
        teta = M_PI / 2.0;
    else if (fabs(x) < MYZEROTOL && y < 0)
        teta = - M_PI / 2.0;
    else
        teta = atan(y,x);
    */
    double t = xt(xt.Size()-1);
    Vector xvec(2);
    xvec(0) = r * cos (teta - t);
    xvec(1) = r * sin (teta - t);
    return GaussianHill(xvec);
}

double uFunCylinder_ex_dt(const Vector& xt)
{
    return 0.0;
}

void uFunCylinder_ex_gradx(const Vector& xt, Vector& gradx )
{
    gradx.SetSize(xt.Size() - 1);

    gradx(0) = 0.0;
    gradx(1) = 0.0;
}


double uFun66_ex(const Vector& xt)
{
    double x = xt(0);
    double y = xt(1);
    double z = xt(2);
    double t = xt(xt.Size()-1);
    return exp(-100.0 * ((x - 0.5) * (x - 0.5) + y * y + (z - 0.25)*(z - 0.25))) * exp(-10.0*t);
}

double uFun66_ex_dt(const Vector& xt)
{
    return -10.0 * uFun6_ex(xt);
}

void uFun66_ex_gradx(const Vector& xt, Vector& gradx )
{
    double x = xt(0);
    double y = xt(1);
    double z = xt(2);
    //double t = xt(xt.Size()-1);

    gradx.SetSize(xt.Size() - 1);

    gradx(0) = -100.0 * 2.0 * (x - 0.5)  * uFun6_ex(xt);
    gradx(1) = -100.0 * 2.0 * y          * uFun6_ex(xt);
    gradx(2) = -100.0 * 2.0 * (z - 0.25) * uFun6_ex(xt);
}

void zerovecx_ex(const Vector& xt, Vector& zerovecx )
{
    zerovecx.SetSize(xt.Size() - 1);
    zerovecx = 0.0;
}

void zerovec_ex(const Vector& xt, Vector& vecvalue)
{
    vecvalue.SetSize(xt.Size());
    vecvalue = 0.0;
    return;
}

void zerovecMat4D_ex(const Vector& xt, Vector& vecvalue)
{
    vecvalue.SetSize(6);
    vecvalue = 0.0;
    return;
}

double zero_ex(const Vector& xt)
{
    return 0.0;
}

////////////////
void hcurlFun3D_ex(const Vector& xt, Vector& vecvalue)
{
    double x = xt(0);
    double y = xt(1);
    double t = xt(xt.Size()-1);

    vecvalue.SetSize(xt.Size());

    //vecvalue(0) = -y * (1 - t);
    //vecvalue(1) = x * (1 - t);
    //vecvalue(2) = 0;
    //vecvalue(0) = x * (1 - x);
    //vecvalue(1) = y * (1 - y);
    //vecvalue(2) = t * (1 - t);

    // Martin's function
    vecvalue(0) = sin(kappa * y);
    vecvalue(1) = sin(kappa * t);
    vecvalue(2) = sin(kappa * x);

    return;
}

void curlhcurlFun3D_ex(const Vector& xt, Vector& vecvalue)
{
    double x = xt(0);
    double y = xt(1);
    double t = xt(xt.Size()-1);

    vecvalue.SetSize(xt.Size());

    //vecvalue(0) = 0.0;
    //vecvalue(1) = 0.0;
    //vecvalue(2) = -2.0 * (1 - t);

    // Martin's function's curl
    vecvalue(0) = - kappa * cos(kappa * t);
    vecvalue(1) = - kappa * cos(kappa * x);
    vecvalue(2) = - kappa * cos(kappa * y);

    return;
}

////////////////
void DivmatFun4D_ex(const Vector& xt, Vector& vecvalue)
{
    double x = xt(0);
    double y = xt(1);
    double z = xt(2);
    double t = xt(xt.Size()-1);

    vecvalue.SetSize(xt.Size());

    // 4D counterpart of the Martin's 3D function
    //std::cout << "Error: DivmatFun4D_ex is incorrect \n";
    vecvalue(0) = sin(kappa * y);
    vecvalue(1) = sin(kappa * z);
    vecvalue(2) = sin(kappa * t);
    vecvalue(3) = sin(kappa * x);

    return;
}

void DivmatDivmatFun4D_ex(const Vector& xt, Vector& vecvalue)
{
    double x = xt(0);
    double y = xt(1);
    double z = xt(2);
    double t = xt(xt.Size()-1);

    vecvalue.SetSize(xt.Size());

    //vecvalue(0) = 0.0;
    //vecvalue(1) = 0.0;
    //vecvalue(2) = -2.0 * (1 - t);

    // Divmat of the 4D counterpart of the Martin's 3D function
    std::cout << "Error: DivmatDivmatFun4D_ex is incorrect \n";
    vecvalue(0) = - kappa * cos(kappa * t);
    vecvalue(1) = - kappa * cos(kappa * x);
    vecvalue(2) = - kappa * cos(kappa * y);
    vecvalue(3) = z;

    return;
}

////////////////
void hcurlFun3D_2_ex(const Vector& xt, Vector& vecvalue)
{
    double x = xt(0);
    double y = xt(1);
    double t = xt(xt.Size()-1);

    vecvalue.SetSize(xt.Size());

    //
    vecvalue(0) = 100.0 * x * x * (1-x) * (1-x) * y * y * (1-y) * (1-y) * t * t * (1-t) * (1-t);
    vecvalue(1) = 0.0;
    vecvalue(2) = 0.0;

    return;
}

void curlhcurlFun3D_2_ex(const Vector& xt, Vector& vecvalue)
{
    double x = xt(0);
    double y = xt(1);
    double t = xt(xt.Size()-1);

    vecvalue.SetSize(xt.Size());

    //
    vecvalue(0) = 0.0;
    vecvalue(1) = 100.0 * ( 2.0) * t * (1-t) * (1.-2.*t) * x * x * (1-x) * (1-x) * y * y * (1-y) * (1-y);
    vecvalue(2) = 100.0 * (-2.0) * y * (1-y) * (1.-2.*y) * x * x * (1-x) * (1-x) * t * t * (1-t) * (1-t);

    return;
}

template <double (*S)(const Vector & xt), void (*bvecfunc)(const Vector&, Vector& ),
          void (*opdivfreevec)(const Vector&, Vector& )> \
void minKsigmahatTemplate(const Vector& xt, Vector& minKsigmahatv)
{
    minKsigmahatv.SetSize(xt.Size());

    Vector b;
    bvecfunc(xt, b);

    Vector sigmahatv;
    sigmahatTemplate<S, bvecfunc, opdivfreevec>(xt, sigmahatv);

    DenseMatrix Ktilda;
    KtildaTemplate<bvecfunc>(xt, Ktilda);

    Ktilda.Mult(sigmahatv, minKsigmahatv);

    minKsigmahatv *= -1.0;
    return;
}

template <double (*S)(const Vector & xt), void (*bvecfunc)(const Vector&, Vector& ),
          void (*opdivfreevec)(const Vector&, Vector& )> \
double bsigmahatTemplate(const Vector& xt)
{
    Vector b;
    bvecfunc(xt, b);

    Vector sigmahatv;
    sigmahatTemplate<S, bvecfunc, opdivfreevec>(xt, sigmahatv);

    return b * sigmahatv;
}

template <double (*S)(const Vector & xt), void (*bvecfunc)(const Vector&, Vector& ),
          void (*opdivfreevec)(const Vector&, Vector& )> \
void sigmahatTemplate(const Vector& xt, Vector& sigmahatv)
{
    sigmahatv.SetSize(xt.Size());

    Vector b;
    bvecfunc(xt, b);

    Vector sigma(xt.Size());
    sigma(xt.Size()-1) = S(xt);
    for (int i = 0; i < xt.Size()-1; i++)
        sigma(i) = b(i) * sigma(xt.Size()-1);

    Vector opdivfree;
    opdivfreevec(xt, opdivfree);

    sigmahatv = 0.0;
    sigmahatv -= opdivfree;
#ifndef ONLY_DIVFREEPART
    sigmahatv += sigma;
#endif
    return;
}

template <double (*S)(const Vector & xt), void (*bvecfunc)(const Vector&, Vector& ),
          void (*opdivfreevec)(const Vector&, Vector& )> \
void minsigmahatTemplate(const Vector& xt, Vector& minsigmahatv)
{
    minsigmahatv.SetSize(xt.Size());
    sigmahatTemplate<S, bvecfunc, opdivfreevec>(xt, minsigmahatv);
    minsigmahatv *= -1;

    return;
}

void E_exact(const Vector &xt, Vector &E)
{
    if (xt.Size() == 3)
    {

        E(0) = sin(kappa * xt(1));
        E(1) = sin(kappa * xt(2));
        E(2) = sin(kappa * xt(0));
    }
}


void curlE_exact(const Vector &xt, Vector &curlE)
{
    if (xt.Size() == 3)
    {
        curlE(0) = - kappa * cos(kappa * xt(2));
        curlE(1) = - kappa * cos(kappa * xt(0));
        curlE(2) = - kappa * cos(kappa * xt(1));
    }
}


void vminusone_exact(const Vector &x, Vector &vminusone)
{
    vminusone.SetSize(x.Size());
    vminusone = -1.0;
}

void vone_exact(const Vector &x, Vector &vone)
{
    vone.SetSize(x.Size());
    vone = 1.0;
}


void f_exact(const Vector &xt, Vector &f)
{
    if (xt.Size() == 3)
    {


        //f(0) = sin(kappa * x(1));
        //f(1) = sin(kappa * x(2));
        //f(2) = sin(kappa * x(0));
        //f(0) = (1. + kappa * kappa) * sin(kappa * x(1));
        //f(1) = (1. + kappa * kappa) * sin(kappa * x(2));
        //f(2) = (1. + kappa * kappa) * sin(kappa * x(0));

        f(0) = kappa * kappa * sin(kappa * xt(1));
        f(1) = kappa * kappa * sin(kappa * xt(2));
        f(2) = kappa * kappa * sin(kappa * xt(0));

        /*

       double x = xt(0);
       double y = xt(1);
       double t = xt(2);

       f(0) =  -1.0 * (2 * (1-y)*(1-y) + 2*y*y - 2.0 * 2 * y * 2 * (1-y)) * x * x * (1-x) * (1-x) * t * t * (1-t) * (1-t);
       f(0) += -1.0 * (2 * (1-t)*(1-t) + 2*t*t - 2.0 * 2 * t * 2 * (1-t)) * x * x * (1-x) * (1-x) * y * y * (1-y) * (1-y);
       f(1) = 2.0 * y * (1-y) * (1-2*y) * 2.0 * x * (1-x) * (1-2*x) * t * t * (1-t) * (1-t);
       f(2) = 2.0 * t * (1-t) * (1-2*t) * 2.0 * x * (1-x) * (1-2*x) * y * y * (1-y) * (1-y);
       */


    }
}


void E_exactMat_vec(const Vector &x, Vector &E)
{
    int dim = x.Size();

    if (dim==4)
    {
        E.SetSize(6);

        double s0 = sin(M_PI*x(0)), s1 = sin(M_PI*x(1)), s2 = sin(M_PI*x(2)),
                s3 = sin(M_PI*x(3));
        double c0 = cos(M_PI*x(0)), c1 = cos(M_PI*x(1)), c2 = cos(M_PI*x(2)),
                c3 = cos(M_PI*x(3));

        E(0) =  c0*c1*s2*s3;
        E(1) = -c0*s1*c2*s3;
        E(2) =  c0*s1*s2*c3;
        E(3) =  s0*c1*c2*s3;
        E(4) = -s0*c1*s2*c3;
        E(5) =  s0*s1*c2*c3;
    }
}

void E_exactMat(const Vector &x, DenseMatrix &E)
{
    int dim = x.Size();

    E.SetSize(dim*dim);

    if (dim==4)
    {
        Vector vecE;
        E_exactMat_vec(x, vecE);

        E = 0.0;

        E(0,1) = vecE(0);
        E(0,2) = vecE(1);
        E(0,3) = vecE(2);
        E(1,2) = vecE(3);
        E(1,3) = vecE(4);
        E(2,3) = vecE(5);

        E(1,0) =  -E(0,1);
        E(2,0) =  -E(0,2);
        E(3,0) =  -E(0,3);
        E(2,1) =  -E(1,2);
        E(3,1) =  -E(1,3);
        E(3,2) =  -E(2,3);
    }
}



//f_exact = E + 0.5 * P( curl DivSkew E ), where P is the 4d permutation operator
void f_exactMat(const Vector &x, DenseMatrix &f)
{
    int dim = x.Size();

    f.SetSize(dim,dim);

    if (dim==4)
    {
        f = 0.0;

        double s0 = sin(M_PI*x(0)), s1 = sin(M_PI*x(1)), s2 = sin(M_PI*x(2)),
                s3 = sin(M_PI*x(3));
        double c0 = cos(M_PI*x(0)), c1 = cos(M_PI*x(1)), c2 = cos(M_PI*x(2)),
                c3 = cos(M_PI*x(3));

        f(0,1) =  (1.0 + 1.0  * M_PI*M_PI)*c0*c1*s2*s3;
        f(0,2) = -(1.0 + 0.0  * M_PI*M_PI)*c0*s1*c2*s3;
        f(0,3) =  (1.0 + 1.0  * M_PI*M_PI)*c0*s1*s2*c3;
        f(1,2) =  (1.0 - 1.0  * M_PI*M_PI)*s0*c1*c2*s3;
        f(1,3) = -(1.0 + 0.0  * M_PI*M_PI)*s0*c1*s2*c3;
        f(2,3) =  (1.0 + 1.0  * M_PI*M_PI)*s0*s1*c2*c3;

        f(1,0) =  -f(0,1);
        f(2,0) =  -f(0,2);
        f(3,0) =  -f(0,3);
        f(2,1) =  -f(1,2);
        f(3,1) =  -f(1,3);
        f(3,2) =  -f(2,3);
    }
}

double uFun1_ex(const Vector& xt)
{
    double t = xt(xt.Size()-1);
    //return t;
    ////setback
    return sin(t)*exp(t);
}

double uFun1_ex_dt(const Vector& xt)
{
    double t = xt(xt.Size()-1);
    return (cos(t) + sin(t)) * exp(t);
}

void uFun1_ex_gradx(const Vector& xt, Vector& gradx )
{
    gradx.SetSize(xt.Size() - 1);
    gradx = 0.0;
}

int ipow(int base, int exp)
{
    int result = 1;
    while (exp)
    {
        if (exp & 1)
            result *= base;
        exp >>= 1;
        base *= base;
    }

    return result;
}<|MERGE_RESOLUTION|>--- conflicted
+++ resolved
@@ -1129,13 +1129,8 @@
     int numsol          = 4;
     int numcurl         = 0;
 
-<<<<<<< HEAD
-    int ser_ref_levels  = 3;
-    int par_ref_levels  = 1;
-=======
     int ser_ref_levels  = 1;
     int par_ref_levels  = 2;
->>>>>>> e53c1aa3
 
     const char *space_for_S = "H1";    // "H1" or "L2"
     bool eliminateS = true;            // in case space_for_S = "L2" defines whether we eliminate S from the system
