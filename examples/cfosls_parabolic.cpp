/*
 * Currently used for tests of solving heat equation in 4d without parelag combined
 * with parallel mesh generator
 *
*/


//                                MFEM CFOSLS Heat equation (+ mesh generator) solved by hypre
//
// Compile with: make
//
// Sample runs:  ./exHeatp4d -dim 3 or ./exHeatp4d -dim 4
//
// Description:  This example code solves a simple 4D  Heat problem over [0,1]^4
//               corresponding to the saddle point system
//                                  sigma_1 + grad u   = 0
//                                  sigma_2 - u        = 0
//                                  div_(x,t) sigma    = f
//                       with boundary conditions:
//                                   u(0,t)  = u(1,t)  = 0
//                                   u(x,0)            = 0
//               Here, we use a given exact solution
//                                  u(xt) = uFun_ex(xt)
//               and compute the corresponding r.h.s.
//               We discretize with Raviart-Thomas finite elements (sigma), continuous H1 elements (u) and
//		 discontinuous polynomials (mu) for the lagrange multiplier.
//               Solver: ~ hypre with a block-diagonal preconditioner with BoomerAMG
//

#include "mfem.hpp"
#include <fstream>
#include <iostream>
#include <memory>
#include <iomanip>
#include <list>

#include"cfosls_testsuite.hpp"

#define MYZEROTOL (1.0e-13)

using namespace std;
using namespace mfem;
using std::unique_ptr;
using std::shared_ptr;
using std::make_shared;


//********* NEW STUFF FOR 4D HEAT CFOSLS
//-----------------------
/// Integrator for (Q u, v) for VectorFiniteElements

class PAUVectorFEMassIntegrator: public BilinearFormIntegrator
{
private:
    Coefficient *Q;
    VectorCoefficient *VQ;
    MatrixCoefficient *MQ;
    void Init(Coefficient *q, VectorCoefficient *vq, MatrixCoefficient *mq)
    { Q = q; VQ = vq; MQ = mq; }

#ifndef MFEM_THREAD_SAFE
    Vector shape;
    Vector D;
    Vector trial_shape;
    Vector test_shape;//<<<<<<<
    DenseMatrix K;
    DenseMatrix test_vshape;
    DenseMatrix trial_vshape;
    DenseMatrix trial_dshape;//<<<<<<<<<<<<<<
    DenseMatrix test_dshape;//<<<<<<<<<<<<<<

#endif

public:
    PAUVectorFEMassIntegrator() { Init(NULL, NULL, NULL); }
    PAUVectorFEMassIntegrator(Coefficient *_q) { Init(_q, NULL, NULL); }
    PAUVectorFEMassIntegrator(Coefficient &q) { Init(&q, NULL, NULL); }
    PAUVectorFEMassIntegrator(VectorCoefficient *_vq) { Init(NULL, _vq, NULL); }
    PAUVectorFEMassIntegrator(VectorCoefficient &vq) { Init(NULL, &vq, NULL); }
    PAUVectorFEMassIntegrator(MatrixCoefficient *_mq) { Init(NULL, NULL, _mq); }
    PAUVectorFEMassIntegrator(MatrixCoefficient &mq) { Init(NULL, NULL, &mq); }

    virtual void AssembleElementMatrix(const FiniteElement &el,
                                       ElementTransformation &Trans,
                                       DenseMatrix &elmat);
    virtual void AssembleElementMatrix2(const FiniteElement &trial_fe,
                                        const FiniteElement &test_fe,
                                        ElementTransformation &Trans,
                                        DenseMatrix &elmat);
};

//=-=-=-=--=-=-=-=-=-=-=-=-=
/// Integrator for (Q u, v) for VectorFiniteElements
class PAUVectorFEMassIntegrator2: public BilinearFormIntegrator
{
private:
    Coefficient *Q;
    VectorCoefficient *VQ;
    MatrixCoefficient *MQ;
    void Init(Coefficient *q, VectorCoefficient *vq, MatrixCoefficient *mq)
    { Q = q; VQ = vq; MQ = mq; }

#ifndef MFEM_THREAD_SAFE
    Vector shape;
    Vector D;
    Vector trial_shape;
    Vector test_shape;//<<<<<<<
    DenseMatrix K;
    DenseMatrix test_vshape;
    DenseMatrix trial_vshape;
    DenseMatrix trial_dshape;//<<<<<<<<<<<<<<
    DenseMatrix test_dshape;//<<<<<<<<<<<<<<
    DenseMatrix dshape;
    DenseMatrix dshapedxt;
    DenseMatrix invdfdx;

#endif

public:
    PAUVectorFEMassIntegrator2() { Init(NULL, NULL, NULL); }
    PAUVectorFEMassIntegrator2(Coefficient *_q) { Init(_q, NULL, NULL); }
    PAUVectorFEMassIntegrator2(Coefficient &q) { Init(&q, NULL, NULL); }
    PAUVectorFEMassIntegrator2(VectorCoefficient *_vq) { Init(NULL, _vq, NULL); }
    PAUVectorFEMassIntegrator2(VectorCoefficient &vq) { Init(NULL, &vq, NULL); }
    PAUVectorFEMassIntegrator2(MatrixCoefficient *_mq) { Init(NULL, NULL, _mq); }
    PAUVectorFEMassIntegrator2(MatrixCoefficient &mq) { Init(NULL, NULL, &mq); }

    virtual void AssembleElementMatrix(const FiniteElement &el,
                                       ElementTransformation &Trans,
                                       DenseMatrix &elmat);
    virtual void AssembleElementMatrix2(const FiniteElement &trial_fe,
                                        const FiniteElement &test_fe,
                                        ElementTransformation &Trans,
                                        DenseMatrix &elmat);
};

//=-=-=-=-=-=-=-=-=-=-=-=-=-
void PAUVectorFEMassIntegrator::AssembleElementMatrix(
        const FiniteElement &el,
        ElementTransformation &Trans,
        DenseMatrix &elmat)
{}

void PAUVectorFEMassIntegrator::AssembleElementMatrix2(
        const FiniteElement &trial_fe, const FiniteElement &test_fe,
        ElementTransformation &Trans, DenseMatrix &elmat)
{
    // assume both test_fe and trial_fe are vector FE
    int dim  = test_fe.GetDim();
    int trial_dof = trial_fe.GetDof();
    int test_dof = test_fe.GetDof();
    double w;

    if (VQ || MQ) // || = or
        mfem_error("VectorFEMassIntegrator::AssembleElementMatrix2(...)\n"
                   "   is not implemented for vector/tensor permeability");

    DenseMatrix trial_dshapedxt(trial_dof,dim);
    DenseMatrix invdfdx(dim,dim);

#ifdef MFEM_THREAD_SAFE
    // DenseMatrix trial_vshape(trial_dof, dim);
    Vector trial_shape(trial_dof); //PAULI
    DenseMatrix trial_dshape(trial_dof,dim);
    DenseMatrix test_vshape(test_dof,dim);
#else
    //trial_vshape.SetSize(trial_dof, dim);
    trial_shape.SetSize(trial_dof); //PAULI
    trial_dshape.SetSize(trial_dof,dim); //Pauli
    test_vshape.SetSize(test_dof,dim);
#endif
    //elmat.SetSize (test_dof, trial_dof);
    elmat.SetSize (test_dof, trial_dof);

    const IntegrationRule *ir = IntRule;
    if (ir == NULL)
    {
        int order = (Trans.OrderW() + test_fe.GetOrder() + trial_fe.GetOrder());
        ir = &IntRules.Get(test_fe.GetGeomType(), order);
    }

    elmat = 0.0;
    for (int i = 0; i < ir->GetNPoints(); i++)
    {
        const IntegrationPoint &ip = ir->IntPoint(i);

        trial_fe.CalcShape(ip, trial_shape);
        trial_fe.CalcDShape(ip, trial_dshape);

        Trans.SetIntPoint (&ip);
        test_fe.CalcVShape(Trans, test_vshape);

        w = ip.weight * Trans.Weight();
        CalcInverse(Trans.Jacobian(), invdfdx);
        Mult(trial_dshape, invdfdx, trial_dshapedxt);
        if (Q)
        {
            w *= Q -> Eval (Trans, ip);
        }

        for (int j = 0; j < test_dof; j++)
        {
            for (int k = 0; k < trial_dof; k++)
            {
                for (int d = 0; d < dim - 1; d++ )
                    elmat(j, k) += 1.0 * w * test_vshape(j, d) * trial_dshapedxt(k, d);
                elmat(j, k) -= w * test_vshape(j, dim - 1) * trial_shape(k);
            }
        }
    }
}

void PAUVectorFEMassIntegrator2::AssembleElementMatrix(
        const FiniteElement &el,
        ElementTransformation &Trans,
        DenseMatrix &elmat)
{
    int dof = el.GetDof();
    int dim  = el.GetDim();
    double w;

    if (VQ || MQ) // || = or
        mfem_error("VectorFEMassIntegrator::AssembleElementMatrix2(...)\n"
                   "   is not implemented for vector/tensor permeability");

#ifdef MFEM_THREAD_SAFE
    Vector shape(dof);
    DenseMatrix dshape(dof,dim);
    DenseMatrix dshapedxt(dof,dim);
    DenseMatrix invdfdx(dim,dim);
#else
    shape.SetSize(dof);
    dshape.SetSize(dof,dim);
    dshapedxt.SetSize(dof,dim);
    invdfdx.SetSize(dim,dim);
#endif
    //elmat.SetSize (test_dof, trial_dof);
    elmat.SetSize (dof, dof);
    elmat = 0.0;

    const IntegrationRule *ir = IntRule;
    if (ir == NULL)
    {
        int order = (Trans.OrderW() + el.GetOrder() + el.GetOrder());
        ir = &IntRules.Get(el.GetGeomType(), order);
    }

    elmat = 0.0;
    for (int i = 0; i < ir->GetNPoints(); i++)
    {
        const IntegrationPoint &ip = ir->IntPoint(i);

        //chak Trans.SetIntPoint (&ip);

        el.CalcShape(ip, shape);
        el.CalcDShape(ip, dshape);

        Trans.SetIntPoint (&ip);
        CalcInverse(Trans.Jacobian(), invdfdx);
        w = ip.weight * Trans.Weight();
        Mult(dshape, invdfdx, dshapedxt);

        if (Q)
        {
            w *= Q -> Eval (Trans, ip);
        }

        for (int j = 0; j < dof; j++)
            for (int k = 0; k < dof; k++)
            {
                for (int d = 0; d < dim - 1; d++ )
                    elmat(j, k) +=  w * dshapedxt(j, d) * dshapedxt(k, d);
                elmat(j, k) +=  w * shape(j) * shape(k);
            }

    }
}

void PAUVectorFEMassIntegrator2::AssembleElementMatrix2(
        const FiniteElement &trial_fe, const FiniteElement &test_fe,
        ElementTransformation &Trans, DenseMatrix &elmat)
{}

class VectordivDomainLFIntegrator : public LinearFormIntegrator
{
    Vector divshape;
    Coefficient &Q;
    int oa, ob;
public:
    /// Constructs a domain integrator with a given Coefficient
    VectordivDomainLFIntegrator(Coefficient &QF, int a = 2, int b = 0)
    // the old default was a = 1, b = 1
    // for simple elliptic problems a = 2, b = -2 is ok
        : Q(QF), oa(a), ob(b) { }

    /// Constructs a domain integrator with a given Coefficient
    VectordivDomainLFIntegrator(Coefficient &QF, const IntegrationRule *ir)
        : LinearFormIntegrator(ir), Q(QF), oa(1), ob(1) { }

    /** Given a particular Finite Element and a transformation (Tr)
       computes the element right hand side element vector, elvect. */
    virtual void AssembleRHSElementVect(const FiniteElement &el,
                                        ElementTransformation &Tr,
                                        Vector &elvect);

    using LinearFormIntegrator::AssembleRHSElementVect;
};

void VectordivDomainLFIntegrator::AssembleRHSElementVect(
        const FiniteElement &el, ElementTransformation &Tr, Vector &elvect)
{
    int dof = el.GetDof();

    divshape.SetSize(dof);       // vector of size dof
    elvect.SetSize(dof);
    elvect = 0.0;

    const IntegrationRule *ir = IntRule;
    if (ir == NULL)
    {
        // ir = &IntRules.Get(el.GetGeomType(), oa * el.GetOrder() + ob + Tr.OrderW());
        ir = &IntRules.Get(el.GetGeomType(), oa * el.GetOrder() + ob);
        // int order = 2 * el.GetOrder() ; // <--- OK for RTk
        // ir = &IntRules.Get(el.GetGeomType(), order);
    }

    for (int i = 0; i < ir->GetNPoints(); i++)
    {
        const IntegrationPoint &ip = ir->IntPoint(i);
        el.CalcDivShape(ip, divshape);

        Tr.SetIntPoint (&ip);
        //double val = Tr.Weight() * Q.Eval(Tr, ip);
        // Chak: Looking at how MFEM assembles in VectorFEDivergenceIntegrator,
        // I think you dont need Tr.Weight() here I think this is because the RT
        // (or other vector FE) basis is scaled by the geometry of the mesh
        double val = Q.Eval(Tr, ip);

        add(elvect, ip.weight * val, divshape, elvect);
    }

}



// Define the analytical solution and forcing terms / boundary conditions
//double u0_function(const Vector &x);
double uFun_ex(const Vector & x); // Exact Solution
double uFun_ex_dt(const Vector & xt);
double uFun_ex_laplace(const Vector & xt);
void uFun_ex_gradx(const Vector& xt, Vector& gradx );

//double fFun(const Vector & x); // Source f
//void sigmaFun_ex (const Vector &x, Vector &u);

double uFun1_ex(const Vector & x); // Exact Solution
double uFun1_ex_dt(const Vector & xt);
double uFun1_ex_laplace(const Vector & xt);
void uFun1_ex_gradx(const Vector& xt, Vector& gradx );

double uFun2_ex(const Vector & x); // Exact Solution
double uFun2_ex_dt(const Vector & xt);
double uFun2_ex_laplace(const Vector & xt);
void uFun2_ex_gradx(const Vector& xt, Vector& gradx );

double uFun3_ex(const Vector & x); // Exact Solution
double uFun3_ex_dt(const Vector & xt);
double uFun3_ex_laplace(const Vector & xt);
void uFun3_ex_gradx(const Vector& xt, Vector& gradx );

//double fFun1(const Vector & x); // Source f
//void sigmaFun1_ex (const Vector &x, Vector &u);

template<double (*S)(const Vector & xt), double (*dSdt)(const Vector & xt), double (*Slaplace)(const Vector & xt)> \
    double rhsideTemplate(const Vector& xt);

template<double (*S)(const Vector & xt)> \
    double SnonhomoTemplate(const Vector& xt);

template<double (*S)(const Vector & xt), double (*dSdt)(const Vector & xt), double (*Slaplace)(const Vector & xt)> \
    double divsigmaTemplate(const Vector& xt);


template <double (*ufunc)(const Vector&), void (*bvecfunc)(const Vector&, Vector& )>
    void sigmaTemplate(const Vector& xt, Vector& sigma);

template <double (*ufunc)(const Vector&), void (*bvecfunc)(const Vector&, Vector& )>
    void sigmaNonHomoTemplate(const Vector& xt, Vector& sigma);


class Heat_test
{
protected:
    int dim;
    int numsol;
    bool testisgood;

public:
    FunctionCoefficient * scalaru;             // S
    FunctionCoefficient * scalarSnonhomo;      // S(t=0)
    FunctionCoefficient * scalarf;             // = dS/dt - laplace S + laplace S(t=0) - what is used for solving
    FunctionCoefficient * scalardivsigma;      // = dS/dt - laplace S                  - what is used for computing error
    VectorFunctionCoefficient * sigma;
    VectorFunctionCoefficient * sigma_nonhomo; // to incorporate inhomogeneous boundary conditions, stores (conv *S0, S0) with S(t=0) = S0
public:
    Heat_test (int Dim, int NumSol);

    int GetDim() {return dim;}
    int GetNumSol() {return numsol;}
    int CheckIfTestIsGood() {return testisgood;}
<<<<<<< HEAD
    int SetDim(int Dim) { dim = Dim;}
    int SetNumSol(int NumSol) { numsol = NumSol;}
=======
    void SetDim(int Dim) { dim = Dim;}
    void SetNumSol(int NumSol) { numsol = NumSol;}
>>>>>>> cd002cc6
    bool CheckTestConfig();

    ~Heat_test () {}
private:
    void SetScalarFun( double (*f)(const Vector & xt))
    { scalaru = new FunctionCoefficient(f);}

    template<double (*S)(const Vector & xt)> \
    void SetScalarSnonhomo()
    { scalarSnonhomo = new FunctionCoefficient(SnonhomoTemplate<S>);}

    template<double (*S)(const Vector & xt), double (*dSdt)(const Vector & xt), double (*Slaplace)(const Vector & xt)> \
    void SetRhandFun()
    { scalarf = new FunctionCoefficient(rhsideTemplate<S, dSdt, Slaplace>);}

    template<double (*S)(const Vector & xt), double (*dSdt)(const Vector & xt), double (*Slaplace)(const Vector & xt)> \
    void SetDivSigma()
    { scalardivsigma = new FunctionCoefficient(divsigmaTemplate<S, dSdt, Slaplace>);}


    template<double (*f1)(const Vector & xt), void(*f2)(const Vector & x, Vector & vec)> \
    void SetHdivFun()
    {
        sigma = new VectorFunctionCoefficient(dim, sigmaTemplate<f1,f2>);
    }

    template<double (*f1)(const Vector & xt), void(*f2)(const Vector & x, Vector & vec)> \
    void SetInitCondVec()
    {
        sigma_nonhomo = new VectorFunctionCoefficient(dim, sigmaNonHomoTemplate<f1,f2>);
    }


    template<double (*S)(const Vector & xt), double (*dSdt)(const Vector & xt), double (*Slaplace)(const Vector & xt), void(*Sgradxvec)(const Vector & x, Vector & gradx) > \
    void SetTestCoeffs ( );
};


template<double (*S)(const Vector & xt), double (*dSdt)(const Vector & xt), double (*Slaplace)(const Vector & xt), void(*Sgradxvec)(const Vector & x, Vector & gradx) > \
void Heat_test::SetTestCoeffs ()
{
    SetScalarFun(S);
    SetScalarSnonhomo<S>();
    SetRhandFun<S, dSdt, Slaplace>();
    SetHdivFun<S,Sgradxvec>();
    SetInitCondVec<S,Sgradxvec>();
    SetDivSigma<S, dSdt, Slaplace>();
    return;
}


bool Heat_test::CheckTestConfig()
{
    if (dim == 4 || dim == 3)
    {
        if (numsol == 0 || numsol == 1)
            return true;
        if (numsol == 2 && dim == 4)
            return true;
        if (numsol == 3 && dim == 3)
            return true;
        if (numsol == -34 && (dim == 3 || dim == 4))
            return true;
        return false;
    }
    else
        return false;

}

Heat_test::Heat_test (int Dim, int NumSol)
{
    dim = Dim;
    numsol = NumSol;

    if ( CheckTestConfig() == false )
    {
        std::cerr << "Inconsistent dim and numsol \n" << std::flush;
        testisgood = false;
    }
    else
    {
        if (numsol == -34)
        {
            SetTestCoeffs<&uFunTest_ex, &uFunTest_ex_dt, &uFunTest_ex_laplace, &uFunTest_ex_gradx>();
        }
        if (numsol == 0)
        {
            //std::cout << "The domain should be either a unit rectangle or cube" << std::endl << std::flush;
            SetTestCoeffs<&uFun_ex, &uFun_ex_dt, &uFun_ex_laplace, &uFun_ex_gradx>();
        }
        if (numsol == 1)
        {
            //std::cout << "The domain should be either a unit rectangle or cube" << std::endl << std::flush;
            SetTestCoeffs<&uFun1_ex, &uFun1_ex_dt, &uFun1_ex_laplace, &uFun1_ex_gradx>();
        }
        if (numsol == 2)
        {
            SetTestCoeffs<&uFun2_ex, &uFun2_ex_dt, &uFun2_ex_laplace, &uFun2_ex_gradx>();
        }
        if (numsol == 3)
        {
            SetTestCoeffs<&uFun3_ex, &uFun3_ex_dt, &uFun3_ex_laplace, &uFun3_ex_gradx>();
        }
        testisgood = true;
    }
}

int main(int argc, char *argv[])
{
    StopWatch chrono;

    // 1. Initialize MPI.
    int num_procs, myid;
    MPI_Init(&argc, &argv);
    MPI_Comm comm = MPI_COMM_WORLD;
    MPI_Comm_size(MPI_COMM_WORLD, &num_procs);
    MPI_Comm_rank(MPI_COMM_WORLD, &myid);

    bool verbose = (myid == 0);
    bool visualization = 0;

    int nDimensions     = 3;
    int numsol          = 3;

    int ser_ref_levels  = 1;
    int par_ref_levels  = 3;

    /*
    int generate_frombase   = 1;
    int Nsteps          = 8;
    double tau          = 0.125;
    int generate_parallel   = generate_frombase * 1;
    int whichparallel       = generate_parallel * 2;
    int bnd_method          = 1;
    int local_method        = 2;
    */

    const char *formulation = "cfosls";     // or "fosls"
<<<<<<< HEAD
    bool with_divdiv = true;                // should be true for fosls and can be false for cfosls
    bool use_ADS = true;                   // works only in 3D and for with_divdiv = true
=======
    bool with_divdiv = false;                // should be true for fosls and can be false for cfosls
    bool use_ADS = false;                   // works only in 3D and for with_divdiv = true
>>>>>>> cd002cc6

    const char *mesh_file = "../data/cube_3d_moderate.mesh";
    //const char *mesh_file = "../data/square_2d_moderate.mesh";

    //const char *mesh_file = "../data/cube4d_low.MFEM";
    //const char *mesh_file = "../data/cube4d.MFEM";
    //const char *mesh_file = "dsadsad";
    //const char *mesh_file = "../data/orthotope3D_moderate.mesh";
    //const char *mesh_file = "../data/sphere3D_0.1to0.2.mesh";
    //const char * mesh_file = "../data/orthotope3D_fine.mesh";

    //const char * meshbase_file = "../data/sphere3D_0.1to0.2.mesh";
    //const char * meshbase_file = "../data/sphere3D_0.05to0.1.mesh";
    //const char * meshbase_file = "../data/sphere3D_veryfine.mesh";
    //const char * meshbase_file = "../data/beam-tet.mesh";
    //const char * meshbase_file = "../data/escher-p3.mesh";
    //const char * meshbase_file = "../data/orthotope3D_moderate.mesh";
    //const char * meshbase_file = "../data/orthotope3D_fine.mesh";
    //const char * meshbase_file = "../data/square_2d_moderate.mesh";
    //const char * meshbase_file = "../data/square_2d_fine.mesh";
    //const char * meshbase_file = "../data/square-disc.mesh";
    //const char *meshbase_file = "dsadsad";
    //const char * meshbase_file = "../data/circle_fine_0.1.mfem";
    //const char * meshbase_file = "../data/circle_moderate_0.2.mfem";

    int feorder         = 0;

    if (verbose)
        cout << "Solving (C)FOSLS Heat equation with MFEM & hypre" << endl;

    OptionsParser args(argc, argv);
    //args.AddOption(&mesh_file, "-m", "--mesh",
    //               "Mesh file to use.");
    //args.AddOption(&meshbase_file, "-mbase", "--meshbase",
    //               "Mesh base file to use.");
    args.AddOption(&feorder, "-o", "--feorder",
                   "Finite element order (polynomial degree).");
    args.AddOption(&ser_ref_levels, "-sref", "--sref",
                   "Number of serial refinements 4d mesh.");
    args.AddOption(&par_ref_levels, "-pref", "--pref",
                   "Number of parallel refinements 4d mesh.");
    args.AddOption(&nDimensions, "-dim", "--whichD",
                   "Dimension of the space-time problem.");
    /*
    args.AddOption(&Nsteps, "-nstps", "--nsteps",
                   "Number of time steps.");
    args.AddOption(&tau, "-tau", "--tau",
                   "Time step.");
    args.AddOption(&generate_frombase, "-gbase", "--genfrombase",
                   "Generating mesh from the base mesh.");
    args.AddOption(&generate_parallel, "-gp", "--genpar",
                   "Generating mesh in parallel.");
    args.AddOption(&whichparallel, "-pv", "--parver",
                   "Version of parallel algorithm.");
    args.AddOption(&bnd_method, "-bnd", "--bndmeth",
                   "Method for generating boundary elements.");
    args.AddOption(&local_method, "-loc", "--locmeth",
                   "Method for local mesh procedure.");
    args.AddOption(&numsol, "-nsol", "--numsol",
                   "Solution number.");
    */
    args.AddOption(&visualization, "-vis", "--visualization", "-no-vis",
                   "--no-visualization",
                   "Enable or disable GLVis visualization.");
    args.AddOption(&formulation, "-form", "--formul",
                   "Formulation to use.");
    args.AddOption(&with_divdiv, "-divdiv", "--with-divdiv", "-no-divdiv",
                   "--no-divdiv",
                   "Decide whether div-div term is present.");
    args.AddOption(&use_ADS, "-ADS", "--with-ADS", "-no-ADS",
                   "--no-ADS",
                   "Decide whether to use ADS.");

    args.Parse();
    if (!args.Good())
    {
       if (verbose)
       {
          args.PrintUsage(cout);
       }
       MPI_Finalize();
       return 1;
    }
    if (verbose)
    {
       args.PrintOptions(cout);
    }

    if (verbose)
        std::cout << "Running tests for the paper: \n";

    if (nDimensions == 3)
    {
        numsol = -34;
        mesh_file = "../data/cube_3d_moderate.mesh";
    }
    else // 4D case
    {
        numsol = -34;
        mesh_file = "../data/cube4d_96.MFEM";
    }

    if (verbose)
        std::cout << "For the records: numsol = " << numsol
                  << ", mesh_file = " << mesh_file << "\n";

    if (verbose)
        cout << "Number of mpi processes: " << num_procs << endl << flush;

    if ( ((strcmp(formulation,"cfosls") == 0 && (!with_divdiv)) || nDimensions != 3) && use_ADS)
    {
        if (verbose)
            cout << "ADS cannot be used if dim != 3 or if div-div term is absent" << endl;
        MPI_Finalize();
        return 0;
    }

    //DEFAULTED LINEAR SOLVER OPTIONS
    int max_num_iter = 150000;
    double rtol = 1e-12;
    double atol = 1e-14;

    Mesh *mesh = NULL;

    shared_ptr<ParMesh> pmesh;

    if (nDimensions == 3 || nDimensions == 4)
    {
        /*
        if ( generate_frombase == 1 )
        {
            if ( verbose )
                cout << "Creating a " << nDimensions << "d mesh from a " <<
                        nDimensions - 1 << "d mesh from the file " << meshbase_file << endl;

            Mesh * meshbase;
            ifstream imesh(meshbase_file);
            if (!imesh)
            {
                 cerr << "\nCan not open mesh file for base mesh: " <<
                                                    meshbase_file << endl << flush;
                 MPI_Finalize();
                 return -2;
            }
            meshbase = new Mesh(imesh, 1, 1);
            imesh.close();

            for (int l = 0; l < ser_ref_levels; l++)
                meshbase->UniformRefinement();

            if (generate_parallel == 1) //parallel version
            {
                ParMesh * pmeshbase = new ParMesh(comm, *meshbase);

                chrono.Clear();
                chrono.Start();

                if ( whichparallel == 1 )
                {
                    if ( nDimensions == 3)
                    {
                        if  (myid == 0)
                            cout << "Not implemented for 2D->3D. Use parallel version2"
                                    " instead" << endl << flush;
                        MPI_Finalize();
                        return 0;
                    }
                    else // nDimensions == 4
                    {
                        mesh = new Mesh( comm, *pmeshbase, tau, Nsteps, bnd_method, local_method);
                        if ( myid == 0)
                            cout << "Success: ParMesh is created by deprecated method"
                                 << endl << flush;

                        std::stringstream fname;
                        fname << "mesh_par1_id" << myid << "_np_" << num_procs << ".mesh";
                        std::ofstream ofid(fname.str().c_str());
                        ofid.precision(8);
                        mesh->Print(ofid);

                        MPI_Barrier(comm);
                    }
                }
                else
                {
                    if (myid == 0)
                        cout << "Starting parallel \"" << nDimensions-1 << "D->"
                             << nDimensions <<"D\" mesh generator" << endl;

                    pmesh = make_shared<ParMesh>( comm, *pmeshbase, tau, Nsteps,
                                                  bnd_method, local_method);

                    if ( myid == 0)
                        cout << "Success: ParMesh created" << endl << flush;
                    MPI_Barrier(comm);
                }

                chrono.Stop();
                if (myid == 0 && whichparallel == 2)
                    cout << "Timing: Space-time mesh extension done in parallel in "
                              << chrono.RealTime() << " seconds.\n" << endl << flush;
                delete pmeshbase;
            }
            else // serial version
            {
                if (myid == 0)
                    cout << "Starting serial \"" << nDimensions-1 << "D->"
                         << nDimensions <<"D\" mesh generator" << endl;
                mesh = new Mesh( *meshbase, tau, Nsteps, bnd_method, local_method);
                if ( myid == 0)
                    cout << "Timing: Space-time mesh extension done in serial in "
                              << chrono.RealTime() << " seconds.\n" << endl << flush;
            }

            delete meshbase;

        }
        else
        */ // not generating from a lower dimensional mesh
        {
            if (verbose)
                cout << "Reading a " << nDimensions << "d mesh from the file " << mesh_file << endl;
            ifstream imesh(mesh_file);
            if (!imesh)
            {
                 std::cerr << "\nCan not open mesh file: " << mesh_file << '\n' << std::endl;
                 MPI_Finalize();
                 return -2;
            }
            else
            {
                mesh = new Mesh(imesh, 1, 1);
                imesh.close();
            }

        }

    }
    else //if nDimensions is no 3 or 4
    {
        if (verbose)
            cerr << "Case nDimensions = " << nDimensions << " is not supported \n"
                 << flush;
        MPI_Finalize();
        return -1;

    }

    //MPI_Finalize();
    //return 0;

    if (mesh) // if only serial mesh was generated previously, parallel mesh is initialized here
    {
        // Checking that mesh is legal
        //if (myid == 0)
            //cout << "Checking the mesh" << endl << flush;
        //mesh->MeshCheck(verbose);

        for (int l = 0; l < ser_ref_levels; l++)
            mesh->UniformRefinement();

        if ( verbose )
            cout << "Creating parmesh(" << nDimensions <<
                    "d) from the serial mesh (" << nDimensions << "d)" << endl << flush;
        pmesh = make_shared<ParMesh>(comm, *mesh);
        delete mesh;
    }

    for (int l = 0; l < par_ref_levels; l++)
    {
       pmesh->UniformRefinement();
    }

    int dim = pmesh->Dimension();

    //if(dim==3) pmesh->ReorientTetMesh();

    pmesh->PrintInfo(std::cout); if(verbose) cout << endl;

    // 6. Define a parallel finite element space on the parallel mesh. Here we
    //    use the Raviart-Thomas finite elements of the specified order.

    FiniteElementCollection *hdiv_coll, *h1_coll, *l2_coll;
    if (dim == 4)
    {
        hdiv_coll = new RT0_4DFECollection;
        if (verbose)cout << "RT: order 0 for 4D" << endl;
        if(feorder <= 1)
        {
            h1_coll = new LinearFECollection;
            if (verbose)cout << "H1: order 1 for 4D" << endl;
        }
        else
        {
            h1_coll = new QuadraticFECollection;
            if (verbose)cout << "H1: order 2 for 4D" << endl;
        }

        l2_coll = new L2_FECollection(0, dim);
        if (verbose)cout << "L2: order 0 for 4D" << endl;
    }
    else
    {
        hdiv_coll = new RT_FECollection(feorder, dim);
        if (verbose)cout << "RT: order " << feorder << " for 3D" << endl;
        h1_coll = new H1_FECollection(feorder+1, dim);
        if (verbose)cout << "H1: order " << feorder + 1 << " for 3D" << endl;
        // even in cfosls needed to estimate divergence
        l2_coll = new L2_FECollection(feorder, dim);
        if (verbose)cout << "L2: order " << feorder << " for 3D" << endl;
    }

    ParFiniteElementSpace *R_space = new ParFiniteElementSpace(pmesh.get(), hdiv_coll);
    ParFiniteElementSpace *H_space = new ParFiniteElementSpace(pmesh.get(), h1_coll);
    ParFiniteElementSpace *W_space = new ParFiniteElementSpace(pmesh.get(), l2_coll);

    HYPRE_Int dimR = R_space->GlobalTrueVSize();
    HYPRE_Int dimH = H_space->GlobalTrueVSize();
    HYPRE_Int dimW;
    if (strcmp(formulation,"cfosls") == 0)
        dimW = W_space->GlobalTrueVSize();

    if (verbose)
    {
        std::cout << "***********************************************************\n";
        std::cout << "dim(R) = " << dimR << "\n";
        std::cout << "dim(H) = " << dimH << "\n";
        if (strcmp(formulation,"cfosls") == 0)
        {
            std::cout << "dim(W) = " << dimW << "\n";
            std::cout << "dim(R+H+W) = " << dimR + dimH + dimW << "\n";
        }
        else // fosls
            std::cout << "dim(R+H) = " << dimR + dimH << "\n";
        std::cout << "***********************************************************\n";
    }

    // 7. Define the two BlockStructure of the problem.  block_offsets is used
    //    for Vector based on dof (like ParGridFunction or ParLinearForm),
    //    block_trueOffstes is used for Vector based on trueDof (HypreParVector
    //    for the rhs and solution of the linear system).  The offsets computed
    //    here are local to the processor.

    int numblocks = 2;
    if (strcmp(formulation,"cfosls") == 0)
        numblocks = 3;


    Array<int> block_offsets(numblocks + 1); // number of variables + 1
    block_offsets[0] = 0;
    block_offsets[1] = R_space->GetVSize();
    block_offsets[2] = H_space->GetVSize();
    if (strcmp(formulation,"cfosls") == 0)
        block_offsets[3] = W_space->GetVSize();
    block_offsets.PartialSum();

    Array<int> block_trueOffsets(numblocks + 1); // number of variables + 1
    block_trueOffsets[0] = 0;
    block_trueOffsets[1] = R_space->TrueVSize();
    block_trueOffsets[2] = H_space->TrueVSize();
    if (strcmp(formulation,"cfosls") == 0)
        block_trueOffsets[3] = W_space->TrueVSize();
    block_trueOffsets.PartialSum();


    // 8. Define the coefficients, analytical solution, and rhs of the PDE.

    Heat_test Mytest(nDimensions,numsol);
    if (Mytest.CheckIfTestIsGood() == false && verbose)
    {
        cout << "Test is bad" << endl;
        MPI_Finalize();
        return 0;
    }

    ConstantCoefficient k(1.0);
    ConstantCoefficient zero(.0);
    Vector vzero(dim); vzero = 0.;
    VectorConstantCoefficient vzero_coeff(vzero);

    /*
    FunctionCoefficient fcoeff(fFun);//<<<<<<
    FunctionCoefficient ucoeff(uFun_ex);//<<<<<<
    //FunctionCoefficient u0(u0_function); //initial condition
    VectorFunctionCoefficient sigmacoeff(dim, sigmaFun_ex);
    */

    //----------------------------------------------------------
    // Setting boundary conditions.
    //----------------------------------------------------------

    Array<int> ess_bdr(pmesh->bdr_attributes.Max()); // applied to H^1 variable
    ess_bdr = 1;
    ess_bdr[pmesh->bdr_attributes.Max()-1] = 0;

     //-----------------------


    // 9. Define the parallel grid function and parallel linear forms, solution
    //    vector and rhs.
    BlockVector x(block_offsets), rhs(block_offsets);
    x = 0.0;
    rhs = 0.0;
    BlockVector trueX(block_trueOffsets), trueRhs(block_trueOffsets);
    trueX =0.0;
    //ParGridFunction *u(new ParGridFunction);
    //u->MakeRef(H_space, x.GetBlock(1), 0);
    //*u = 0.0;
    //u->ProjectCoefficient(*(Mytest.scalaru));
    trueRhs=.0;

    ParLinearForm *fform(new ParLinearForm);
    fform->Update(R_space, rhs.GetBlock(0), 0);
    if (strcmp(formulation,"cfosls") == 0) // cfosls case
        if (with_divdiv)
        {
            if (verbose)
                cout << "Adding div-driven rhside term to the formulation" << endl;
            fform->AddDomainIntegrator(new VectordivDomainLFIntegrator(*(Mytest.scalarf)));
        }
        else
        {
            if (verbose)
                cout << "No div-driven rhside term in the formulation" << endl;
            fform->AddDomainIntegrator(new VectordivDomainLFIntegrator(zero));
        }
    else // fosls, then we need righthand side term here
    {
        if (verbose)
            cout << "Adding div-driven rhside term to the formulation" << endl;
        fform->AddDomainIntegrator(new VectordivDomainLFIntegrator(*(Mytest.scalarf)));
    }
    fform->Assemble();
    fform->ParallelAssemble(trueRhs.GetBlock(0));

    ParLinearForm *qform(new ParLinearForm);
    qform->Update(H_space, rhs.GetBlock(1), 0);
    qform->AddDomainIntegrator(new VectorDomainLFIntegrator(vzero_coeff));
    qform->Assemble();
    qform->ParallelAssemble(trueRhs.GetBlock(1));

    ParLinearForm *gform(new ParLinearForm);
    if (strcmp(formulation,"cfosls") == 0)
    {
        gform->Update(W_space, rhs.GetBlock(2), 0);
        gform->AddDomainIntegrator(new DomainLFIntegrator(*(Mytest.scalarf)));
        gform->Assemble();
        gform->ParallelAssemble(trueRhs.GetBlock(2));
    }

    // 10. Assemble the finite element matrices for the Darcy operator
    //
    //                       CFOSLS = [  A   B  D^T ]
    //                                [ B^T  C   0  ]
    //                                [  D   0   0  ]
    //     where:
    //
    //     A = (sigma, tau)_{H(div)} (for fosls or cfosls w/ div-div) or (sigma, tau)_L2 (for cfosls w/o div-div)
    //     B = (sigma, [ dx(S), -S] )
    //     C = ( [dx(S), -S], [dx(V),-V] )
    //     D = ( div(sigma), mu )

    chrono.Clear();
    chrono.Start();

    //---------------
    //  A Block:
    //---------------

    ParBilinearForm *Ablock(new ParBilinearForm(R_space));
    HypreParMatrix *A;

    Ablock->AddDomainIntegrator(new VectorFEMassIntegrator);
    if (strcmp(formulation,"cfosls") != 0) // fosls, then we need div-div term
    {
        if (verbose)
            cout << "Adding div-div term to the formulation" << endl;
        Ablock->AddDomainIntegrator(new DivDivIntegrator());
    }
    else // cfosls case
        if (with_divdiv)
        {
            if (verbose)
                cout << "Adding div-div term to the formulation" << endl;
            Ablock->AddDomainIntegrator(new DivDivIntegrator());
        }
        else
        {
            if (verbose)
                cout << "No div-div term in the formulation" << endl;
        }
    Ablock->Assemble();
    Ablock->Finalize();
    A = Ablock->ParallelAssemble();

    //---------------
    //  C Block:
    //---------------

    ParBilinearForm *Cblock(new ParBilinearForm(H_space));
    HypreParMatrix *C;
    Cblock->AddDomainIntegrator(new PAUVectorFEMassIntegrator2);
    Cblock->Assemble();
    Cblock->EliminateEssentialBC(ess_bdr, x.GetBlock(1), rhs.GetBlock(1));
    Cblock->Finalize();
    C = Cblock->ParallelAssemble();

    //---------------
    //  B Block:
    //---------------

    ParMixedBilinearForm *Bblock(new ParMixedBilinearForm(H_space, R_space));
    HypreParMatrix *B;
    Bblock->AddDomainIntegrator(new PAUVectorFEMassIntegrator);
    Bblock->Assemble();
    Bblock->EliminateTrialDofs(ess_bdr, x.GetBlock(1), rhs.GetBlock(0));
    Bblock->Finalize();
    B = Bblock->ParallelAssemble();
    HypreParMatrix *BT = B->Transpose();

    //----------------
    //  D Block:
    //-----------------

    HypreParMatrix *D;
    HypreParMatrix *DT;

    if (strcmp(formulation,"cfosls") == 0)
    {
        ParMixedBilinearForm *Dblock(new ParMixedBilinearForm(R_space, W_space));
        Dblock->AddDomainIntegrator(new VectorFEDivergenceIntegrator);
        Dblock->Assemble();
        Dblock->Finalize();
        D = Dblock->ParallelAssemble();
        DT = D->Transpose();
    }

    //=======================================================
    // Assembling the Matrix
    //-------------------------------------------------------

    fform->ParallelAssemble(trueRhs.GetBlock(0));
    qform->ParallelAssemble(trueRhs.GetBlock(1));
    if (strcmp(formulation,"cfosls") == 0)
        gform->ParallelAssemble(trueRhs.GetBlock(2));

    BlockOperator *CFOSLSop = new BlockOperator(block_trueOffsets);
    CFOSLSop->SetBlock(0,0, A);
    CFOSLSop->SetBlock(0,1, B);
    CFOSLSop->SetBlock(1,0, BT);
    CFOSLSop->SetBlock(1,1, C);
    if (strcmp(formulation,"cfosls") == 0)
    {
        CFOSLSop->SetBlock(0,2, DT);
        CFOSLSop->SetBlock(2,0, D);
    }

    if (verbose)
        std::cout << "System built in " << chrono.RealTime() << "s. \n";

    // 11. Construct the operators for preconditioner
    //
    //                 P = [ diag(M)         0         ]
    //                     [  0       B diag(M)^-1 B^T ]
    //
    //     Here we use Symmetric Gauss-Seidel to approximate the inverse of the
    //     pressure Schur Complement.

    if (verbose)
<<<<<<< HEAD
=======
    {
>>>>>>> cd002cc6
        if (use_ADS == true)
            cout << "Using ADS (+ I) preconditioner for sigma (and lagrange multiplier)" << endl;
        else
            cout << "Using Diag(A) (and D Diag^(-1)(A) Dt) preconditioner for sigma (and lagrange multiplier)" << endl;
<<<<<<< HEAD
=======
    }

>>>>>>> cd002cc6
    chrono.Clear();
    chrono.Start();
    Solver * invA;
    HypreParMatrix *DAinvDt;
    if (use_ADS == false)
    {
        if (strcmp(formulation,"cfosls") == 0 )
        {
            HypreParMatrix *AinvDt = D->Transpose();
            HypreParVector *Ad = new HypreParVector(MPI_COMM_WORLD, A->GetGlobalNumRows(),
                                                A->GetRowStarts());
            A->GetDiag(*Ad);
            AinvDt->InvScaleRows(*Ad);
            DAinvDt = ParMult(D, AinvDt);
        }

        invA = new HypreDiagScale(*A);
    }
    else // use_ADS
    {
        invA = new HypreADS(*A, R_space);
    }

    //HypreDiagScale * invS = new HypreDiagScale(*S);
    Operator * invL;
    if (strcmp(formulation,"cfosls") == 0)
    {
        if (use_ADS == false)
        {
            invL= new HypreBoomerAMG(*DAinvDt);
            ((HypreBoomerAMG *)invL)->SetPrintLevel(0);
            ((HypreBoomerAMG *)invL)->iterative_mode = false;
        }
        else // use_ADS
        {
            invL = new IdentityOperator(D->Height());
        }
    }


    if (verbose)
        cout << "Using boomerAMG for scalar unknown S" << endl;
    HypreBoomerAMG * invC = new HypreBoomerAMG(*C);
    invC->SetPrintLevel(0);

    invA->iterative_mode = false;
    invC->iterative_mode = false;

    BlockDiagonalPreconditioner prec(block_trueOffsets);
    prec.SetDiagonalBlock(0, invA);
    prec.SetDiagonalBlock(1, invC);
    if (strcmp(formulation,"cfosls") == 0)
        prec.SetDiagonalBlock(2, invL);

    if (verbose)
        std::cout << "Preconditioner built in " << chrono.RealTime() << "s. \n";

    // 12. Solve the linear system with MINRES.
    //     Check the norm of the unpreconditioned residual.

    int maxIter(max_num_iter);

    chrono.Clear();
    chrono.Start();
    MINRESSolver solver(MPI_COMM_WORLD);
    solver.SetAbsTol(atol);
    solver.SetRelTol(rtol);
    solver.SetMaxIter(maxIter);
    solver.SetOperator(*CFOSLSop);
    solver.SetPreconditioner(prec);
    solver.SetPrintLevel(0);
    trueX = 0.0;
    solver.Mult(trueRhs, trueX);
    chrono.Stop();

    if (verbose)
    {
       if (solver.GetConverged())
          cout << "MINRES converged in " << solver.GetNumIterations()
                    << " iterations with a residual norm of " << solver.GetFinalNorm() << ".\n";
       else
          cout << "MINRES did not converge in " << solver.GetNumIterations()
                    << " iterations. Residual norm is " << solver.GetFinalNorm() << ".\n";
       cout << "MINRES solver took " << chrono.RealTime() << "s. \n";
    }

    ParGridFunction *S(new ParGridFunction);
    S->MakeRef(H_space, x.GetBlock(1), 0);
    S->Distribute(&(trueX.GetBlock(1)));

    ParGridFunction *sigma(new ParGridFunction);
    sigma->MakeRef(R_space, x.GetBlock(0), 0);
    sigma->Distribute(&(trueX.GetBlock(0)));

    ParGridFunction *sigma_exact = new ParGridFunction(R_space);
    sigma_exact->ProjectCoefficient(*(Mytest.sigma));

    ParGridFunction *S_exact = new ParGridFunction(H_space);
    S_exact->ProjectCoefficient(*(Mytest.scalaru));


    // adding back the term from nonhomogeneous initial condition
    ParGridFunction *sigma_nonhomo = new ParGridFunction(R_space);
    sigma_nonhomo->ProjectCoefficient(*(Mytest.sigma_nonhomo));

    *sigma += *sigma_nonhomo;

    // 13. Extract the parallel grid function corresponding to the finite element
    //     approximation X. This is the local solution on each processor. Compute
    //     L2 error norms.

    int order_quad = max(2, 2*feorder+1);
    const IntegrationRule *irs[Geometry::NumGeom];
    for (int i=0; i < Geometry::NumGeom; ++i)
        irs[i] = &(IntRules.Get(i, order_quad));


    /*
    double err_sigma_loc  = sigma->ComputeL2Error(*(Mytest.sigma), irs);
    err_sigma_loc *= err_sigma_loc;
    double err_sigma;
    MPI_Reduce(&err_sigma_loc, &err_sigma, 1,
               MPI_DOUBLE, MPI_SUM, 0, MPI_COMM_WORLD);
    */
    double err_sigma = sigma->ComputeL2Error(*(Mytest.sigma), irs);
    /*
    double norm_sigma_loc = ComputeGlobalLpNorm(2, *(Mytest.sigma), *pmesh, irs);
    norm_sigma_loc *= norm_sigma_loc;
    double norm_sigma;
    MPI_Reduce(&norm_sigma_loc, &norm_sigma, 1,
               MPI_DOUBLE, MPI_SUM, 0, MPI_COMM_WORLD);
    */
    double norm_sigma = ComputeGlobalLpNorm(2, *(Mytest.sigma), *pmesh, irs);

    if (verbose)
    {
        cout << "|| sigma_h - sigma_ex || / || sigma_ex || = "
                  << err_sigma/norm_sigma  << "\n";
    }

    DiscreteLinearOperator Div(R_space, W_space);
    Div.AddDomainInterpolator(new DivergenceInterpolator());
    ParGridFunction DivSigma(W_space);
    Div.Assemble();
    Div.Mult(*sigma, DivSigma);

    /*
     * no need for mpi_reduce, error and norm functions act globally
    double err_div_loc = DivSigma.ComputeL2Error(*(Mytest.scalardivsigma),irs);
    err_div_loc *= err_div_loc;
    cout << " I am " << myid << ", my err_div_loc = " << err_div_loc << endl;
    double err_div = 0.0;
    MPI_Reduce(&err_div_loc, &err_div, 1,
               MPI_DOUBLE, MPI_SUM, 0, MPI_COMM_WORLD);
    */
    double err_div = DivSigma.ComputeL2Error(*(Mytest.scalardivsigma),irs);
    /*
    double norm_div_loc = ComputeGlobalLpNorm(2, *(Mytest.scalardivsigma), *pmesh, irs);
    cout << " I am " << myid << ", my norm_div_loc = " << norm_div_loc << endl;
    norm_div_loc *= norm_div_loc;
    double norm_div = 0.0;
    MPI_Reduce(&norm_div_loc, &norm_div, 1,
               MPI_DOUBLE, MPI_SUM, 0, MPI_COMM_WORLD);
    */
    double norm_div = ComputeGlobalLpNorm(2, *(Mytest.scalardivsigma), *pmesh, irs);

    if (verbose)
    {
        cout << "|| div (sigma_h - sigma_ex) || / ||div (sigma_ex)|| = "
                  << err_div/norm_div  << "\n";
    }

    if (verbose)
    {
        cout << "Actually it will be ~ continuous L2 + discrete L2 for divergence" << endl;
        cout << "|| sigma_h - sigma_ex ||_Hdiv / || sigma_ex ||_Hdiv = "
                  << sqrt(err_sigma*err_sigma + err_div * err_div)/sqrt(norm_sigma*norm_sigma + norm_div * norm_div)  << "\n";
    }

    // Computing error for S

    //ParGridFunction *Svar(new ParGridFunction);
    //Svar->MakeRef(H_space, x.GetBlock(1), 0);
    //Svar->Distribute(&(trueX.GetBlock(1)));

    ParGridFunction *S_nonhomo = new ParGridFunction(H_space);
    S_nonhomo->ProjectCoefficient(*(Mytest.scalarSnonhomo));

    *S += *S_nonhomo;

    double err_S  = S->ComputeL2Error(*(Mytest.scalaru), irs);
    double norm_S = ComputeGlobalLpNorm(2, *(Mytest.scalaru), *pmesh, irs);

    if (verbose)
    {
        cout << "|| S_h - S_ex || / || S_ex || = "
                  << err_S/norm_S  << "\n";
    }

<<<<<<< HEAD
=======
    {
        auto *hcurl_coll = new ND_FECollection(feorder+1, dim);
        auto *N_space = new ParFiniteElementSpace(pmesh.get(), hcurl_coll);

        DiscreteLinearOperator Grad(H_space, N_space);
        Grad.AddDomainInterpolator(new GradientInterpolator());
        ParGridFunction GradS(N_space);
        Grad.Assemble();
        Grad.Mult(*S, GradS);

        VectorFunctionCoefficient GradS_coeff(dim, uFunTest_ex_gradxt);
        double err_GradS = GradS.ComputeL2Error(GradS_coeff, irs);
        double norm_GradS = ComputeGlobalLpNorm(2, GradS_coeff, *pmesh, irs);
        if (verbose)
        {
            std::cout << "|| Grad_h (S_h - S_ex) || / || Grad S_ex || = " <<
                         err_GradS / norm_GradS << "\n";
            std::cout << "|| S_h - S_ex ||_H^1 / || S_ex ||_H^1 = " <<
                         sqrt(err_S*err_S + err_GradS*err_GradS) / sqrt(norm_S*norm_S + norm_GradS*norm_GradS) << "\n";
        }

        delete hcurl_coll;
        delete N_space;
    }

    // Check value of functional and mass conservation
    {
        trueX.GetBlock(2) = 0.0;
        trueRhs = 0.0;;
        CFOSLSop->Mult(trueX, trueRhs);
        double localFunctional = trueX*(trueRhs);
        double globalFunctional;
        MPI_Reduce(&localFunctional, &globalFunctional, 1,
                   MPI_DOUBLE, MPI_SUM, 0, MPI_COMM_WORLD);
        if (verbose)
        {
            cout << "|| sigma_h - L(S_h) ||^2 = " << globalFunctional<< "\n";
            cout << "|| div_h sigma_h - f ||^2 = " << err_div*err_div  << "\n";
            cout << "|| f ||^2 = " << norm_div*norm_div  << "\n";
            cout << "Relative Energy Error = " << sqrt(globalFunctional+err_div*err_div)/norm_div<< "\n";
        }

        ParLinearForm massform(W_space);
        massform.AddDomainIntegrator(new DomainLFIntegrator(*(Mytest.scalardivsigma)));
        massform.Assemble();

        double mass_loc = massform.Norml1();
        double mass;
        MPI_Reduce(&mass_loc, &mass, 1,
                   MPI_DOUBLE, MPI_SUM, 0, MPI_COMM_WORLD);
        if (verbose)
            cout << "Sum of local mass = " << mass<< "\n";

        trueRhs.GetBlock(2) -= massform;
        double mass_loss_loc = trueRhs.GetBlock(2).Norml1();
        double mass_loss;
        MPI_Reduce(&mass_loss_loc, &mass_loss, 1,
                   MPI_DOUBLE, MPI_SUM, 0, MPI_COMM_WORLD);
        if (verbose)
            cout << "Sum of local mass loss = " << mass_loss<< "\n";
    }

>>>>>>> cd002cc6
    // Computing error in mesh norms

    /*
    if (verbose)
        cout << "Computing mesh norms" << endl;

    HypreParVector * sigma_exactpv = sigma_exact->ParallelAssemble();
    Vector * sigma_exactv = sigma_exactpv->GlobalVector();
    HypreParVector * sigmapv = sigma->ParallelAssemble();
    Vector * sigmav = sigmapv->GlobalVector();
    *sigmav -= *sigma_exactv;

    double sigma_meshnorm = (*sigma_exactv)*(*sigma_exactv);
    double sigma_mesherror = (*sigmav) * (*sigmav);
    if(verbose)
        cout << "|| sigma_h - sigma_ex ||_h / || sigma_ex ||_h = "
                        << sqrt(sigma_mesherror) / sqrt(sigma_meshnorm) << endl;

    HypreParVector * S_exactpv = S_exact->ParallelAssemble();
    Vector * S_exactv = S_exactpv->GlobalVector();
    HypreParVector * Spv = S->ParallelAssemble();
    Vector * Sv = Spv->GlobalVector();
    *Sv -= *S_exactv;

    double S_meshnorm = (*S_exactv)*(*S_exactv);
    double S_mesherror = (*Sv) * (*Sv);
    if(verbose)
        cout << "|| S_h - S_ex ||_h / || S_ex ||_h = "
                        << sqrt(S_mesherror) / sqrt(S_meshnorm) << endl;

    BilinearForm *m = new BilinearForm(R_space);
    m->AddDomainIntegrator(new DivDivIntegrator);
    m->AddDomainIntegrator(new VectorFEMassIntegrator);
    m->Assemble(); m->Finalize();
    SparseMatrix E = m->SpMat();
    Vector Asigma(sigmav->Size());
    E.Mult(*sigma_exactv,Asigma);
    double weighted_norm = (*sigma_exactv)*Asigma;

    Vector Ae(sigmav->Size());
    E.Mult(*sigmav,Ae);
    double weighted_error = (*sigmav)*Ae;

    if(verbose)
        cout << "|| sigma_h - sigma_ex ||_h,Hdiv / || sigma_ex ||_h,Hdiv = " <<
                        sqrt(weighted_error)/sqrt(weighted_norm) << endl;
    */

    if (verbose)
        cout << "Computing projection errors" << endl;

    double projection_error_sigma = sigma_exact->ComputeL2Error(*(Mytest.sigma), irs);

    if(verbose)
        cout << "|| sigma_ex - Pi_h sigma_ex || / || sigma_ex || = "
                        << projection_error_sigma / norm_sigma << endl;

    double projection_error_S = S_exact->ComputeL2Error(*(Mytest.scalaru), irs);

    if(verbose)
        cout << "|| S_ex - Pi_h S_ex || / || S_ex || = "
                        << projection_error_S / norm_S << endl;


    if (visualization)
    {
        char vishost[] = "localhost";
        int  visport   = 19916;
        socketstream u_sock(vishost, visport);
        u_sock << "parallel " << num_procs << " " << myid << "\n";
        u_sock.precision(8);
        MPI_Barrier(pmesh->GetComm());
        u_sock << "solution\n" << *pmesh << *sigma_exact
               << "window_title 'sigma_exact'" << endl;
        // Make sure all ranks have sent their 'u' solution before initiating
        // another set of GLVis connections (one from each rank):

        socketstream uu_sock(vishost, visport);
        uu_sock << "parallel " << num_procs << " " << myid << "\n";
        uu_sock.precision(8);
        MPI_Barrier(pmesh->GetComm());
        uu_sock << "solution\n" << *pmesh << *sigma << "window_title 'sigma'"
                << endl;

        *sigma_exact -= *sigma;
        socketstream uuu_sock(vishost, visport);
        uuu_sock << "parallel " << num_procs << " " << myid << "\n";
        uuu_sock.precision(8);
        MPI_Barrier(pmesh->GetComm());
        uuu_sock << "solution\n" << *pmesh << *sigma_exact
                 << "window_title 'difference'" << endl;


        socketstream s_sock(vishost, visport);
        s_sock << "parallel " << num_procs << " " << myid << "\n";
        s_sock.precision(8);
        MPI_Barrier(pmesh->GetComm());
        s_sock << "solution\n" << *pmesh << *S_exact << "window_title 'S_exact'"
                << endl;

        socketstream ss_sock(vishost, visport);
        ss_sock << "parallel " << num_procs << " " << myid << "\n";
        ss_sock.precision(8);
        MPI_Barrier(pmesh->GetComm());
        ss_sock << "solution\n" << *pmesh << *S << "window_title 'S'"
                << endl;

        *S_exact -= *S;
        socketstream sss_sock(vishost, visport);
        sss_sock << "parallel " << num_procs << " " << myid << "\n";
        sss_sock.precision(8);
        MPI_Barrier(pmesh->GetComm());
        sss_sock << "solution\n" << *pmesh << *S_exact
                 << "window_title 'difference for S'" << endl;
    }

    // 17. Free the used memory.
    delete fform;
    delete gform;
    delete CFOSLSop;
    if (strcmp(formulation,"cfosls") == 0)
    {
        delete DT;
        delete D;
    }
    delete C;
    delete BT;
    delete B;
    delete A;

    delete Ablock;
    delete Bblock;
    delete Cblock;
    //delete Dblock;
    delete H_space;
    delete R_space;
    delete W_space;
    delete hdiv_coll;
    delete h1_coll;
    delete l2_coll;

    MPI_Finalize();

    return 0;
}

template <double (*S)(const Vector&), void (*Sgradxvec)(const Vector&, Vector& )> \
void sigmaTemplate(const Vector& xt, Vector& sigma)
{
    sigma.SetSize(xt.Size());

    Vector gradS;
    Sgradxvec(xt,gradS);

    sigma(xt.Size()-1) = S(xt);
    for (int i = 0; i < xt.Size()-1; i++)
        sigma(i) = - gradS(i);

    return;
}

template <double (*S)(const Vector&), void (*Sgradxvec)(const Vector&, Vector& )> \
void sigmaNonHomoTemplate(const Vector& xt, Vector& sigma) // sigmaNonHomo = ( - grad u, u) for u = S(t=0)
{
    sigma.SetSize(xt.Size());

    Vector xteq0(xt.Size()); // xt with t = 0
    xteq0 = xt;
    xteq0(xteq0.Size()-1) = 0.0;

    Vector gradS;
    Sgradxvec(xteq0,gradS);

    sigma(xt.Size()-1) = S(xteq0);
    for (int i = 0; i < xt.Size()-1; i++)
        sigma(i) = - gradS(i);

    return;
}


template<double (*S)(const Vector & xt), double (*dSdt)(const Vector & xt), double (*Slaplace)(const Vector & xt) > \
double rhsideTemplate(const Vector& xt)
{
    Vector xt0(xt.Size());
    xt0 = xt;
    xt0 (xt0.Size() - 1) = 0;

    return dSdt(xt) - Slaplace(xt) + Slaplace(xt0);
}

template<double (*S)(const Vector & xt), double (*dSdt)(const Vector & xt), double (*Slaplace)(const Vector & xt) > \
double divsigmaTemplate(const Vector& xt)
{
    Vector xt0(xt.Size());
    xt0 = xt;
    xt0 (xt0.Size() - 1) = 0;

    return dSdt(xt) - Slaplace(xt);
}

template<double (*S)(const Vector & xt)> \
    double SnonhomoTemplate(const Vector& xt)
{
    Vector xt0(xt.Size());
    xt0 = xt;
    xt0 (xt0.Size() - 1) = 0;

    return S(xt0);
}


double uFun_ex(const Vector & xt)
{
    const double PI = 3.141592653589793;
    double xi(xt(0));
    double yi(xt(1));
    double zi(0.0);
    double vi(0.0);

    if (xt.Size() == 3)
    {
        zi = xt(2);
        return sin(PI*xi)*sin(PI*yi)*zi;
    }
    if (xt.Size() == 4)
    {
        zi = xt(2);
        vi = xt(3);
        //cout << "sol for 4D" << endl;
        return sin(PI*xi)*sin(PI*yi)*sin(PI*zi)*vi;
    }

    return 0.0;
}


double uFun_ex_dt(const Vector & xt)
{
    const double PI = 3.141592653589793;
    double xi(xt(0));
    double yi(xt(1));
    double zi(0.0);

    if (xt.Size() == 3)
        return sin(PI*xi)*sin(PI*yi);
    if (xt.Size() == 4)
    {
        zi = xt(2);
        return sin(PI*xi)*sin(PI*yi)*sin(PI*zi);
    }

    return 0.0;
}

double uFun_ex_laplace(const Vector & xt)
{
    const double PI = 3.141592653589793;
    return (-(xt.Size()-1) * PI * PI) *uFun_ex(xt);
}

void uFun_ex_gradx(const Vector& xt, Vector& gradx )
{
    const double PI = 3.141592653589793;

    double x = xt(0);
    double y = xt(1);
    double z(0.0);
    double t = xt(xt.Size()-1);

    gradx.SetSize(xt.Size() - 1);

    if (xt.Size() == 3)
    {
        gradx(0) = t * PI * cos (PI * x) * sin (PI * y);
        gradx(1) = t * PI * sin (PI * x) * cos (PI * y);
    }
    if (xt.Size() == 4)
    {
        z = xt(2);
        gradx(0) = t * PI * cos (PI * x) * sin (PI * y) * sin (PI * z);
        gradx(1) = t * PI * sin (PI * x) * cos (PI * y) * sin (PI * z);
        gradx(2) = t * PI * sin (PI * x) * sin (PI * y) * cos (PI * z);
    }

}


double fFun(const Vector & x)
{
    const double PI = 3.141592653589793;
    double xi(x(0));
    double yi(x(1));
    double zi(0.0);
    double vi(0.0);
    if (x.Size() == 3)
    {
     zi = x(2);
       return 2*PI*PI*sin(PI*xi)*sin(PI*yi)*zi+sin(PI*xi)*sin(PI*yi);
    }

    if (x.Size() == 4)
    {
     zi = x(2);
         vi = x(3);
         //cout << "rhand for 4D" << endl;
       return 3*PI*PI*sin(PI*xi)*sin(PI*yi)*sin(PI*zi)*vi + sin(PI*xi)*sin(PI*yi)*sin(PI*zi);
    }

    return 0.0;
}

void sigmaFun_ex(const Vector & x, Vector & u)
{
    const double PI = 3.141592653589793;
    double xi(x(0));
    double yi(x(1));
    double zi(0.0);
    double vi(0.0);
    if (x.Size() == 3)
    {
        zi = x(2);
        u(0) = - PI * cos (PI * xi) * sin (PI * yi) * zi;
        u(1) = - PI * cos (PI * yi) * sin (PI * xi) * zi;
        u(2) = uFun_ex(x);
        return;
    }

    if (x.Size() == 4)
    {
        zi = x(2);
        vi = x(3);
        u(0) = - PI * cos (PI * xi) * sin (PI * yi) * sin(PI * zi) * vi;
        u(1) = - sin (PI * xi) * PI * cos (PI * yi) * sin(PI * zi) * vi;
        u(2) = - sin (PI * xi) * sin(PI * yi) * PI * cos (PI * zi) * vi;
        u(3) = uFun_ex(x);
        return;
    }

    if (x.Size() == 2)
    {
        u(0) =  exp(-PI*PI*yi)*PI*cos(PI*xi);
        u(1) = -sin(PI*xi)*exp(-1*PI*PI*yi);
        return;
    }

    return;
}



double uFun1_ex(const Vector & xt)
{
    double tmp = (xt.Size() == 4) ? sin(M_PI*xt(2)) : 1.0;
    return exp(-xt(xt.Size()-1))*sin(M_PI*xt(0))*sin(M_PI*xt(1))*tmp;
}

double uFun1_ex_dt(const Vector & xt)
{
    return - uFun1_ex(xt);
}

double uFun1_ex_laplace(const Vector & xt)
{
    return (- (xt.Size() - 1) * M_PI * M_PI ) * uFun1_ex(xt);
}

void uFun1_ex_gradx(const Vector& xt, Vector& gradx )
{
    const double PI = 3.141592653589793;

    double x = xt(0);
    double y = xt(1);
    double z(0.0);
    double t = xt(xt.Size()-1);

    gradx.SetSize(xt.Size() - 1);

    if (xt.Size() == 3)
    {
        gradx(0) = exp(-t) * PI * cos (PI * x) * sin (PI * y);
        gradx(1) = exp(-t) * PI * sin (PI * x) * cos (PI * y);
    }
    if (xt.Size() == 4)
    {
        z = xt(2);
        gradx(0) = exp(-t) * PI * cos (PI * x) * sin (PI * y) * sin (PI * z);
        gradx(1) = exp(-t) * PI * sin (PI * x) * cos (PI * y) * sin (PI * z);
        gradx(2) = exp(-t) * PI * sin (PI * x) * sin (PI * y) * cos (PI * z);
    }

}

double fFun1(const Vector & x)
{
    return ( (x.Size()-1)*M_PI*M_PI - 1. ) * uFun1_ex(x);
}

void sigmaFun1_ex(const Vector & x, Vector & sigma)
{
    sigma.SetSize(x.Size());
    sigma(0) = -M_PI*exp(-x(x.Size()-1))*cos(M_PI*x(0))*sin(M_PI*x(1));
    sigma(1) = -M_PI*exp(-x(x.Size()-1))*sin(M_PI*x(0))*cos(M_PI*x(1));
    if (x.Size() == 4)
    {
        sigma(0) *= sin(M_PI*x(2));
        sigma(1) *= sin(M_PI*x(2));
        sigma(2) = -M_PI*exp(-x(x.Size()-1))*sin(M_PI*x(0))
                *sin(M_PI*x(1))*cos(M_PI*x(2));
    }
    sigma(x.Size()-1) = uFun1_ex(x);

    return;
}

double uFun2_ex(const Vector & xt)
{
    if (xt.Size() != 4)
        cout << "Error, this is only 4-d solution" << endl;
    double x = xt(0);
    double y = xt(1);
    double z = xt(2);
    double t = xt(3);

    return exp(-t) * x * sin (M_PI * x) * (1 + y) * sin (M_PI * y) * (2 - z) * sin (M_PI * z);
}

double uFun2_ex_dt(const Vector & xt)
{
    return - uFun2_ex(xt);
}

double uFun2_ex_laplace(const Vector & xt)
{
    double x = xt(0);
    double y = xt(1);
    double z = xt(2);
    double t = xt(3);

    double res = 0.0;
    res += exp(-t) * (2.0 * M_PI * cos(M_PI * x) - x * M_PI * M_PI * sin (M_PI * x)) * (1 + y) * sin (M_PI * y) * (2 - z) * sin (M_PI * z);
    res += exp(-t) * x * sin (M_PI * x) * (2.0 * M_PI * cos(M_PI * y) - (1 + y) * M_PI * M_PI * sin(M_PI * y)) * (2 - z) * sin (M_PI * z);
    res += exp(-t) * x * sin (M_PI * x) * (1 + y) * sin (M_PI * y) * (2.0 * (-1) * M_PI * cos(M_PI * z) - (2 - z) * M_PI * M_PI * sin(M_PI * z));
    return res;
}

void uFun2_ex_gradx(const Vector& xt, Vector& gradx )
{
    double x = xt(0);
    double y = xt(1);
    double z = xt(2);
    double t = xt(3);

    gradx.SetSize(xt.Size() - 1);

    gradx(0) = exp(-t) * (sin (M_PI * x) + x * M_PI * cos(M_PI * x)) * (1 + y) * sin (M_PI * y) * (2 - z) * sin (M_PI * z);
    gradx(1) = exp(-t) * x * sin (M_PI * x) * (sin (M_PI * y) + (1 + y) * M_PI * cos(M_PI * y)) * (2 - z) * sin (M_PI * z);
    gradx(2) = exp(-t) * x * sin (M_PI * x) * (1 + y) * sin (M_PI * y) * (- sin (M_PI * z) + (2 - z) * M_PI * cos(M_PI * z));
}

double uFun3_ex(const Vector & xt)
{
    if (xt.Size() != 3)
        cout << "Error, this is only 3-d = 2-d + time solution" << endl;
    double x = xt(0);
    double y = xt(1);
    double t = xt(2);

    return exp(-t) * x * sin (M_PI * x) * (1 + y) * sin (M_PI * y);
}

double uFun3_ex_dt(const Vector & xt)
{
    return - uFun3_ex(xt);
}

double uFun3_ex_laplace(const Vector & xt)
{
    double x = xt(0);
    double y = xt(1);
    double t = xt(2);

    double res = 0.0;
    res += exp(-t) * (2.0 * M_PI * cos(M_PI * x) - x * M_PI * M_PI * sin (M_PI * x)) * (1 + y) * sin (M_PI * y);
    res += exp(-t) * x * sin (M_PI * x) * (2.0 * M_PI * cos(M_PI * y) - (1 + y) * M_PI * M_PI * sin(M_PI * y));
    return res;
}

void uFun3_ex_gradx(const Vector& xt, Vector& gradx )
{
    double x = xt(0);
    double y = xt(1);
    double t = xt(2);

    gradx.SetSize(xt.Size() - 1);

    gradx(0) = exp(-t) * (sin (M_PI * x) + x * M_PI * cos(M_PI * x)) * (1 + y) * sin (M_PI * y);
    gradx(1) = exp(-t) * x * sin (M_PI * x) * (sin (M_PI * y) + (1 + y) * M_PI * cos(M_PI * y));
}<|MERGE_RESOLUTION|>--- conflicted
+++ resolved
@@ -408,13 +408,8 @@
     int GetDim() {return dim;}
     int GetNumSol() {return numsol;}
     int CheckIfTestIsGood() {return testisgood;}
-<<<<<<< HEAD
-    int SetDim(int Dim) { dim = Dim;}
-    int SetNumSol(int NumSol) { numsol = NumSol;}
-=======
     void SetDim(int Dim) { dim = Dim;}
     void SetNumSol(int NumSol) { numsol = NumSol;}
->>>>>>> cd002cc6
     bool CheckTestConfig();
 
     ~Heat_test () {}
@@ -554,13 +549,8 @@
     */
 
     const char *formulation = "cfosls";     // or "fosls"
-<<<<<<< HEAD
-    bool with_divdiv = true;                // should be true for fosls and can be false for cfosls
-    bool use_ADS = true;                   // works only in 3D and for with_divdiv = true
-=======
     bool with_divdiv = false;                // should be true for fosls and can be false for cfosls
     bool use_ADS = false;                   // works only in 3D and for with_divdiv = true
->>>>>>> cd002cc6
 
     const char *mesh_file = "../data/cube_3d_moderate.mesh";
     //const char *mesh_file = "../data/square_2d_moderate.mesh";
@@ -1130,19 +1120,13 @@
     //     pressure Schur Complement.
 
     if (verbose)
-<<<<<<< HEAD
-=======
-    {
->>>>>>> cd002cc6
+    {
         if (use_ADS == true)
             cout << "Using ADS (+ I) preconditioner for sigma (and lagrange multiplier)" << endl;
         else
             cout << "Using Diag(A) (and D Diag^(-1)(A) Dt) preconditioner for sigma (and lagrange multiplier)" << endl;
-<<<<<<< HEAD
-=======
-    }
-
->>>>>>> cd002cc6
+    }
+
     chrono.Clear();
     chrono.Start();
     Solver * invA;
@@ -1342,8 +1326,6 @@
                   << err_S/norm_S  << "\n";
     }
 
-<<<<<<< HEAD
-=======
     {
         auto *hcurl_coll = new ND_FECollection(feorder+1, dim);
         auto *N_space = new ParFiniteElementSpace(pmesh.get(), hcurl_coll);
@@ -1406,7 +1388,6 @@
             cout << "Sum of local mass loss = " << mass_loss<< "\n";
     }
 
->>>>>>> cd002cc6
     // Computing error in mesh norms
 
     /*
