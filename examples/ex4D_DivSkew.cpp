--- conflicted
+++ resolved
@@ -404,26 +404,23 @@
    bool verbose = (myid==0);
 
    // 2. Parse command-line options.
-   const char *mesh_file = "../data/cube4d_96.MFEM";
+   const char *mesh_file = "../data/beam-tet.mesh";
    int order = 1;
    bool set_bc = true;
    bool static_cond = false;
    bool visualization = 1;
    int sequ_ref_levels = 0;
-   int par_ref_levels = 3;
+   int par_ref_levels = 0;
    double tol = 1e-6;
    double coeffWeight = 1.0;
    bool exactH1Solver = false;
    bool spe10Coeff = false;
    bool standardCG = true;
 
-<<<<<<< HEAD
-=======
    int NExpo = 8;
    int weightStart = -NExpo;
    int weightEnd = NExpo;
 
->>>>>>> 817fb5d5
    OptionsParser args(argc, argv);
    args.AddOption(&mesh_file, "-m", "--mesh",
                   "Mesh file to use.");
@@ -437,11 +434,6 @@
                   "Impose or not essential boundary conditions.");
    args.AddOption(&tol, "-tol", "--tol",
                   "A parameter.");
-<<<<<<< HEAD
-   args.AddOption(&visualization, "-vis", "--visualization", "-no-vis",
-                  "--no-visualization",
-                  "Enable or disable GLVis visualization.");
-=======
    args.AddOption(&coeffWeight, "-c", "--coeffMass",
                   "the weight for the mass term.");
    args.AddOption(&exactH1Solver, "-exH1Sol", "--exactH1Solver", "-H1prec", "--H1preconditioner",
@@ -454,7 +446,6 @@
                   "the exponent for the starting weight (for the mass term).");
    args.AddOption(&weightEnd, "-we", "--weightEnd",
                   "the exponent for the weight at the end (for the mass term).");
->>>>>>> 817fb5d5
    args.Parse();
    if (!args.Good())
    {
