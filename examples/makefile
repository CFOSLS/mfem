--- conflicted
+++ resolved
@@ -14,43 +14,29 @@
 MFEM_BUILD_DIR ?= ..
 SRC = $(if $(MFEM_DIR:..=),$(MFEM_DIR)/examples/,)
 CONFIG_MK = $(MFEM_BUILD_DIR)/config/config.mk
+TEST_MK = $(MFEM_DIR)/config/test.mk
 # Use the MFEM install directory
-# MFEM_INSTALL_DIR = ../mfem
-# CONFIG_MK = $(MFEM_INSTALL_DIR)/share/mfem/config.mk
+# SRC = $(if $(MFEM_DIR),$(MFEM_DIR)/examples/,)
+# MFEM_DIR = ../mfem
+# CONFIG_MK = $(MFEM_DIR)/config.mk
+# TEST_MK = $(MFEM_DIR)/test.mk
 
 MFEM_LIB_FILE = mfem_is_not_built
 -include $(CONFIG_MK)
 
-SEQ_EXAMPLES = ex1 ex2 ex3 ex4 ex5 ex6 ex7 ex8 ex9 ex10 ex14 ex15 ex16 ex17\
-  ex18 ex19
+SEQ_EXAMPLES = ex1 ex2 ex3 ex4 ex5 ex6 ex7 ex8 ex9 ex10 ex14 ex15 ex16 ex17
 PAR_EXAMPLES = ex1p ex2p ex3p ex4p ex5p ex6p ex7p ex8p ex9p ex10p ex11p ex12p\
-<<<<<<< HEAD
- ex13p ex14p ex15p ex16p ex17p ex18p ex19p
-
-=======
  ex13p ex14p ex15p ex16p ex17p ex4D_DivSkew cfosls_parabolic cfosls_hyperbolic cfosls_wave \
  cfosls_hyperb_divfree cfosls_parab_divfree cfosls_wave_divfree cfosls_hyperbolic_anisoMG \
  cfosls_hyperbolic_newsolver cfosls_laplace_newsolver cfosls_laplace laplace_mg scalability1 check_interp \   cfosls_hyperbolic_timestepping cfosls_hyperbolic_tst_multigrid \
  cfosls_hyperbolic_adref cfosls_hyperbolic_adref_Hcurl cfosls_hyperbolic_adref_Hcurl_new \
 cfosls_laplace_adref_Hcurl cfosls_laplace_adref_Hcurl_new \
 cfosls_hyperbolic_multigrid test_example heat_timestepping
->>>>>>> c9e577ec
 ifeq ($(MFEM_USE_MPI),NO)
    EXAMPLES = $(SEQ_EXAMPLES)
 else
    EXAMPLES = $(PAR_EXAMPLES) $(SEQ_EXAMPLES)
 endif
-SUBDIRS =
-ifeq ($(MFEM_USE_SUNDIALS),YES)
-   SUBDIRS += sundials
-endif
-ifeq ($(MFEM_USE_PETSC),YES)
-   SUBDIRS += petsc
-endif
-SUBDIRS_ALL = $(addsuffix /all,$(SUBDIRS))
-SUBDIRS_TEST = $(addsuffix /test,$(SUBDIRS))
-SUBDIRS_CLEAN = $(addsuffix /clean,$(SUBDIRS))
-SUBDIRS_TPRINT = $(addsuffix /test-print,$(SUBDIRS))
 
 .SUFFIXES:
 .SUFFIXES: .o .cpp .mk
@@ -63,27 +49,13 @@
 %: $(SRC)%.cpp $(MFEM_LIB_FILE) $(CONFIG_MK)
 	$(MFEM_CXX) $(MFEM_FLAGS) $< -o $@ $(MFEM_LIBS)
 
-all: $(EXAMPLES) $(SUBDIRS_ALL)
-
-.PHONY: $(SUBDIRS_ALL) $(SUBDIRS_TEST) $(SUBDIRS_CLEAN) $(SUBDIRS_TPRINT)
-$(SUBDIRS_ALL) $(SUBDIRS_TEST) $(SUBDIRS_CLEAN):
-	$(MAKE) -C $(@D) $(@F)
-$(SUBDIRS_TPRINT):
-	@$(MAKE) -C $(@D) $(@F)
-
-# Additional dependencies
-ex18: $(SRC)ex18.hpp
-ifeq ($(MFEM_USE_MPI),YES)
-ex18p: $(SRC)ex18.hpp
-endif
+all: $(EXAMPLES)
 
 MFEM_TESTS = EXAMPLES
-include $(MFEM_TEST_MK)
-test: $(SUBDIRS_TEST)
-test-print: $(SUBDIRS_TPRINT)
+include $(TEST_MK)
 
 # Testing: Parallel vs. serial runs
-RUN_MPI = $(MFEM_MPIEXEC) $(MFEM_MPIEXEC_NP) $(MFEM_MPI_NP)
+RUN_MPI = $(MFEM_MPIEXEC) $(MFEM_MPIEXEC_NP) 4
 %-test-par: %
 	@$(call mfem-test,$<, $(RUN_MPI), Parallel example)
 %-test-seq: %
@@ -109,7 +81,7 @@
 $(MFEM_LIB_FILE):
 	$(error The MFEM library is not built)
 
-clean: clean-build clean-exec $(SUBDIRS_CLEAN)
+clean: clean-build clean-exec
 
 clean-build:
 	rm -f *.o *~ $(SEQ_EXAMPLES) $(PAR_EXAMPLES)
@@ -121,6 +93,4 @@
 	@rm -f sphere_refined.* sol.* sol_u.* sol_p.*
 	@rm -f ex9.mesh ex9-mesh.* ex9-init.* ex9-final.*
 	@rm -f deformed.* velocity.* elastic_energy.* mode_*
-	@rm -f ex16.mesh ex16-mesh.* ex16-init.* ex16-final.*
-	@rm -f vortex-mesh.* vortex.mesh vortex-?-init.* vortex-?-final.*
-	@rm -f deformation.* pressure.*+	@rm -f ex16.mesh ex16-mesh.* ex16-init.* ex16-final.*