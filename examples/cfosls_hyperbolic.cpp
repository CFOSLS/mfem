//                                MFEM(with 4D elements) CFOSLS with S from H1 for 3D/4D hyperbolic equation
//                                  with mesh generator and visualization
//
// Compile with: make
//
// Description:  This example code solves a simple 3D/4D hyperbolic problem over [0,1]^3(4)
//               corresponding to the saddle point system
//                                  sigma_1 = u * b
//							 		sigma_2 - u        = 0
//                                  div_(x,t) sigma    = f
//                       with b = vector function (~velocity),
//						 NO boundary conditions (which work only in case when b * n = 0 pointwise at the domain space boundary)
//						 and initial condition:
//                                  u(x,0)            = 0
//               Here, we use a given exact solution
//                                  u(xt) = uFun_ex(xt)
//               and compute the corresponding r.h.s.
//               We discretize with Raviart-Thomas finite elements (sigma), continuous H1 elements (u) and
//					  discontinuous polynomials (mu) for the lagrange multiplier.
//
// Solver: MINRES preconditioned by boomerAMG or ADS

#include "mfem.hpp"
#include <fstream>
#include <iostream>
#include <memory>
#include <iomanip>
#include <list>

#include"cfosls_testsuite.hpp"

#define MYZEROTOL (1.0e-13)

using namespace std;
using namespace mfem;
using std::unique_ptr;
using std::shared_ptr;
using std::make_shared;

//********* NEW STUFF FOR 4D CFOSLS
//-----------------------
/// Integrator for (Q u, v) for VectorFiniteElements

class PAUVectorFEMassIntegrator: public BilinearFormIntegrator
{
private:
   Coefficient *Q;
   VectorCoefficient *VQ;
   MatrixCoefficient *MQ;
   void Init(Coefficient *q, VectorCoefficient *vq, MatrixCoefficient *mq)
   { Q = q; VQ = vq; MQ = mq; }

#ifndef MFEM_THREAD_SAFE
   Vector shape;
   Vector D;
   Vector test_shape;
   Vector b;
   DenseMatrix trial_vshape;
#endif

public:
   PAUVectorFEMassIntegrator() { Init(NULL, NULL, NULL); }
   PAUVectorFEMassIntegrator(Coefficient *_q) { Init(_q, NULL, NULL); }
   PAUVectorFEMassIntegrator(Coefficient &q) { Init(&q, NULL, NULL); }
   PAUVectorFEMassIntegrator(VectorCoefficient *_vq) { Init(NULL, _vq, NULL); }
   PAUVectorFEMassIntegrator(VectorCoefficient &vq) { Init(NULL, &vq, NULL); }
   PAUVectorFEMassIntegrator(MatrixCoefficient *_mq) { Init(NULL, NULL, _mq); }
   PAUVectorFEMassIntegrator(MatrixCoefficient &mq) { Init(NULL, NULL, &mq); }

   virtual void AssembleElementMatrix(const FiniteElement &el,
                                      ElementTransformation &Trans,
                                      DenseMatrix &elmat);
   virtual void AssembleElementMatrix2(const FiniteElement &trial_fe,
                                       const FiniteElement &test_fe,
                                       ElementTransformation &Trans,
                                       DenseMatrix &elmat);
};

//=-=-=-=--=-=-=-=-=-=-=-=-=
/// Integrator for (Q u, v) for VectorFiniteElements
class PAUVectorFEMassIntegrator2: public BilinearFormIntegrator
{
private:
   Coefficient *Q;
   VectorCoefficient *VQ;
   MatrixCoefficient *MQ;
   void Init(Coefficient *q, VectorCoefficient *vq, MatrixCoefficient *mq)
   { Q = q; VQ = vq; MQ = mq; }

#ifndef MFEM_THREAD_SAFE
   Vector shape;
   Vector D;
   Vector trial_shape;
   Vector test_shape;//<<<<<<<
   DenseMatrix K;
   DenseMatrix test_vshape;
   DenseMatrix trial_vshape;
   DenseMatrix trial_dshape;//<<<<<<<<<<<<<<
   DenseMatrix test_dshape;//<<<<<<<<<<<<<<
   DenseMatrix dshape;
   DenseMatrix dshapedxt;
   DenseMatrix invdfdx;
#endif

public:
   PAUVectorFEMassIntegrator2() { Init(NULL, NULL, NULL); }
   PAUVectorFEMassIntegrator2(Coefficient *_q) { Init(_q, NULL, NULL); }
   PAUVectorFEMassIntegrator2(Coefficient &q) { Init(&q, NULL, NULL); }
   PAUVectorFEMassIntegrator2(VectorCoefficient *_vq) { Init(NULL, _vq, NULL); }
   PAUVectorFEMassIntegrator2(VectorCoefficient &vq) { Init(NULL, &vq, NULL); }
   PAUVectorFEMassIntegrator2(MatrixCoefficient *_mq) { Init(NULL, NULL, _mq); }
   PAUVectorFEMassIntegrator2(MatrixCoefficient &mq) { Init(NULL, NULL, &mq); }

   virtual void AssembleElementMatrix(const FiniteElement &el,
                                      ElementTransformation &Trans,
                                      DenseMatrix &elmat);
   virtual void AssembleElementMatrix2(const FiniteElement &trial_fe,
                                       const FiniteElement &test_fe,
                                       ElementTransformation &Trans,
                                       DenseMatrix &elmat);
};

//=-=-=-=-=-=-=-=-=-=-=-=-=-



void PAUVectorFEMassIntegrator::AssembleElementMatrix(
        const FiniteElement &el,
        ElementTransformation &Trans,
        DenseMatrix &elmat)
{}


void PAUVectorFEMassIntegrator::AssembleElementMatrix2(
        const FiniteElement &trial_fe, const FiniteElement &test_fe,
        ElementTransformation &Trans, DenseMatrix &elmat)
{
    // assume both test_fe is vector FE, trial_fe is scalar FE
    int dim  = test_fe.GetDim();
    int trial_dof = trial_fe.GetDof();
    int test_dof = test_fe.GetDof();
    double w;

    if (VQ == NULL) // || = or
        mfem_error("VectorFEMassIntegrator::AssembleElementMatrix2(...)\n"
                "   is not implemented for non-vector coefficients");

#ifdef MFEM_THREAD_SAFE
    Vector trial_shape(trial_dof);
    DenseMatrix test_vshape(test_dof,dim);
#else
    trial_vshape.SetSize(trial_dof,dim);
    test_shape.SetSize(test_dof);
#endif
    elmat.SetSize (test_dof, trial_dof);

    const IntegrationRule *ir = IntRule;
    if (ir == NULL)
    {
        int order = (Trans.OrderW() + test_fe.GetOrder() + trial_fe.GetOrder());
        ir = &IntRules.Get(test_fe.GetGeomType(), order);
    }

    elmat = 0.0;
//    b.SetSize(dim);
    for (int i = 0; i < ir->GetNPoints(); i++)
    {
        const IntegrationPoint &ip = ir->IntPoint(i);
        test_fe.CalcShape(ip, test_shape);

        Trans.SetIntPoint (&ip);
        trial_fe.CalcVShape(Trans, trial_vshape);

        w = ip.weight * Trans.Weight();
        VQ->Eval (b, Trans, ip);

        for (int j = 0; j < trial_dof; j++)
            for (int k = 0; k < test_dof; k++)
                for (int d = 0; d < dim; d++ )
                    elmat(k, j) += w*trial_vshape(j,d)*b(d)*test_shape(k);
    }
}
///////////////////////////

void PAUVectorFEMassIntegrator2::AssembleElementMatrix(
        const FiniteElement &el,
        ElementTransformation &Trans,
        DenseMatrix &elmat)
{
    int dof = el.GetDof();
    int dim  = el.GetDim();
    double w;

    if (VQ || MQ) // || = or
        mfem_error("VectorFEMassIntegrator::AssembleElementMatrix2(...)\n"
                "   is not implemented for vector/tensor permeability");

#ifdef MFEM_THREAD_SAFE
    Vector shape(dof);
    DenseMatrix dshape(dof,dim);
    DenseMatrix dshapedxt(dof,dim);
    DenseMatrix invdfdx(dim,dim);
#else
    shape.SetSize(dof);
    dshape.SetSize(dof,dim);
    dshapedxt.SetSize(dof,dim);
    invdfdx.SetSize(dim,dim);
#endif
    //elmat.SetSize (test_dof, trial_dof);
    elmat.SetSize (dof, dof);
    elmat = 0.0;

    const IntegrationRule *ir = IntRule;
    if (ir == NULL)
    {
        int order = (Trans.OrderW() + el.GetOrder() + el.GetOrder());
        ir = &IntRules.Get(el.GetGeomType(), order);
    }

    elmat = 0.0;
    for (int i = 0; i < ir->GetNPoints(); i++)
    {
        const IntegrationPoint &ip = ir->IntPoint(i);

        //chak Trans.SetIntPoint (&ip);

        el.CalcShape(ip, shape);
        el.CalcDShape(ip, dshape);

        Trans.SetIntPoint (&ip);
        CalcInverse(Trans.Jacobian(), invdfdx);
        w = ip.weight * Trans.Weight();
        Mult(dshape, invdfdx, dshapedxt);

        if (Q)
        {
            w *= Q -> Eval (Trans, ip);
        }

        for (int j = 0; j < dof; j++)
        {
            for (int k = 0; k < dof; k++)
            {
                for (int d = 0; d < dim - 1; d++ )
                    elmat(j, k) +=  w * dshapedxt(j, d) * dshapedxt(k, d);
                elmat(j, k) +=  w * shape(j) * shape(k);
            }
        }
    }
}

void PAUVectorFEMassIntegrator2::AssembleElementMatrix2(
        const FiniteElement &trial_fe, const FiniteElement &test_fe,
        ElementTransformation &Trans, DenseMatrix &elmat)
{}

//********* END OF NEW STUFF FOR CFOSLS 4D

//********* NEW STUFF FOR 4D CFOSLS
//---------
class VectordivDomainLFIntegrator : public LinearFormIntegrator
{
   Vector divshape;
   Coefficient &Q;
   int oa, ob;
public:
   /// Constructs a domain integrator with a given Coefficient
   VectordivDomainLFIntegrator(Coefficient &QF, int a = 2, int b = 0)
   // the old default was a = 1, b = 1
   // for simple elliptic problems a = 2, b = -2 is ok
      : Q(QF), oa(a), ob(b) { }

   /// Constructs a domain integrator with a given Coefficient
   VectordivDomainLFIntegrator(Coefficient &QF, const IntegrationRule *ir)
      : LinearFormIntegrator(ir), Q(QF), oa(1), ob(1) { }

   /** Given a particular Finite Element and a transformation (Tr)
       computes the element right hand side element vector, elvect. */
   virtual void AssembleRHSElementVect(const FiniteElement &el,
                                       ElementTransformation &Tr,
                                       Vector &elvect);

   using LinearFormIntegrator::AssembleRHSElementVect;
};
//---------

//------------------
void VectordivDomainLFIntegrator::AssembleRHSElementVect(
   const FiniteElement &el, ElementTransformation &Tr, Vector &elvect)//don't need the matrix but the vector
{
   int dof = el.GetDof();

   divshape.SetSize(dof);       // vector of size dof
   elvect.SetSize(dof);
   elvect = 0.0;

   const IntegrationRule *ir = IntRule;
   if (ir == NULL)
   {
      // ir = &IntRules.Get(el.GetGeomType(), oa * el.GetOrder() + ob + Tr.OrderW());
      ir = &IntRules.Get(el.GetGeomType(), oa * el.GetOrder() + ob);
     // int order = 2 * el.GetOrder() ; // <--- OK for RTk
     // ir = &IntRules.Get(el.GetGeomType(), order);
   }

   for (int i = 0; i < ir->GetNPoints(); i++)
   {
      const IntegrationPoint &ip = ir->IntPoint(i);
      el.CalcDivShape(ip, divshape);

      Tr.SetIntPoint (&ip);
//      double val = Tr.Weight() * Q.Eval(Tr, ip);
      // Chak: Looking at how MFEM assembles in VectorFEDivergenceIntegrator, I think you dont need Tr.Weight() here
      // I think this is because the RT (or other vector FE) basis is scaled by the geometry of the mesh
      double val = Q.Eval(Tr, ip);

      add(elvect, ip.weight * val, divshape, elvect);
   }
}

class GradDomainLFIntegrator : public LinearFormIntegrator
{
   DenseMatrix dshape;
   DenseMatrix invdfdx;
   DenseMatrix dshapedxt;
   Vector bf;
   Vector bfdshapedxt;
   VectorCoefficient &Q;
   int oa, ob;
public:
   /// Constructs a domain integrator with a given Coefficient
   GradDomainLFIntegrator(VectorCoefficient &QF, int a = 2, int b = 0)
   // the old default was a = 1, b = 1
   // for simple elliptic problems a = 2, b = -2 is ok
      : Q(QF), oa(a), ob(b) { }

   /// Constructs a domain integrator with a given Coefficient
   GradDomainLFIntegrator(VectorCoefficient &QF, const IntegrationRule *ir)
      : LinearFormIntegrator(ir), Q(QF), oa(1), ob(1) { }

   /** Given a particular Finite Element and a transformation (Tr)
       computes the element right hand side element vector, elvect. */
   virtual void AssembleRHSElementVect(const FiniteElement &el,
                                       ElementTransformation &Tr,
                                       Vector &elvect);

   using LinearFormIntegrator::AssembleRHSElementVect;
};

void GradDomainLFIntegrator::AssembleRHSElementVect(
   const FiniteElement &el, ElementTransformation &Tr, Vector &elvect)
{
   int dof = el.GetDof();
   int dim  = el.GetDim();

   dshape.SetSize(dof,dim);       // vector of size dof
   elvect.SetSize(dof);
   elvect = 0.0;

   invdfdx.SetSize(dim,dim);
   dshapedxt.SetSize(dof,dim);
   bf.SetSize(dim);
   bfdshapedxt.SetSize(dof);
   double w;

   const IntegrationRule *ir = IntRule;
   if (ir == NULL)
   {
//       ir = &IntRules.Get(el.GetGeomType(), oa * el.GetOrder() + ob
//                          + Tr.OrderW());
//      ir = &IntRules.Get(el.GetGeomType(), oa * el.GetOrder() + ob);
     // int order = 2 * el.GetOrder() ; // <--- OK for RTk
      int order = (Tr.OrderW() + el.GetOrder() + el.GetOrder());
      ir = &IntRules.Get(el.GetGeomType(), order);
   }

   for (int i = 0; i < ir->GetNPoints(); i++)
   {
      const IntegrationPoint &ip = ir->IntPoint(i);
      el.CalcDShape(ip, dshape);

      Tr.SetIntPoint (&ip);
      w = ip.weight;// * Tr.Weight();
      CalcAdjugate(Tr.Jacobian(), invdfdx);
      Mult(dshape, invdfdx, dshapedxt);

      Q.Eval(bf, Tr, ip);

      dshapedxt.Mult(bf, bfdshapedxt);

      add(elvect, w, bfdshapedxt, elvect);
   }
}

//------------------
//********* END OF NEW STUFF FOR CFOSLS 4D


//------------------
//********* END OF NEW BilinearForm and LinearForm integrators FOR CFOSLS 4D (used only for heat equation, so can be deleted)

double uFun_ex(const Vector& x); // Exact Solution
double uFun_ex_dt(const Vector& xt);
void uFun_ex_gradx(const Vector& xt, Vector& grad);

void bFun_ex (const Vector& xt, Vector& b);
double  bFundiv_ex(const Vector& xt);

double uFun3_ex(const Vector& x); // Exact Solution
double uFun3_ex_dt(const Vector& xt);
void uFun3_ex_gradx(const Vector& xt, Vector& grad);

double uFun4_ex(const Vector& x); // Exact Solution
double uFun4_ex_dt(const Vector& xt);
void uFun4_ex_gradx(const Vector& xt, Vector& grad);

//void bFun4_ex (const Vector& xt, Vector& b);

//void bFun6_ex (const Vector& xt, Vector& b);

double uFun5_ex(const Vector& x); // Exact Solution
double uFun5_ex_dt(const Vector& xt);
void uFun5_ex_gradx(const Vector& xt, Vector& grad);

double uFun6_ex(const Vector& x); // Exact Solution
double uFun6_ex_dt(const Vector& xt);
void uFun6_ex_gradx(const Vector& xt, Vector& grad);

double uFunCylinder_ex(const Vector& x); // Exact Solution
double uFunCylinder_ex_dt(const Vector& xt);
void uFunCylinder_ex_gradx(const Vector& xt, Vector& grad);

double uFun66_ex(const Vector& x); // Exact Solution
double uFun66_ex_dt(const Vector& xt);
void uFun66_ex_gradx(const Vector& xt, Vector& grad);


double uFun2_ex(const Vector& x); // Exact Solution
double uFun2_ex_dt(const Vector& xt);
void uFun2_ex_gradx(const Vector& xt, Vector& grad);

void Hdivtest_fun(const Vector& xt, Vector& out );
double  L2test_fun(const Vector& xt);

double uFun33_ex(const Vector& x); // Exact Solution
double uFun33_ex_dt(const Vector& xt);
void uFun33_ex_gradx(const Vector& xt, Vector& grad);

double uFun10_ex(const Vector& x); // Exact Solution
double uFun10_ex_dt(const Vector& xt);
void uFun10_ex_gradx(const Vector& xt, Vector& grad);

template <double (*ufunc)(const Vector&), void (*bvecfunc)(const Vector&, Vector& )>
    void sigmaTemplate(const Vector& xt, Vector& sigma);
template <void (*bvecfunc)(const Vector&, Vector& )>
    void KtildaTemplate(const Vector& xt, DenseMatrix& Ktilda);
template <void (*bvecfunc)(const Vector&, Vector& )>
        void bbTTemplate(const Vector& xt, DenseMatrix& bbT);
template <void (*bvecfunc)(const Vector&, Vector& )>
    double bTbTemplate(const Vector& xt);
template <double (*ufunc)(const Vector&), void (*bvecfunc)(const Vector&, Vector& )>
    void sigmaNonHomoTemplate(const Vector& xt, Vector& sigma);

template<double (*S)(const Vector & xt), double (*dSdt)(const Vector & xt), void(*Sgradxvec)(const Vector & x, Vector & gradx), \
         void(*bvec)(const Vector & x, Vector & vec), double (*divbfunc)(const Vector & xt) > \
    double rhsideTemplate(const Vector& xt);

template<double (*S)(const Vector & xt), double (*dSdt)(const Vector & xt), void(*Sgradxvec)(const Vector & x, Vector & gradx), \
        void(*bvec)(const Vector & x, Vector & vec), double (*divbfunc)(const Vector & xt)> \
        void bfTemplate(const Vector& xt, Vector& bf);

template<double (*S)(const Vector & xt), double (*dSdt)(const Vector & xt), void(*Sgradxvec)(const Vector & x, Vector & gradx), \
        void(*bvec)(const Vector & x, Vector & vec), double (*divbfunc)(const Vector & xt) > \
        double divsigmaTemplate(const Vector& xt);

template<double (*S)(const Vector & xt) > double uNonhomoTemplate(const Vector& xt);


class Transport_test
    {
    protected:
        int dim;
        int numsol;

    public:
        FunctionCoefficient * scalarS;
        FunctionCoefficient * scalardivsigma;         // = dS/dt + div (bS) = div sigma
        FunctionCoefficient * bTb;
        VectorFunctionCoefficient * sigma;
        VectorFunctionCoefficient * conv;
        VectorFunctionCoefficient * bf;
        MatrixFunctionCoefficient * Ktilda;
        MatrixFunctionCoefficient * bbT;
    public:
        Transport_test (int Dim, int NumSol);

        int GetDim() {return dim;}
        int GetNumSol() {return numsol;}
        void SetDim(int Dim) { dim = Dim;}
        void SetNumSol(int NumSol) { numsol = NumSol;}
        bool CheckTestConfig();

        ~Transport_test () {}
    private:
        template<double (*S)(const Vector & xt), double (*dSdt)(const Vector & xt), void(*Sgradxvec)(const Vector & x, Vector & gradx), \
                 void(*bvec)(const Vector & x, Vector & vec), double (*divbvec)(const Vector & xt)> \
        void SetTestCoeffs ( );

        void SetScalarSFun( double (*S)(const Vector & xt))
        { scalarS = new FunctionCoefficient(S);}

        template< void(*f2)(const Vector & x, Vector & vec)>  \
        void SetScalarBtB()
        {
            bTb = new FunctionCoefficient(bTbTemplate<f2>);
        }

        template<double (*f1)(const Vector & xt), void(*f2)(const Vector & x, Vector & vec)> \
        void SetSigmaVec()
        {
            sigma = new VectorFunctionCoefficient(dim, sigmaTemplate<f1,f2>);
        }

        void SetConvVec( void(*f)(const Vector & x, Vector & vec))
        { conv = new VectorFunctionCoefficient(dim, f);}

        template< void(*f2)(const Vector & x, Vector & vec)>  \
        void SetKtildaMat()
        {
            Ktilda = new MatrixFunctionCoefficient(dim, KtildaTemplate<f2>);
        }

        template< void(*bvec)(const Vector & x, Vector & vec)>  \
        void SetBBtMat()
        {
            bbT = new MatrixFunctionCoefficient(dim, bbTTemplate<bvec>);
        }

        template<double (*S)(const Vector & xt), double (*dSdt)(const Vector & xt), void(*Sgradxvec)(const Vector & x, Vector & gradx), \
                 void(*bvec)(const Vector & x, Vector & vec), double (*divbfunc)(const Vector & xt) > \
        void SetConvfFunVec()
        { bf = new VectorFunctionCoefficient(dim, bfTemplate<S,dSdt,Sgradxvec,bvec,divbfunc>);}

        template<double (*S)(const Vector & xt), double (*dSdt)(const Vector & xt), void(*Sgradxvec)(const Vector & x, Vector & gradx), \
                 void(*bvec)(const Vector & x, Vector & vec), double (*divbfunc)(const Vector & xt)> \
        void SetDivSigma()
        { scalardivsigma = new FunctionCoefficient(divsigmaTemplate<S, dSdt, Sgradxvec, bvec, divbfunc>);}

    };

    template<double (*S)(const Vector & xt), double (*dSdt)(const Vector & xt), void(*Sgradxvec)(const Vector & x, Vector & gradx),  \
             void(*bvec)(const Vector & x, Vector & vec), double (*divbfunc)(const Vector & xt)> \
    void Transport_test::SetTestCoeffs ()
    {
        SetScalarSFun(S);
        SetConvVec(bvec);
        SetConvfFunVec<S, dSdt, Sgradxvec, bvec, divbfunc>();
        SetSigmaVec<S,bvec>();
        SetKtildaMat<bvec>();
        SetScalarBtB<bvec>();
        SetDivSigma<S, dSdt, Sgradxvec, bvec, divbfunc>();
        SetBBtMat<bvec>();
        return;
    }


    bool Transport_test::CheckTestConfig()
    {
        if (dim == 4 || dim == 3)
        {
            if (numsol == 0)
                return true;
            if ( numsol == 1 && dim == 3 )
                return true;
            if ( numsol == 2 && dim == 4 )
                return true;
            if ( numsol == 3 && dim == 3 )
                return true;
            if ( numsol == 33 && dim == 4 )
                return true;
            if ( numsol == 4 && dim == 3 )
                return true;
            if ( numsol == 44 && dim == 3 )
                return true;
            if ( numsol == 100 && dim == 3 )
                return true;
            if ( numsol == 200 && dim == 3 )
                return true;
            if ( numsol == 5 && dim == 3 )
                return true;
            if ( numsol == 55 && dim == 4 )
                return true;
            if ( numsol == 444 && dim == 4 )
                return true;
            if ( numsol == 1000 && dim == 3 )
                return true;
            if ( numsol == 8 && dim == 3 )
                return true;
            if (numsol == 10 && dim == 4)
                return true;
            if (numsol == -3 && dim == 3)
                return true;
            if (numsol == -4 && dim == 4)
                return true;
            return false;
        }
        else
            return false;

    }

    Transport_test::Transport_test (int Dim, int NumSol)
    {
        dim = Dim;
        numsol = NumSol;

        if ( CheckTestConfig() == false )
            std::cout << "Inconsistent dim and numsol \n" << std::flush;
        else
        {
            if (numsol == -3) // 3D test for the paper
            {
                SetTestCoeffs<&uFunTest_ex, &uFunTest_ex_dt, &uFunTest_ex_gradx, &bFunRect2D_ex, &bFunRect2Ddiv_ex>();
            }
            if (numsol == -4) // 4D test for the paper
            {
                SetTestCoeffs<&uFunTest_ex, &uFunTest_ex_dt, &uFunTest_ex_gradx, &bFunCube3D_ex, &bFunCube3Ddiv_ex>();
            }
            if (numsol == 0)
            {
                //std::cout << "The domain is rectangular or cubic, velocity does not"
                             //" satisfy divergence condition" << std::endl << std::flush;
                SetTestCoeffs<&uFun_ex, &uFun_ex_dt, &uFun_ex_gradx, &bFunRect2D_ex, &bFunRect2Ddiv_ex>();
                //SetTestCoeffs<&uFun_ex, &uFun_ex_dt, &uFun_ex_gradx, &bFunCube3D_ex, &bFunCube3Ddiv_ex>();
            }
            if (numsol == 1)
            {
                //std::cout << "The domain must be a cylinder over a circle" << std::endl << std::flush;
                SetTestCoeffs<&uFun2_ex, &uFun2_ex_dt, &uFun2_ex_gradx, &bFunCircle2D_ex, &bFunCircle2Ddiv_ex>();
            }
            if (numsol == 100)
            {
                //std::cout << "The domain must be a cylinder over a unit square" << std::endl << std::flush;
                SetTestCoeffs<&uFun_ex, &uFun_ex_dt, &uFun_ex_gradx, &bFunRect2D_ex, &bFunRect2Ddiv_ex>();
            }
            if (numsol == 200)
            {
                //std::cout << "The domain must be a cylinder over a unit circle" << std::endl << std::flush;
                SetTestCoeffs<&uFun_ex, &uFun_ex_dt, &uFun_ex_gradx, &bFunCircle2D_ex, &bFunCircle2Ddiv_ex>();
            }
            if (numsol == 2)
            {
                //std::cout << "The domain must be a cylinder over a 3D cube, velocity does not"
                             //" satisfy divergence condition" << std::endl << std::flush;
                SetTestCoeffs<&uFun3_ex, &uFun3_ex_dt, &uFun3_ex_gradx, &bFun_ex, &bFundiv_ex>();
            }
            if (numsol == 3)
            {
                //std::cout << "The domain must be a cylinder over a circle" << std::endl << std::flush;
                SetTestCoeffs<&uFun4_ex, &uFun4_ex_dt, &uFun4_ex_gradx, &bFunCircle2D_ex, &bFunCircle2Ddiv_ex>();
            }
            if (numsol == 4) // no exact solution in fact, ~ unsuccessfully trying to get a picture from the report
            {
                //std::cout << "The domain must be a cylinder over a circle" << std::endl << std::flush;
                //std::cout << "Using new interface \n";
                SetTestCoeffs<&uFun5_ex, &uFun5_ex_dt, &uFun5_ex_gradx, &bFunCircle2D_ex, &bFunCircle2Ddiv_ex>();
            }
            if (numsol == 44) // no exact solution in fact, ~ unsuccessfully trying to get a picture from the report
            {
                //std::cout << "The domain must be a cylinder over a circle" << std::endl << std::flush;
                //std::cout << "Using new interface \n";
                SetTestCoeffs<&uFun6_ex, &uFun6_ex_dt, &uFun6_ex_gradx, &bFunCircle2D_ex, &bFunCircle2Ddiv_ex>();
            }
            if (numsol == 8)
            {
                //std::cout << "The domain must be a cylinder over a circle" << std::endl << std::flush;
                SetTestCoeffs<&uFunCylinder_ex, &uFunCylinder_ex_dt, &uFunCylinder_ex_gradx, &bFunCircle2D_ex, &bFunCircle2Ddiv_ex>();
            }
            if (numsol == 5)
            {
                //std::cout << "The domain must be a cylinder over a square" << std::endl << std::flush;
                SetTestCoeffs<&uFun4_ex, &uFun4_ex_dt, &uFun4_ex_gradx, &bFunRect2D_ex, &bFunRect2Ddiv_ex>();
            }
            if (numsol == 1000)
            {
                //std::cout << "The domain must be a cylinder over a square" << std::endl << std::flush;
                SetTestCoeffs<&uFun_ex, &uFun_ex_dt, &uFun_ex_gradx, &bFunRect2D_ex, &bFunRect2Ddiv_ex>();
            }
            if (numsol == 33)
            {
                //std::cout << "The domain must be a cylinder over a sphere" << std::endl << std::flush;
                SetTestCoeffs<&uFun33_ex, &uFun33_ex_dt, &uFun33_ex_gradx, &bFunSphere3D_ex, &bFunSphere3Ddiv_ex>();
            }
            if (numsol == 444) // no exact solution in fact, ~ unsuccessfully trying to get something beauitiful
            {
                //std::cout << "The domain must be a cylinder over a sphere" << std::endl << std::flush;
                SetTestCoeffs<&uFun66_ex, &uFun66_ex_dt, &uFun66_ex_gradx, &bFunSphere3D_ex, &bFunSphere3Ddiv_ex>();
            }
            if (numsol == 55)
            {
                //std::cout << "The domain must be a cylinder over a cube" << std::endl << std::flush;
                SetTestCoeffs<&uFun33_ex, &uFun33_ex_dt, &uFun33_ex_gradx, &bFunCube3D_ex, &bFunCube3Ddiv_ex>();
            }
            if (numsol == 10)
            {
                SetTestCoeffs<&uFun10_ex, &uFun10_ex_dt, &uFun10_ex_gradx, &bFunCube3D_ex, &bFunCube3Ddiv_ex>();
            }
        } // end of setting test coefficients in correct case
    }

int main(int argc, char *argv[])
{
    int num_procs, myid;
    bool visualization = 0;

    // 1. Initialize MPI
    MPI_Init(&argc, &argv);
    MPI_Comm comm = MPI_COMM_WORLD;
    MPI_Comm_size(comm, &num_procs);
    MPI_Comm_rank(comm, &myid);

    bool verbose = (myid == 0);

    int nDimensions     = 3;
    int numsol          = 0;

    int ser_ref_levels  = 1;
    int par_ref_levels  = 1;

    const char *formulation = "cfosls"; // "cfosls" or "fosls"

    // solver options
    int prec_option = 1; //defines whether to use preconditioner or not, and which one

    const char *mesh_file = "../data/cube_3d_moderate.mesh";
    //const char *mesh_file = "../data/square_2d_moderate.mesh";

    //const char *mesh_file = "../data/cube4d_low.MFEM";
    //const char *mesh_file = "../data/cube4d.MFEM";
    //const char *mesh_file = "dsadsad";
    //const char *mesh_file = "../build3/pmesh_2_mwe_0.mesh";
    //const char *mesh_file = "../build3/mesh_par1_id0_np_1.mesh";
    //const char *mesh_file = "../build3/mesh_par1_id0_np_2.mesh";
    //const char *mesh_file = "../data/tempmesh_frompmesh.mesh";
    //const char *mesh_file = "../data/orthotope3D_moderate.mesh";
    //const char *mesh_file = "../data/sphere3D_0.1to0.2.mesh";
    //const char * mesh_file = "../data/orthotope3D_fine.mesh";

    //const char * meshbase_file = "../data/sphere3D_0.1to0.2.mesh";
    //const char * meshbase_file = "../data/sphere3D_0.05to0.1.mesh";
    //const char * meshbase_file = "../data/sphere3D_veryfine.mesh";
    //const char * meshbase_file = "../data/beam-tet.mesh";
    //const char * meshbase_file = "../data/escher-p3.mesh";
    //const char * meshbase_file = "../data/orthotope3D_moderate.mesh";
    //const char * meshbase_file = "../data/orthotope3D_fine.mesh";
    //const char * meshbase_file = "../data/square_2d_moderate.mesh";
    //const char * meshbase_file = "../data/square_2d_fine.mesh";
    //const char * meshbase_file = "../data/square-disc.mesh";
    //const char *meshbase_file = "dsadsad";
    //const char * meshbase_file = "../data/circle_fine_0.1.mfem";
    //const char * meshbase_file = "../data/circle_moderate_0.2.mfem";

    int feorder         = 0;

    if (verbose)
        cout << "Solving (С)FOSLS Transport equation with MFEM & hypre" << endl;

    OptionsParser args(argc, argv);
    //args.AddOption(&mesh_file, "-m", "--mesh",
    //               "Mesh file to use.");
    args.AddOption(&feorder, "-o", "--feorder",
                   "Finite element order (polynomial degree).");
    args.AddOption(&ser_ref_levels, "-sref", "--sref",
                   "Number of serial refinements 4d mesh.");
    args.AddOption(&par_ref_levels, "-pref", "--pref",
                   "Number of parallel refinements 4d mesh.");
    args.AddOption(&nDimensions, "-dim", "--whichD",
                   "Dimension of the space-time problem.");
    args.AddOption(&visualization, "-vis", "--visualization", "-no-vis",
                   "--no-visualization",
                   "Enable or disable GLVis visualization.");
    args.AddOption(&prec_option, "-precopt", "--prec-option",
                   "Preconditioner choice.");
    args.AddOption(&formulation, "-form", "--formul",
                   "Formulation to use.");
    args.AddOption(&visualization, "-vis", "--visualization", "-no-vis",
                   "--no-visualization",
                   "Enable or disable GLVis visualization.");

    args.Parse();
    if (!args.Good())
    {
       if (verbose)
       {
          args.PrintUsage(cout);
       }
       MPI_Finalize();
       return 1;
    }
    if (verbose)
    {
       args.PrintOptions(cout);
    }

    if (verbose)
        std::cout << "Running tests for the paper: \n";

    if (nDimensions == 3)
    {
        numsol = -3;
        mesh_file = "../data/cube_3d_moderate.mesh";
    }
    else // 4D case
    {
        numsol = -4;
        mesh_file = "../data/cube4d_96.MFEM";
    }

    if (verbose)
        std::cout << "For the records: numsol = " << numsol
                  << ", mesh_file = " << mesh_file << "\n";



    if (verbose)
        cout << "Number of mpi processes: " << num_procs << endl << flush;

    StopWatch chrono;

    //DEFAULTED LINEAR SOLVER OPTIONS
    int max_iter = 150000;
    double rtol = 1e-12;//1e-7;//1e-9;
    double atol = 1e-14;//1e-9;//1e-12;

    Mesh *mesh = NULL;

    shared_ptr<ParMesh> pmesh;

    if (nDimensions == 3 || nDimensions == 4)
    {
        if (verbose)
            cout << "Reading a " << nDimensions << "d mesh from the file " << mesh_file << endl;
        ifstream imesh(mesh_file);
        if (!imesh)
        {
             std::cerr << "\nCan not open mesh file: " << mesh_file << '\n' << std::endl;
             MPI_Finalize();
             return -2;
        }
        else
        {
<<<<<<< HEAD
            if (nDimensions == 4)
            {
                if (verbose)
                    cout << "Reading a " << nDimensions << "d mesh from the file " << mesh_file << endl;
                ifstream imesh(mesh_file);
                if (!imesh)
                {
                    std::cerr << "\nCan not open mesh file: " << mesh_file << '\n' << std::endl;
                    MPI_Finalize();
                    return -2;
                }
                else
                {
                    mesh = new Mesh(imesh, 1, 1);
                    imesh.close();
                }
            }
            else
            {
                mesh = new Mesh(2, 2, 2, Element::HEXAHEDRON, 1);
            }
=======
            mesh = new Mesh(imesh, 1, 1);
            imesh.close();
>>>>>>> 774907d6
        }
    }
    else //if nDimensions is no 3 or 4
    {
        if (verbose)
            cerr << "Case nDimensions = " << nDimensions << " is not supported \n"
                 << flush;
        MPI_Finalize();
        return -1;

    }
    //mesh = new Mesh(2, 2, 2, Element::HEXAHEDRON, 1);

    if (mesh) // if only serial mesh was generated previously, parallel mesh is initialized here
    {
        for (int l = 0; l < ser_ref_levels; l++)
            mesh->UniformRefinement();

        if ( verbose )
            cout << "Creating parmesh(" << nDimensions <<
                    "d) from the serial mesh (" << nDimensions << "d)" << endl << flush;
        pmesh = make_shared<ParMesh>(comm, *mesh);
        delete mesh;
    }

    for (int l = 0; l < par_ref_levels; l++)
    {
       pmesh->UniformRefinement();
    }

    //if(dim==3) pmesh->ReorientTetMesh();

    pmesh->PrintInfo(std::cout); if(verbose) cout << endl;

    // 6. Define a parallel finite element space on the parallel mesh. Here we
    //    use the Raviart-Thomas finite elements of the specified order.
    int dim = nDimensions;

    FiniteElementCollection *hdiv_coll;
    if ( dim == 4 )
    {
        hdiv_coll = new RT0_4DFECollection;
        if(verbose)
            cout << "RT: order 0 for 4D" << endl;
    }
    else
    {
        hdiv_coll = new RT_FECollection(feorder, dim);
        if(verbose)
            cout << "RT: order " << feorder << " for 3D" << endl;
    }

    if (dim == 4)
        MFEM_ASSERT(feorder==0, "Only lowest order elements are support in 4D!");
    FiniteElementCollection *h1_coll;
    if (dim == 4)
    {
        h1_coll = new LinearFECollection;
        if (verbose)
            cout << "H1 in 4D: linear elements are used" << endl;
    }
    else
    {
        h1_coll = new H1_FECollection(feorder+1, dim);
        if(verbose)
            cout << "H1: order " << feorder + 1 << " for 3D" << endl;
    }
    FiniteElementCollection *l2_coll = new L2_FECollection(feorder, dim);
    if(verbose)
        cout << "L2: order " << feorder << endl;

    ParFiniteElementSpace *R_space = new ParFiniteElementSpace(pmesh.get(), hdiv_coll);
    ParFiniteElementSpace *H_space = new ParFiniteElementSpace(pmesh.get(), h1_coll);
    ParFiniteElementSpace *W_space = new ParFiniteElementSpace(pmesh.get(), l2_coll);

    HYPRE_Int dimR = R_space->GlobalTrueVSize();
    HYPRE_Int dimH = H_space->GlobalTrueVSize();
    HYPRE_Int dimW = W_space->GlobalTrueVSize();

    if (verbose)
    {
       std::cout << "***********************************************************\n";
       std::cout << "dim(R) = " << dimR << ", ";
       std::cout << "dim(H) = " << dimH << ", ";
       if (strcmp(formulation,"cfosls") == 0)
       {
            std::cout << "dim(W) = " << dimW << ", ";
            std::cout << "dim(R+H+W) = " << dimR + dimH + dimW << "\n";
       }
       else // fosls
           std::cout << "dim(R+H) = " << dimR + dimH << "\n";
       std::cout << "***********************************************************\n";
    }

    // 7. Define the two BlockStructure of the problem.  block_offsets is used
    //    for Vector based on dof (like ParGridFunction or ParLinearForm),
    //    block_trueOffstes is used for Vector based on trueDof (HypreParVector
    //    for the rhs and solution of the linear system).  The offsets computed
    //    here are local to the processor.
    int numblocks = 2;
    if (strcmp(formulation,"cfosls") == 0)
        numblocks = 3;

    Array<int> block_offsets(numblocks + 1); // number of variables + 1
    block_offsets[0] = 0;
    block_offsets[1] = R_space->GetVSize();
    block_offsets[2] = H_space->GetVSize();
    if (strcmp(formulation,"cfosls") == 0)
        block_offsets[3] = W_space->GetVSize();
    block_offsets.PartialSum();

    Array<int> block_trueOffsets(numblocks + 1); // number of variables + 1
    block_trueOffsets[0] = 0;
    block_trueOffsets[1] = R_space->TrueVSize();
    block_trueOffsets[2] = H_space->TrueVSize();
    if (strcmp(formulation,"cfosls") == 0)
        block_trueOffsets[3] = W_space->TrueVSize();
    block_trueOffsets.PartialSum();

    BlockVector x(block_offsets), rhs(block_offsets);
    BlockVector trueX(block_trueOffsets), trueRhs(block_trueOffsets);
    x = 0.0;
    rhs = 0.0;
    trueX = 0.0;
    trueRhs = 0.0;

    Transport_test Mytest(nDimensions,numsol);

    ParGridFunction *S_exact = new ParGridFunction(H_space);
    S_exact->ProjectCoefficient(*(Mytest.scalarS));

    ParGridFunction * sigma_exact = new ParGridFunction(R_space);
    sigma_exact->ProjectCoefficient(*(Mytest.sigma));

    x.GetBlock(0) = *sigma_exact;
    x.GetBlock(1) = *S_exact;

   // 8. Define the coefficients, analytical solution, and rhs of the PDE.
   ConstantCoefficient zero(.0);

   //----------------------------------------------------------
   // Setting boundary conditions.
   //----------------------------------------------------------

   // for S boundary conditions are essential only for t = 0 in parabolic case
   Array<int> ess_bdrS(pmesh->bdr_attributes.Max());
   ess_bdrS = 0;
   ess_bdrS[0] = 1; // t = 0
   //ess_bdr[1] = 1; // lateral boundary
   //-----------------------

   // 9. Define the parallel grid function and parallel linear forms, solution
   //    vector and rhs.

   ParLinearForm *fform(new ParLinearForm);
   fform->Update(R_space, rhs.GetBlock(0), 0);
   fform->AddDomainIntegrator(new VectordivDomainLFIntegrator(zero));
   fform->Assemble();

   ParLinearForm *qform(new ParLinearForm);
   qform->Update(H_space, rhs.GetBlock(1), 0);
   qform->AddDomainIntegrator(new GradDomainLFIntegrator(*Mytest.bf));
   qform->Assemble();//qform->Print();

   ParLinearForm *gform(new ParLinearForm);
   if (strcmp(formulation,"cfosls") == 0)
   {
       gform->Update(W_space, rhs.GetBlock(2), 0);
       gform->AddDomainIntegrator(new DomainLFIntegrator(*Mytest.scalardivsigma));
       gform->Assemble();
       //gform->ParallelAssemble(trueRhs.GetBlock(2));
   }

   // 10. Assemble the finite element matrices for the CFOSLS operator  A
   //     where:

   ParBilinearForm *Ablock(new ParBilinearForm(R_space));
   HypreParMatrix *A;
   Ablock->AddDomainIntegrator(new VectorFEMassIntegrator);
   Ablock->Assemble();
   Ablock->Finalize();
   A = Ablock->ParallelAssemble();

   //---------------
   //  C Block:
   //---------------

   ParBilinearForm *Cblock(new ParBilinearForm(H_space));
   HypreParMatrix *C;
   Cblock->AddDomainIntegrator(new MassIntegrator(*Mytest.bTb));
   Cblock->AddDomainIntegrator(new DiffusionIntegrator(*Mytest.bbT));
   Cblock->Assemble();
   Cblock->EliminateEssentialBC(ess_bdrS, x.GetBlock(1),*qform);
   Cblock->Finalize();
   C = Cblock->ParallelAssemble();

   //---------------
   //  B Block:
   //---------------

   ParMixedBilinearForm *Bblock(new ParMixedBilinearForm(R_space, H_space));
   HypreParMatrix *B;
   Bblock->AddDomainIntegrator(new VectorFEMassIntegrator(*Mytest.conv));
   Bblock->Assemble();
   //Bblock->EliminateTrialDofs(ess_bdr, x.GetBlock(0), *qform);
   Bblock->EliminateTestDofs(ess_bdrS);
   Bblock->Finalize();
   B = Bblock->ParallelAssemble();
   *B *= -1.;
   HypreParMatrix *BT = B->Transpose();

   //----------------
   //  D Block:
   //-----------------

   HypreParMatrix *D;
   HypreParMatrix *DT;

   if (strcmp(formulation,"cfosls") == 0)
   {
      ParMixedBilinearForm *Dblock(new ParMixedBilinearForm(R_space, W_space));
      Dblock->AddDomainIntegrator(new VectorFEDivergenceIntegrator);
      Dblock->Assemble();
      Dblock->Finalize();
      D = Dblock->ParallelAssemble();
      DT = D->Transpose();
   }

   //=======================================================
   // Assembling the Matrix
   //-------------------------------------------------------

  fform->ParallelAssemble(trueRhs.GetBlock(0));
  qform->ParallelAssemble(trueRhs.GetBlock(1));
  if (strcmp(formulation,"cfosls") == 0)
     gform->ParallelAssemble(trueRhs.GetBlock(2));
  BlockOperator *CFOSLSop = new BlockOperator(block_trueOffsets);
  CFOSLSop->SetBlock(0,0, A);
  CFOSLSop->SetBlock(0,1, BT);
  CFOSLSop->SetBlock(1,0, B);
  CFOSLSop->SetBlock(1,1, C);
  if (strcmp(formulation,"cfosls") == 0)
  {
    CFOSLSop->SetBlock(0,2, DT);
    CFOSLSop->SetBlock(2,0, D);
  }

   if (verbose)
       cout<< "Final saddle point matrix assembled"<<endl << flush;
   MPI_Barrier(MPI_COMM_WORLD);

   // 12. Solve the linear system with MINRES.
   //     Check the norm of the unpreconditioned residual.

   // Construct the operators for preconditioner
   if (verbose)
       cout << "Using Diag(A) + BoomerAMG(C) + BoomerAMG(D Diag^(-1)(A) D^t) as a preconditioner" << endl;
   chrono.Clear();
   chrono.Start();

   HypreParMatrix *Schur;
   if (strcmp(formulation,"cfosls") == 0 )
   {
      HypreParMatrix *AinvDt = D->Transpose();
      HypreParVector *Ad = new HypreParVector(MPI_COMM_WORLD, A->GetGlobalNumRows(),
                                           A->GetRowStarts());
      A->GetDiag(*Ad);
      AinvDt->InvScaleRows(*Ad);
      Schur = ParMult(D, AinvDt);
   }

   HypreDiagScale * invA = new HypreDiagScale(*A);

   HypreBoomerAMG * invC = new HypreBoomerAMG(*C);
   invC->SetPrintLevel(0);

   Solver * invS;
   if (strcmp(formulation,"cfosls") == 0 )
   {
        invS = new HypreBoomerAMG(*Schur);
        ((HypreBoomerAMG *)invS)->SetPrintLevel(0);
        ((HypreBoomerAMG *)invS)->iterative_mode = false;
   }

   invA->iterative_mode = false;
   invC->iterative_mode = false;

   BlockDiagonalPreconditioner prec(block_trueOffsets);
   if (prec_option > 0)
   {
       prec.SetDiagonalBlock(0, invA);
       prec.SetDiagonalBlock(1, invC);
       if (strcmp(formulation,"cfosls") == 0)
            prec.SetDiagonalBlock(2, invS);

       if (verbose)
           std::cout << "Preconditioner built in " << chrono.RealTime() << "s. \n";
   }
   else
       if (verbose)
           cout << "No preconditioner is used." << endl;

   // 12. Solve the linear system with MINRES.
   //     Check the norm of the unpreconditioned residual.

   chrono.Clear();
   chrono.Start();
   MINRESSolver solver(MPI_COMM_WORLD);
   solver.SetAbsTol(atol);
   solver.SetRelTol(rtol);
   solver.SetMaxIter(max_iter);
   solver.SetOperator(*CFOSLSop);
   if (prec_option > 0)
        solver.SetPreconditioner(prec);
   solver.SetPrintLevel(0);
   trueX = 0.0;
   solver.Mult(trueRhs, trueX);
   chrono.Stop();

   if (verbose)
   {
      if (solver.GetConverged())
         std::cout << "MINRES converged in " << solver.GetNumIterations()
                   << " iterations with a residual norm of " << solver.GetFinalNorm() << ".\n";
      else
         std::cout << "MINRES did not converge in " << solver.GetNumIterations()
                   << " iterations. Residual norm is " << solver.GetFinalNorm() << ".\n";
      std::cout << "MINRES solver took " << chrono.RealTime() << "s. \n";
   }

   ParGridFunction * sigma = new ParGridFunction(R_space);
   sigma->Distribute(&(trueX.GetBlock(0)));

   ParGridFunction * S = new ParGridFunction(H_space);
   S->Distribute(&(trueX.GetBlock(1)));

   // 13. Extract the parallel grid function corresponding to the finite element
   //     approximation X. This is the local solution on each processor. Compute
   //     L2 error norms.

   int order_quad = max(2, 2*feorder+1);
   const IntegrationRule *irs[Geometry::NumGeom];
   for (int i=0; i < Geometry::NumGeom; ++i)
   {
      irs[i] = &(IntRules.Get(i, order_quad));
   }


   double err_sigma = sigma->ComputeL2Error(*(Mytest.sigma), irs);
   double norm_sigma = ComputeGlobalLpNorm(2, *(Mytest.sigma), *pmesh, irs);
   if (verbose)
       cout << "|| sigma - sigma_ex || / || sigma_ex || = " << err_sigma / norm_sigma << endl;

   DiscreteLinearOperator Div(R_space, W_space);
   Div.AddDomainInterpolator(new DivergenceInterpolator());
   ParGridFunction DivSigma(W_space);
   Div.Assemble();
   Div.Mult(*sigma, DivSigma);

   double err_div = DivSigma.ComputeL2Error(*(Mytest.scalardivsigma),irs);
   double norm_div = ComputeGlobalLpNorm(2, *(Mytest.scalardivsigma), *pmesh, irs);

   if (verbose)
   {
       cout << "|| div (sigma_h - sigma_ex) || / ||div (sigma_ex)|| = "
                 << err_div/norm_div  << "\n";
   }

   if (verbose)
   {
       cout << "Actually it will be ~ continuous L2 + discrete L2 for divergence" << endl;
       cout << "|| sigma_h - sigma_ex ||_Hdiv / || sigma_ex ||_Hdiv = "
                 << sqrt(err_sigma*err_sigma + err_div * err_div)/sqrt(norm_sigma*norm_sigma + norm_div * norm_div)  << "\n";
   }

   // Computing error for S

   double err_S = S->ComputeL2Error((*Mytest.scalarS), irs);
   double norm_S = ComputeGlobalLpNorm(2, (*Mytest.scalarS), *pmesh, irs);
   if (verbose)
   {
       std::cout << "|| S_h - S_ex || / || S_ex || = " <<
                    err_S / norm_S << "\n";
   }

   {
       FiniteElementCollection * hcurl_coll;
       if(dim==4)
           hcurl_coll = new ND1_4DFECollection;
       else
           hcurl_coll = new ND_FECollection(feorder+1, dim);
       auto *N_space = new ParFiniteElementSpace(pmesh.get(), hcurl_coll);

       DiscreteLinearOperator Grad(H_space, N_space);
       Grad.AddDomainInterpolator(new GradientInterpolator());
       ParGridFunction GradS(N_space);
       Grad.Assemble();
       Grad.Mult(*S, GradS);

       if (numsol != -34 && verbose)
           std::cout << "For this norm we are grad S for S from numsol = -34 \n";
       VectorFunctionCoefficient GradS_coeff(dim, uFunTest_ex_gradxt);
       double err_GradS = GradS.ComputeL2Error(GradS_coeff, irs);
       double norm_GradS = ComputeGlobalLpNorm(2, GradS_coeff, *pmesh, irs);
       if (verbose)
       {
           std::cout << "|| Grad_h (S_h - S_ex) || / || Grad S_ex || = " <<
                        err_GradS / norm_GradS << "\n";
           std::cout << "|| S_h - S_ex ||_H^1 / || S_ex ||_H^1 = " <<
                        sqrt(err_S*err_S + err_GradS*err_GradS) / sqrt(norm_S*norm_S + norm_GradS*norm_GradS) << "\n";
       }

       delete hcurl_coll;
       delete N_space;
   }

   // Check value of functional and mass conservation
   {
       double localFunctional = -2.0*(trueX.GetBlock(1)*trueRhs.GetBlock(1));

       trueX.GetBlock(2) = 0.0;
       trueRhs = 0.0;;
       CFOSLSop->Mult(trueX, trueRhs);
       localFunctional += trueX*(trueRhs);

       double globalFunctional;
       MPI_Reduce(&localFunctional, &globalFunctional, 1,
                  MPI_DOUBLE, MPI_SUM, 0, MPI_COMM_WORLD);
       if (verbose)
       {
           cout << "|| sigma_h - L(S_h) ||^2 + || div_h (bS_h) - f ||^2 = " << globalFunctional+norm_div*norm_div<< "\n";
           cout << "|| f ||^2 = " << norm_div*norm_div  << "\n";
           cout << "Relative Energy Error = " << sqrt(globalFunctional+norm_div*norm_div)/norm_div<< "\n";
       }

       ParLinearForm massform(W_space);
       massform.AddDomainIntegrator(new DomainLFIntegrator(*(Mytest.scalardivsigma)));
       massform.Assemble();

       double mass_loc = massform.Norml1();
       double mass;
       MPI_Reduce(&mass_loc, &mass, 1,
                  MPI_DOUBLE, MPI_SUM, 0, MPI_COMM_WORLD);
       if (verbose)
           cout << "Sum of local mass = " << mass<< "\n";

       trueRhs.GetBlock(2) -= massform;
       double mass_loss_loc = trueRhs.GetBlock(2).Norml1();
       double mass_loss;
       MPI_Reduce(&mass_loss_loc, &mass_loss, 1,
                  MPI_DOUBLE, MPI_SUM, 0, MPI_COMM_WORLD);
       if (verbose)
           cout << "Sum of local mass loss = " << mass_loss<< "\n";
   }

   if (verbose)
       cout << "Computing projection errors" << endl;

   double projection_error_sigma = sigma_exact->ComputeL2Error(*(Mytest.sigma), irs);

   if(verbose)
   {
       cout << "|| sigma_ex - Pi_h sigma_ex || / || sigma_ex || = "
                       << projection_error_sigma / norm_sigma << endl;
   }

   double projection_error_S = S_exact->ComputeL2Error(*(Mytest.scalarS), irs);

   if(verbose)
       cout << "|| S_ex - Pi_h S_ex || / || S_ex || = "
                       << projection_error_S / norm_S << endl;


   if (visualization && nDimensions < 4)
   {
      char vishost[] = "localhost";
      int  visport   = 19916;
      socketstream u_sock(vishost, visport);
      u_sock << "parallel " << num_procs << " " << myid << "\n";
      u_sock.precision(8);
      u_sock << "solution\n" << *pmesh << *sigma_exact << "window_title 'sigma_exact'"
             << endl;
      // Make sure all ranks have sent their 'u' solution before initiating
      // another set of GLVis connections (one from each rank):


      socketstream uu_sock(vishost, visport);
      uu_sock << "parallel " << num_procs << " " << myid << "\n";
      uu_sock.precision(8);
      uu_sock << "solution\n" << *pmesh << *sigma << "window_title 'sigma'"
             << endl;

      *sigma_exact -= *sigma;

      socketstream uuu_sock(vishost, visport);
      uuu_sock << "parallel " << num_procs << " " << myid << "\n";
      uuu_sock.precision(8);
      uuu_sock << "solution\n" << *pmesh << *sigma_exact << "window_title 'difference for sigma'"
             << endl;

      socketstream s_sock(vishost, visport);
      s_sock << "parallel " << num_procs << " " << myid << "\n";
      s_sock.precision(8);
      MPI_Barrier(pmesh->GetComm());
      s_sock << "solution\n" << *pmesh << *S_exact << "window_title 'S_exact'"
              << endl;

      socketstream ss_sock(vishost, visport);
      ss_sock << "parallel " << num_procs << " " << myid << "\n";
      ss_sock.precision(8);
      MPI_Barrier(pmesh->GetComm());
      ss_sock << "solution\n" << *pmesh << *S << "window_title 'S'"
              << endl;

      *S_exact -= *S;
      socketstream sss_sock(vishost, visport);
      sss_sock << "parallel " << num_procs << " " << myid << "\n";
      sss_sock.precision(8);
      MPI_Barrier(pmesh->GetComm());
      sss_sock << "solution\n" << *pmesh << *S_exact
               << "window_title 'difference for S'" << endl;

      MPI_Barrier(pmesh->GetComm());
   }

   // 17. Free the used memory.
   //delete fform;
   //delete CFOSLSop;
   //delete A;

   //delete Ablock;
   delete W_space;
   delete R_space;
   delete l2_coll;
   delete h1_coll;
   delete hdiv_coll;

   //delete pmesh;

   MPI_Finalize();

   return 0;
}

template <void (*bvecfunc)(const Vector&, Vector& )> \
void KtildaTemplate(const Vector& xt, DenseMatrix& Ktilda)
{
    int nDimensions = xt.Size();
    Vector b;
    bvecfunc(xt,b);
    double bTbInv = (-1./(b*b));
    Ktilda.Diag(1.0,nDimensions);
    AddMult_a_VVt(bTbInv,b,Ktilda);
}

template <void (*bvecfunc)(const Vector&, Vector& )> \
void bbTTemplate(const Vector& xt, DenseMatrix& bbT)
{
//    int nDimensions = xt.Size();
    Vector b;
    bvecfunc(xt,b);
    MultVVt(b, bbT);
}

template <double (*ufunc)(const Vector&), void (*bvecfunc)(const Vector&, Vector& )> \
void sigmaTemplate(const Vector& xt, Vector& sigma)
{
    Vector b;
    bvecfunc(xt, b);
    sigma.SetSize(xt.Size());
    sigma(xt.Size()-1) = ufunc(xt);
    for (int i = 0; i < xt.Size()-1; i++)
        sigma(i) = b(i) * sigma(xt.Size()-1);

    return;
}

template <double (*ufunc)(const Vector&), void (*bvecfunc)(const Vector&, Vector& )> \
void sigmaNonHomoTemplate(const Vector& xt, Vector& sigma) // sigmaNonHomo = (b u, u) for u = S(t=0)
{
    Vector xteq0(xt.Size()); // xt with t = 0
    xteq0 = xt;
    xteq0(xteq0.Size()-1) = 0.0;

    Vector b;
    bvecfunc(xt, b);
    sigma.SetSize(xt.Size());
    sigma(xt.Size()-1) = ufunc(xteq0);
    for (int i = 0; i < xt.Size()-1; i++)
        sigma(i) = b(i) * sigma(xt.Size()-1);

    return;
}


template <void (*bvecfunc)(const Vector&, Vector& )> \
double bTbTemplate(const Vector& xt)
{
    Vector b;
    bvecfunc(xt,b);
    return b*b;
}


template<double (*S)(const Vector & xt), double (*dSdt)(const Vector & xt), void(*Sgradxvec)(const Vector & x, Vector & gradx), \
         void(*bvec)(const Vector & x, Vector & vec), double (*divbfunc)(const Vector & xt) > \
double divsigmaTemplate(const Vector& xt)
{
    Vector b;
    bvec(xt,b);

    Vector gradS;
    Sgradxvec(xt,gradS);

    double res = 0.0;

    res += dSdt(xt);
    for ( int i= 0; i < xt.Size() - 1; ++i )
        res += b(i) * gradS(i);
    res += divbfunc(xt) * S(xt);

    return res;
}

template<double (*S)(const Vector & xt) > double uNonhomoTemplate(const Vector& xt)
{
    Vector xt0(xt.Size());
    xt0 = xt;
    xt0 (xt0.Size() - 1) = 0;

    return S(xt0);
}


template<double (*S)(const Vector & xt), double (*dSdt)(const Vector & xt), void(*Sgradxvec)(const Vector & x, Vector & gradx), \
         void(*bvec)(const Vector & x, Vector & vec), double (*divbfunc)(const Vector & xt) > \
double rhsideTemplate(const Vector& xt)
{
    Vector b;
    bvec(xt,b);

    Vector gradS;
    Sgradxvec(xt,gradS);

    Vector xt0(xt.Size());
    xt0 = xt;
    xt0 (xt0.Size() - 1) = 0;

    Vector gradS0;
    Sgradxvec(xt0,gradS0);

    double res = 0.0;

    res += dSdt(xt);
    for ( int i= 0; i < xt.Size() - 1; ++i )
        res += b(i) * (gradS(i) - gradS0(i));
    res += divbfunc(xt) * (S(xt) - S(xt0));

    // only for debugging casuality weight usage
    //double t = xt[xt.Size()-1];
    //res *= exp (-t / 0.01);

    return res;

    /*
    double x = xt(0);
    double y = xt(1);
    double t = xt(xt.Size()-1);
    Vector b(3);
    bFunCircle2D_ex(xt,b);
    return 0.0 - (
           -100.0 * 2.0 * (x-0.5) * exp(-100.0 * ((x - 0.5) * (x - 0.5) + y * y)) * b(0) +
           -100.0 * 2.0 *    y    * exp(-100.0 * ((x - 0.5) * (x - 0.5) + y * y)) * b(1) );
    */
}

template<double (*S)(const Vector & xt), double (*dSdt)(const Vector & xt), void(*Sgradxvec)(const Vector & x, Vector & gradx), \
         void(*bvec)(const Vector & x, Vector & vec), double (*divbfunc)(const Vector & xt)> \
void bfTemplate(const Vector& xt, Vector& bf)
{
    Vector b;
    bvec(xt,b);

    Vector gradS;
    Sgradxvec(xt,gradS);

    Vector xt0(xt.Size());
    xt0 = xt;
    xt0 (xt0.Size() - 1) = 0;

    Vector gradS0;
    Sgradxvec(xt0,gradS0);

    double res = 0.0;

    res += dSdt(xt);
    for ( int i= 0; i < xt.Size() - 1; ++i )
        res += b(i) * (gradS(i) - gradS0(i));
    res += divbfunc(xt) * (S(xt) - S(xt0));

    bf.SetSize(xt.Size());

    for (int i = 0; i < bf.Size(); ++i)
        bf(i) = res * b(i);
}



double uFun_ex(const Vector& xt)
{
    double t = xt(xt.Size()-1);
    //return t;
    ////setback
    return sin(t)*exp(t);
}

double uFun_ex_dt(const Vector& xt)
{
    double t = xt(xt.Size()-1);
    return (cos(t) + sin(t)) * exp(t);
}

void uFun_ex_gradx(const Vector& xt, Vector& gradx )
{
    gradx.SetSize(xt.Size() - 1);
    gradx = 0.0;
}


/*

double fFun(const Vector& xt)
{
    double t = xt(xt.Size()-1);
    //double tmp = (xt.Size()==4) ? 1.0 - 2.0 * xt(2) : 0;
    double tmp = (xt.Size()==4) ? 2*M_PI * sin(2*xt(2)*M_PI) : 0;
    //double tmp = (xt.Size()==4) ? M_PI * cos(xt(2)*M_PI) : 0;
    //double tmp = (xt.Size()==4) ? M_PI * sin(xt(2)*M_PI) : 0;
    return cos(t)*exp(t)+sin(t)*exp(t)+(M_PI*cos(xt(1)*M_PI)*cos(xt(0)*M_PI)+
                   2*M_PI*cos(xt(0)*2*M_PI)*cos(xt(1)*M_PI)+tmp) *uFun_ex(xt);
    //return cos(t)*exp(t)+sin(t)*exp(t)+(1.0 - 2.0 * xt(0) + 1.0 - 2.0 * xt(1) +tmp) *uFun_ex(xt);
}
*/

void bFun_ex(const Vector& xt, Vector& b )
{
    b.SetSize(xt.Size());

    //for (int i = 0; i < xt.Size()-1; i++)
        //b(i) = xt(i) * (1 - xt(i));

    //if (xt.Size() == 4)
        //b(2) = 1-cos(2*xt(2)*M_PI);
        //b(2) = sin(xt(2)*M_PI);
        //b(2) = 1-cos(xt(2)*M_PI);

    b(0) = sin(xt(0)*2*M_PI)*cos(xt(1)*M_PI);
    b(1) = sin(xt(1)*M_PI)*cos(xt(0)*M_PI);
    b(2) = 1-cos(2*xt(2)*M_PI);

    b(xt.Size()-1) = 1.;

}

double bFundiv_ex(const Vector& xt)
{
    double x = xt(0);
    double y = xt(1);
    double z = xt(2);
//    double t = xt(xt.Size()-1);
    if (xt.Size() == 4)
        return 2*M_PI * cos(x*2*M_PI)*cos(y*M_PI) + M_PI * cos(y*M_PI)*cos(x*M_PI) + 2*M_PI * sin(2*z*M_PI);
    if (xt.Size() == 3)
        return 2*M_PI * cos(x*2*M_PI)*cos(y*M_PI) + M_PI * cos(y*M_PI)*cos(x*M_PI);
    return 0.0;
}

double uFun2_ex(const Vector& xt)
{
    double x = xt(0);
    double y = xt(1);
    double t = xt(xt.Size()-1);

    return t * exp(t) * sin (((x - 0.5)*(x - 0.5) + y*y));
}

double uFun2_ex_dt(const Vector& xt)
{
    double x = xt(0);
    double y = xt(1);
    double t = xt(xt.Size()-1);
    return (1.0 + t) * exp(t) * sin (((x - 0.5)*(x - 0.5) + y*y));
}

void uFun2_ex_gradx(const Vector& xt, Vector& gradx )
{
    double x = xt(0);
    double y = xt(1);
    double t = xt(xt.Size()-1);

    gradx.SetSize(xt.Size() - 1);

    gradx(0) = t * exp(t) * 2.0 * (x - 0.5) * cos (((x - 0.5)*(x - 0.5) + y*y));
    gradx(1) = t * exp(t) * 2.0 * y         * cos (((x - 0.5)*(x - 0.5) + y*y));
}

/*
double fFun2(const Vector& xt)
{
    double x = xt(0);
    double y = xt(1);
    double t = xt(xt.Size()-1);
    Vector b(3);
    bFunCircle2D_ex(xt,b);
    return (t + 1) * exp(t) * sin (((x - 0.5)*(x - 0.5) + y*y)) +
             t * exp(t) * 2.0 * (x - 0.5) * cos (((x - 0.5)*(x - 0.5) + y*y)) * b(0) +
             t * exp(t) * 2.0 * y         * cos (((x - 0.5)*(x - 0.5) + y*y)) * b(1);
}
*/

double uFun3_ex(const Vector& xt)
{
    double x = xt(0);
    double y = xt(1);
    double z = xt(2);
    double t = xt(xt.Size()-1);
    return sin(t)*exp(t) * sin ( M_PI * (x + y + z));
}

double uFun3_ex_dt(const Vector& xt)
{
    double x = xt(0);
    double y = xt(1);
    double z = xt(2);
    double t = xt(xt.Size()-1);
    return (sin(t) + cos(t)) * exp(t) * sin ( M_PI * (x + y + z));
}

void uFun3_ex_gradx(const Vector& xt, Vector& gradx )
{
    double x = xt(0);
    double y = xt(1);
    double z = xt(2);
    double t = xt(xt.Size()-1);

    gradx.SetSize(xt.Size() - 1);

    gradx(0) = sin(t) * exp(t) * M_PI * cos ( M_PI * (x + y + z));
    gradx(1) = sin(t) * exp(t) * M_PI * cos ( M_PI * (x + y + z));
    gradx(2) = sin(t) * exp(t) * M_PI * cos ( M_PI * (x + y + z));
}


/*
double fFun3(const Vector& xt)
{
    double x = xt(0);
    double y = xt(1);
    double z = xt(2);
    double t = xt(xt.Size()-1);
    Vector b(4);
    bFun_ex(xt,b);

    return (cos(t)*exp(t)+sin(t)*exp(t)) * sin ( M_PI * (x + y + z)) +
            sin(t)*exp(t) * M_PI * cos ( M_PI * (x + y + z)) * b(0) +
            sin(t)*exp(t) * M_PI * cos ( M_PI * (x + y + z)) * b(1) +
            sin(t)*exp(t) * M_PI * cos ( M_PI * (x + y + z)) * b(2) +
            (2*M_PI*cos(x*2*M_PI)*cos(y*M_PI) +
             M_PI*cos(y*M_PI)*cos(x*M_PI)+
             + 2*M_PI*sin(z*2*M_PI)) * uFun3_ex(xt);
}
*/

double uFun4_ex(const Vector& xt)
{
    double x = xt(0);
    double y = xt(1);
    double t = xt(xt.Size()-1);

    return exp(t) * sin (((x - 0.5)*(x - 0.5) + y*y));
}

double uFun4_ex_dt(const Vector& xt)
{
    return uFun4_ex(xt);
}

void uFun4_ex_gradx(const Vector& xt, Vector& gradx )
{
    double x = xt(0);
    double y = xt(1);
    double t = xt(xt.Size()-1);

    gradx.SetSize(xt.Size() - 1);

    gradx(0) = exp(t) * 2.0 * (x - 0.5) * cos (((x - 0.5)*(x - 0.5) + y*y));
    gradx(1) = exp(t) * 2.0 * y         * cos (((x - 0.5)*(x - 0.5) + y*y));
}

double uFun33_ex(const Vector& xt)
{
    double x = xt(0);
    double y = xt(1);
    double z = xt(2);
    double t = xt(xt.Size()-1);

    return exp(t) * sin (((x - 0.5)*(x - 0.5) + y*y + (z -0.25)*(z-0.25) ));
}

double uFun33_ex_dt(const Vector& xt)
{
    return uFun33_ex(xt);
}

void uFun33_ex_gradx(const Vector& xt, Vector& gradx )
{
    double x = xt(0);
    double y = xt(1);
    double z = xt(2);
    double t = xt(xt.Size()-1);

    gradx.SetSize(xt.Size() - 1);

    gradx(0) = exp(t) * 2.0 * (x - 0.5) * cos (((x - 0.5)*(x - 0.5) + y*y + (z -0.25)*(z-0.25)));
    gradx(1) = exp(t) * 2.0 * y         * cos (((x - 0.5)*(x - 0.5) + y*y + (z -0.25)*(z-0.25)));
    gradx(2) = exp(t) * 2.0 * (z -0.25) * cos (((x - 0.5)*(x - 0.5) + y*y + (z -0.25)*(z-0.25)));
}
/*
double fFun4(const Vector& xt)
{
    double x = xt(0);
    double y = xt(1);
    double t = xt(xt.Size()-1);
    Vector b(3);
    bFunCircle2D_ex(xt,b);
    return exp(t) * sin (((x - 0.5)*(x - 0.5) + y*y)) +
             exp(t) * 2.0 * (x - 0.5) * cos (((x - 0.5)*(x - 0.5) + y*y)) * b(0) +
             exp(t) * 2.0 * y         * cos (((x - 0.5)*(x - 0.5) + y*y)) * b(1);
}


double f_natural(const Vector & xt)
{
    double x = xt(0);
    double y = xt(1);
    double z = xt(2);
    double t = xt(xt.Size()-1);

    if ( t > MYZEROTOL)
        return 0.0;
    else
        return (-uFun5_ex(xt));
}
*/

double uFun5_ex(const Vector& xt)
{
    double x = xt(0);
    double y = xt(1);
    double t = xt(xt.Size()-1);
    if ( t < MYZEROTOL)
        return exp(-100.0 * ((x - 0.5) * (x - 0.5) + y * y));
    else
        return 0.0;
}

double uFun5_ex_dt(const Vector& xt)
{
//    double x = xt(0);
//    double y = xt(1);
//    double t = xt(xt.Size()-1);
    return 0.0;
}

void uFun5_ex_gradx(const Vector& xt, Vector& gradx )
{
    double x = xt(0);
    double y = xt(1);
//    double t = xt(xt.Size()-1);

    gradx.SetSize(xt.Size() - 1);

    gradx(0) = -100.0 * 2.0 * (x - 0.5) * uFun5_ex(xt);
    gradx(1) = -100.0 * 2.0 * y * uFun5_ex(xt);
}


double uFun6_ex(const Vector& xt)
{
    double x = xt(0);
    double y = xt(1);
    double t = xt(xt.Size()-1);
    return exp(-100.0 * ((x - 0.5) * (x - 0.5) + y * y)) * exp(-10.0*t);
}

double uFun6_ex_dt(const Vector& xt)
{
//    double x = xt(0);
//    double y = xt(1);
//    double t = xt(xt.Size()-1);
    return -10.0 * uFun6_ex(xt);
}

void uFun6_ex_gradx(const Vector& xt, Vector& gradx )
{
    double x = xt(0);
    double y = xt(1);
//    double t = xt(xt.Size()-1);

    gradx.SetSize(xt.Size() - 1);

    gradx(0) = -100.0 * 2.0 * (x - 0.5) * uFun6_ex(xt);
    gradx(1) = -100.0 * 2.0 * y * uFun6_ex(xt);
}


double GaussianHill(const Vector&xvec)
{
    double x = xvec(0);
    double y = xvec(1);
    return exp(-100.0 * ((x - 0.5) * (x - 0.5) + y * y));
}

double uFunCylinder_ex(const Vector& xt)
{
    double x = xt(0);
    double y = xt(1);
    double r = sqrt(x*x + y*y);
    double teta = atan(y/x);
    /*
    if (fabs(x) < MYZEROTOL && y > 0)
        teta = M_PI / 2.0;
    else if (fabs(x) < MYZEROTOL && y < 0)
        teta = - M_PI / 2.0;
    else
        teta = atan(y,x);
    */
    double t = xt(xt.Size()-1);
    Vector xvec(2);
    xvec(0) = r * cos (teta - t);
    xvec(1) = r * sin (teta - t);
    return GaussianHill(xvec);
}

double uFunCylinder_ex_dt(const Vector& xt)
{
    return 0.0;
}

void uFunCylinder_ex_gradx(const Vector& xt, Vector& gradx )
{
//    double x = xt(0);
//    double y = xt(1);
//    double t = xt(xt.Size()-1);

    gradx.SetSize(xt.Size() - 1);

    gradx(0) = 0.0;
    gradx(1) = 0.0;
}


double uFun66_ex(const Vector& xt)
{
    double x = xt(0);
    double y = xt(1);
    double z = xt(2);
    double t = xt(xt.Size()-1);
    return exp(-100.0 * ((x - 0.5) * (x - 0.5) + y * y + (z - 0.25)*(z - 0.25))) * exp(-10.0*t);
}

double uFun66_ex_dt(const Vector& xt)
{
//    double x = xt(0);
//    double y = xt(1);
//    double z = xt(2);
//    double t = xt(xt.Size()-1);
    return -10.0 * uFun6_ex(xt);
}

void uFun66_ex_gradx(const Vector& xt, Vector& gradx )
{
    double x = xt(0);
    double y = xt(1);
    double z = xt(2);
//    double t = xt(xt.Size()-1);

    gradx.SetSize(xt.Size() - 1);

    gradx(0) = -100.0 * 2.0 * (x - 0.5)  * uFun6_ex(xt);
    gradx(1) = -100.0 * 2.0 * y          * uFun6_ex(xt);
    gradx(2) = -100.0 * 2.0 * (z - 0.25) * uFun6_ex(xt);
}

void Hdivtest_fun(const Vector& xt, Vector& out )
{
    out.SetSize(xt.Size());

    double x = xt(0);
//    double y = xt(1);
//    double z = xt(2);
//    double t = xt(xt.Size()-1);

    out(0) = x;
    out(1) = 0.0;
    out(2) = 0.0;
    out(xt.Size()-1) = 0.;

}

double L2test_fun(const Vector& xt)
{
    double x = xt(0);
//    double y = xt(1);
//    double z = xt(2);
//    double t = xt(xt.Size()-1);

    return x;
}


double uFun10_ex(const Vector& xt)
{
    double x = xt(0);
    double y = xt(1);
    double t = xt(xt.Size()-1);
    return sin(t)*exp(t)*x*y;
}

double uFun10_ex_dt(const Vector& xt)
{
    double x = xt(0);
    double y = xt(1);
//    double z = xt(2);
    double t = xt(xt.Size()-1);
    return (cos(t)*exp(t) + sin(t)*exp(t)) * x * y;
}

void uFun10_ex_gradx(const Vector& xt, Vector& gradx )
{
    double x = xt(0);
    double y = xt(1);
//    double z = xt(2);
    double t = xt(xt.Size()-1);

    gradx.SetSize(xt.Size() - 1);

    gradx(0) = sin(t)*exp(t)*y;
    gradx(1) = sin(t)*exp(t)*x;
    gradx(2) = 0.0;
}
<|MERGE_RESOLUTION|>--- conflicted
+++ resolved
@@ -849,32 +849,8 @@
         }
         else
         {
-<<<<<<< HEAD
-            if (nDimensions == 4)
-            {
-                if (verbose)
-                    cout << "Reading a " << nDimensions << "d mesh from the file " << mesh_file << endl;
-                ifstream imesh(mesh_file);
-                if (!imesh)
-                {
-                    std::cerr << "\nCan not open mesh file: " << mesh_file << '\n' << std::endl;
-                    MPI_Finalize();
-                    return -2;
-                }
-                else
-                {
-                    mesh = new Mesh(imesh, 1, 1);
-                    imesh.close();
-                }
-            }
-            else
-            {
-                mesh = new Mesh(2, 2, 2, Element::HEXAHEDRON, 1);
-            }
-=======
             mesh = new Mesh(imesh, 1, 1);
             imesh.close();
->>>>>>> 774907d6
         }
     }
     else //if nDimensions is no 3 or 4
