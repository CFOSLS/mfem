--- conflicted
+++ resolved
@@ -748,23 +748,6 @@
 
     if (nDimensions == 3 || nDimensions == 4)
     {
-<<<<<<< HEAD
-        if (nDimensions == 4)
-        {
-            if (verbose)
-                cout << "Reading a " << nDimensions << "d mesh from the file " << mesh_file << endl;
-            ifstream imesh(mesh_file);
-            if (!imesh)
-            {
-                std::cerr << "\nCan not open mesh file: " << mesh_file << '\n' << std::endl;
-                MPI_Finalize();
-                return -2;
-            }
-            else
-            {
-                mesh = new Mesh(imesh, 1, 1);
-                imesh.close();
-=======
         if (aniso_refine)
         {
             if (verbose)
@@ -781,14 +764,10 @@
                     cerr << "Anisotr. refinement is not implemented in 4D case with tesseracts \n" << std::flush;
                 MPI_Finalize();
                 return -1;
->>>>>>> 774907d6
             }
         }
         else // no anisotropic refinement
         {
-<<<<<<< HEAD
-            mesh = new Mesh(2, 2, 2, Element::HEXAHEDRON, 1);
-=======
             if (verbose)
                 cout << "Reading a " << nDimensions << "d mesh from the file " << mesh_file << endl;
             ifstream imesh(mesh_file);
@@ -803,7 +782,6 @@
                 mesh = new Mesh(imesh, 1, 1);
                 imesh.close();
             }
->>>>>>> 774907d6
         }
     }
     else //if nDimensions is not 3 or 4
@@ -1918,11 +1896,6 @@
         W_space = new ParFiniteElementSpace(pmesh.get(), l2_coll);
     }
 
-<<<<<<< HEAD
-    DiscreteLinearOperator Grad(H_space, C_space);
-    Grad.AddDomainInterpolator(new GradientInterpolator());
-    ParGridFunction GradS(C_space);
-=======
     ParFiniteElementSpace * GradSpace;
     if (dim == 3)
         GradSpace = C_space;
@@ -1935,7 +1908,6 @@
     DiscreteLinearOperator Grad(H_space, GradSpace);
     Grad.AddDomainInterpolator(new GradientInterpolator());
     ParGridFunction GradS(GradSpace);
->>>>>>> 774907d6
     Grad.Assemble();
     Grad.Mult(*S, GradS);
 
