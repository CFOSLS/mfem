# Copyright (c) 2010, Lawrence Livermore National Security, LLC. Produced at the
# Lawrence Livermore National Laboratory. LLNL-CODE-443211. All Rights reserved.
# See file COPYRIGHT for details.
#
# This file is part of the MFEM library. For more information and source code
# availability see http://mfem.org.
#
# MFEM is free software; you can redistribute it and/or modify it under the
# terms of the GNU Lesser General Public License (as published by the Free
# Software Foundation) version 2.1 dated February 1999.

cmake_minimum_required(VERSION 2.8.11)
set(USER_CONFIG "${CMAKE_CURRENT_SOURCE_DIR}/config/user.cmake" CACHE PATH
  "Path to optional user configuration file.")

# Load user settings before the defaults - this way the defaults will not
# overwrite the user set options. If the user has not set all options, we still
# have the defaults.
message(STATUS "(optional) USER_CONFIG = ${USER_CONFIG}")
include("${USER_CONFIG}" OPTIONAL)
include("${CMAKE_CURRENT_SOURCE_DIR}/config/defaults.cmake")

# Allow overwriting of the compiler by setting CXX/MPICXX on the command line or
# in user.cmake.
if (NOT CMAKE_CXX_COMPILER)
  if (CXX)
    set(CMAKE_CXX_COMPILER ${CXX})
    # Avoid some issues when CXX is defined
    unset(CXX)
    unset(CXX CACHE)
  endif()
  if(CC)
    set(CMAKE_CXX_COMPILER ${CC})
    # Avoid some issues when CXX is defined
    unset(CC)
    unset(CC CACHE)
  endif()
  if (MFEM_USE_MPI AND MPICXX)
    # In parallel MPICXX takes precedence, if defined.
    set(CMAKE_CXX_COMPILER ${MPICXX})
    # Setting the variables below circumvents autodetection, see FindMPI.cmake.
    set(MPI_CXX_INCLUDE_PATH "")
    set(MPI_CXX_LIBRARIES "")
  endif()
endif()

#-------------------------------------------------------------------------------
# Project name and version
#-------------------------------------------------------------------------------
project(mfem CXX)
# Current version of MFEM, see also `makefile`.
#   mfem_VERSION = (string)
#   MFEM_VERSION = (int)   [automatically derived from mfem_VERSION]
set(${PROJECT_NAME}_VERSION 3.3.1)

# Prohibit in-source build
if (${PROJECT_SOURCE_DIR} STREQUAL ${PROJECT_BINARY_DIR})
  message(FATAL_ERROR
    "MFEM does not support in-source CMake builds at this time.")
endif (${PROJECT_SOURCE_DIR} STREQUAL ${PROJECT_BINARY_DIR})

# Suppress warnings about MACOSX_RPATH
set(CMAKE_MACOSX_RPATH OFF CACHE BOOL "")

if (CMAKE_VERSION VERSION_LESS 3.2 OR MFEM_USE_SIDRE OR MFEM_USE_PETSC)
   # This seems to be needed by:
   #  * find_package(BLAS REQUIRED) and
   #  * find_package(HDF5 REQUIRED) needed, in turn, by:
   #    - find_package(AXOM REQUIRED)
   #  * find_package(PETSc REQUIRED)
   enable_language(C)
endif()
if (MFEM_USE_STRUMPACK)
  # Just needed to find the MPI_Fortran libraries to link with
  enable_language(Fortran)
endif()

# CMake needs to know where to find things
set(MFEM_CMAKE_PATH ${PROJECT_SOURCE_DIR}/config)
set(CMAKE_MODULE_PATH ${MFEM_CMAKE_PATH}/cmake/modules)

# Load MFEM CMake utilities.
include(MfemCmakeUtilities)

string(TOUPPER "${PROJECT_NAME}" PROJECT_NAME_UC)
mfem_version_to_int(${${PROJECT_NAME}_VERSION} ${PROJECT_NAME_UC}_VERSION)

#-------------------------------------------------------------------------------
# Process configuration options
#-------------------------------------------------------------------------------

# MFEM_DEBUG
if (CMAKE_BUILD_TYPE MATCHES "Debug|debug|DEBUG")
  set(MFEM_DEBUG ON)
else()
  set(MFEM_DEBUG OFF)
endif()

# MPI -> hypre; PETSc (optional)
if (MFEM_USE_MPI)
  find_package(MPI REQUIRED)
  set(MPI_CXX_INCLUDE_DIRS ${MPI_CXX_INCLUDE_PATH})
  # Parallel MFEM depends on hypre
  find_package(HYPRE REQUIRED)
  set(MFEM_HYPRE_VERSION ${HYPRE_VERSION})
  if (MFEM_USE_PETSC)
    find_package(PETSc REQUIRED)
    message(STATUS "Found PETSc version ${PETSC_VERSION}")
    if (PETSC_VERSION AND (PETSC_VERSION VERSION_LESS 3.7.5.99))
      message(FATAL_ERROR "PETSc version >= 3.7.5.99 is required")
    endif()
    set(PETSC_INCLUDE_DIRS ${PETSC_INCLUDES})
  endif()
else()
  set(PKGS_NEED_MPI SUPERLU PETSC STRUMPACK)
  foreach(PKG IN LISTS PKGS_NEED_MPI)
    if (MFEM_USE_${PKG})
      message(STATUS "Disabling package ${PKG} - requires MPI")
      set(MFEM_USE_${PKG} OFF CACHE BOOL "Disabled - requires MPI" FORCE)
    endif()
  endforeach()
endif()

if (MFEM_USE_METIS)
  find_package(METIS REQUIRED)
endif()

# GZSTREAM -> zlib
if (MFEM_USE_GZSTREAM)
  find_package(ZLIB REQUIRED)
endif()

# Backtrace with libunwind
if (MFEM_USE_LIBUNWIND)
  set(MFEMBacktrace_REQUIRED_PACKAGES "Libunwind" "LIBDL" "CXXABIDemangle")
  find_package(MFEMBacktrace REQUIRED)
endif()

# BLAS, LAPACK
if (MFEM_USE_LAPACK)
  find_package(BLAS REQUIRED)
  find_package(LAPACK REQUIRED)
endif()

# OpenMP
if (MFEM_USE_OPENMP)
  if (MFEM_THREAD_SAFE)
    find_package(OpenMP REQUIRED)
  else()
    message(FATAL_ERROR " *** MFEM_USE_OPENMP requires MFEM_THREAD_SAFE=ON.")
  endif()
endif()

# SuiteSparse (before SUNDIALS which may depend on KLU)
if (MFEM_USE_SUITESPARSE)
  find_package(SuiteSparse REQUIRED
    UMFPACK KLU AMD BTF CHOLMOD COLAMD CAMD CCOLAMD config)
endif()

# SUNDIALS
if (MFEM_USE_SUNDIALS)
  if (NOT MFEM_USE_MPI)
    find_package(SUNDIALS REQUIRED NVector_Serial CVODE ARKODE KINSOL)
  else()
    find_package(SUNDIALS REQUIRED
      NVector_Serial NVector_Parallel NVector_ParHyp CVODE ARKODE KINSOL)
  endif()
endif()

# Mesquite
if (MFEM_USE_MESQUITE)
  find_package(Mesquite REQUIRED)
endif()

# SuperLU_DIST can only be enabled in parallel
if (MFEM_USE_SUPERLU)
  if (MFEM_USE_MPI)
    find_package(SuperLUDist REQUIRED)
  else()
    message(FATAL_ERROR " *** SuperLU_DIST requires that MPI be enabled.")
  endif()
endif()

# STRUMPACK can only be enabled in parallel
if (MFEM_USE_STRUMPACK)
  if (MFEM_USE_MPI)
    find_package(STRUMPACK REQUIRED)
  else()
    message(FATAL_ERROR " *** STRUMPACK requires that MPI be enabled.")
  endif()
endif()

# Gecko
if (MFEM_USE_GECKO)
  find_package(Gecko REQUIRED)
endif()

# GnuTLS
if (MFEM_USE_GNUTLS)
  find_package(_GnuTLS REQUIRED)
endif()

# NetCDF
if (MFEM_USE_NETCDF)
  find_package(NetCDF REQUIRED)
endif()

# MPFR
if (MFEM_USE_MPFR)
  find_package(MPFR REQUIRED)
endif()

# Axom/Sidre
if (MFEM_USE_SIDRE)
  if (NOT MFEM_USE_MPI)
    find_package(Axom REQUIRED Sidre SLIC axom_utils)
  else()
    find_package(Axom REQUIRED Sidre SPIO SLIC axom_utils)
  endif()
endif()


# Moonolith
if (MFEM_USE_MOONOLITH)
  if (NOT MFEM_USE_MPI)
    message(FATAL_ERROR "Moonolith requires mpi. Compile MFEM with the flag -DMFEM_USE_MPI=ON")
  else()
    find_package(ParMoonolith)
    add_definitions(-std=c++11)
  endif()
  include_directories(${MOONOLITH_INCLUDES})
endif()


# Moonolith
if (MFEM_USE_MOONOLITH)
  if (NOT MFEM_USE_MPI)
    message(FATAL_ERROR "Moonolith requires mpi. Compile MFEM with the flag -DMFEM_USE_MPI=ON")
  else()
    find_package(ParMoonolith)
    add_definitions(-std=c++11)
  endif()
  include_directories(${MOONOLITH_INCLUDES})
endif()

# MFEM_TIMER_TYPE
if (NOT DEFINED MFEM_TIMER_TYPE)
  if (APPLE)
    # use std::clock from <ctime> for UserTime and
    # use mach_absolute_time from <mach/mach_time.h> for RealTime
    set(MFEM_TIMER_TYPE 4)
  elseif (WIN32)
    set(MFEM_TIMER_TYPE 3) # QueryPerformanceCounter from <windows.h>
  else()
    find_package(POSIXClocks)
    if (POSIXCLOCKS_FOUND)
      set(MFEM_TIMER_TYPE 2) # use high-resolution POSIX clocks
    else()
      set(MFEM_TIMER_TYPE 0) # use std::clock from <ctime>
    endif()
  endif()
endif()

# List all possible libraries in order of dependencies.
<<<<<<< HEAD

# [METIS < SuiteSparse]:
#    With newer versions of SuiteSparse which include METIS header using 64-bit
#    integers, the METIS header (with 32-bit indices, as used by mfem) needs to
#    be before SuiteSparse.
set(MFEM_TPLS MPI_CXX OPENMP BLAS LAPACK METIS HYPRE SuiteSparse SUNDIALS PETSC
    MESQUITE SuperLUDist STRUMPACK AXOM GECKO GNUTLS NETCDF MPFR POSIXCLOCKS
    MFEMBacktrace ZLIB MOONOLITH)

=======
set(MFEM_TPLS 
  MPI_CXX HYPRE OPENMP SUNDIALS MESQUITE SuiteSparse SuperLUDist
    ParMETIS METIS LAPACK BLAS GECKO GNUTLS NETCDF PETSC MPFR AXOM POSIXCLOCKS
    MFEMBacktrace ZLIB STRUMPACK MOONOLITH)
>>>>>>> c9624f1c
# Add all *_FOUND libraries in the variable TPL_LIBRARIES.
set(TPL_LIBRARIES "")
set(TPL_INCLUDE_DIRS "")
foreach(TPL IN LISTS MFEM_TPLS)
  if (${TPL}_FOUND)
    message(STATUS "MFEM: using package ${TPL}")
    list(APPEND TPL_LIBRARIES ${${TPL}_LIBRARIES})
    list(APPEND TPL_INCLUDE_DIRS ${${TPL}_INCLUDE_DIRS})
  endif()
endforeach(TPL)
list(REMOVE_DUPLICATES TPL_LIBRARIES)
list(REMOVE_DUPLICATES TPL_INCLUDE_DIRS)
# message(STATUS "TPL_INCLUDE_DIRS = ${TPL_INCLUDE_DIRS}")
include_directories(${TPL_INCLUDE_DIRS})

if (OPENMP_FOUND)
  message(STATUS "MFEM: using package OpenMP")
  set(CMAKE_CXX_FLAGS "${CMAKE_CXX_FLAGS} ${OpenMP_CXX_FLAGS}")
endif()

message(STATUS "MFEM build type: CMAKE_BUILD_TYPE = ${CMAKE_BUILD_TYPE}")

# Windows specific
set(_USE_MATH_DEFINES ${WIN32})

#-------------------------------------------------------------------------------
# Define and configure the MFEM library
#-------------------------------------------------------------------------------

# Headers and sources
set(SOURCES "")
set(HEADERS "")
set(MFEM_SOURCE_DIRS general linalg mesh fem)

if(MFEM_USE_MOONOLITH)
  set(MFEM_SOURCE_DIRS ${MFEM_SOURCE_DIRS} transfer)
endif()

foreach(DIR IN LISTS MFEM_SOURCE_DIRS)
  add_subdirectory(${DIR})
endforeach()
add_subdirectory(config)
set(MASTER_HEADERS
  ${PROJECT_SOURCE_DIR}/mfem.hpp
  ${PROJECT_SOURCE_DIR}/mfem-performance.hpp)

set(_lib_path "${CMAKE_INSTALL_PREFIX}/lib")
set(CMAKE_INSTALL_RPATH_USE_LINK_PATH ON CACHE BOOL "")
set(CMAKE_INSTALL_RPATH "${_lib_path}" CACHE PATH "")
set(CMAKE_INSTALL_NAME_DIR "${_lib_path}" CACHE PATH "")

# Declaring the library
add_library(mfem ${SOURCES} ${HEADERS} ${MASTER_HEADERS})
# message(STATUS "TPL_LIBRARIES = ${TPL_LIBRARIES}")
if (CMAKE_VERSION VERSION_GREATER 2.8.11)
  target_link_libraries(mfem PUBLIC ${TPL_LIBRARIES})
else()
  target_link_libraries(mfem ${TPL_LIBRARIES})
endif()
if (MINGW)
  target_link_libraries(mfem ws2_32)
endif()
set_target_properties(mfem PROPERTIES VERSION "${mfem_VERSION}")
set_target_properties(mfem PROPERTIES SOVERSION "${mfem_VERSION}")

# If building out-of-source, define MFEM_BUILD_DIR to point to the build
# directory.
if (NOT ("${PROJECT_SOURCE_DIR}" STREQUAL "${PROJECT_BINARY_DIR}"))
  target_compile_definitions(mfem PRIVATE
    "MFEM_BUILD_DIR=${PROJECT_BINARY_DIR}")
endif()

# Generate configuration file in the build directory: config/_config.hpp.
configure_file(
  "${PROJECT_SOURCE_DIR}/config/cmake/config.hpp.in"
  "${PROJECT_BINARY_DIR}/config/_config.hpp")

# Create substitute mfem.hpp and mfem-performance.hpp in the build directory,
# if it is different from the source directory.
if (NOT ("${PROJECT_SOURCE_DIR}" STREQUAL "${PROJECT_BINARY_DIR}"))
  foreach(Header mfem.hpp mfem-performance.hpp)
    message(STATUS
      "Writing substitute header --> \"${Header}\"")
    file(WRITE "${PROJECT_BINARY_DIR}/${Header}"
"// Auto-generated file.
#define MFEM_BUILD_DIR ${PROJECT_BINARY_DIR}
#include \"${PROJECT_SOURCE_DIR}/${Header}\"
")
    # This version will be installed in the top include directory:
    file(WRITE "${PROJECT_BINARY_DIR}/InstallHeaders/${Header}"
"// Auto-generated file.
#include \"mfem/${Header}\"
")
  endforeach()
endif()

#-------------------------------------------------------------------------------
# Examples, miniapps, and testing
#-------------------------------------------------------------------------------

# Enable testing if required
if (MFEM_ENABLE_TESTING)
  enable_testing()
endif()

# Define a target that all examples and miniapps will depend on.
set(MFEM_EXEC_PREREQUISITES_TARGET_NAME exec_prerequisites)
add_custom_target(${MFEM_EXEC_PREREQUISITES_TARGET_NAME})

# Create a target for all examples and, optionally, enable it.
set(MFEM_ALL_EXAMPLES_TARGET_NAME examples)
add_mfem_target(${MFEM_ALL_EXAMPLES_TARGET_NAME} ${MFEM_ENABLE_EXAMPLES})
add_subdirectory(examples EXCLUDE_FROM_ALL)

# Create a target for all miniapps and, optionally, enable it.
set(MFEM_ALL_MINIAPPS_TARGET_NAME miniapps)
add_mfem_target(${MFEM_ALL_MINIAPPS_TARGET_NAME} ${MFEM_ENABLE_MINIAPPS})
add_subdirectory(miniapps EXCLUDE_FROM_ALL)

# Target to build all executables, i.e. everything.
add_custom_target(exec)
add_dependencies(exec
  ${MFEM_ALL_EXAMPLES_TARGET_NAME} ${MFEM_ALL_MINIAPPS_TARGET_NAME})
# Here, we want to "add_dependencies(test exec)". However, dependencies for
# 'test' (and other built-in targets) can not be added with add_dependencies():
#  - https://gitlab.kitware.com/cmake/cmake/issues/8438
#  - https://cmake.org/Bug/view.php?id=8438

# Add a target to copy the mfem data directory to the build directory
add_custom_command(OUTPUT data_is_copied
  COMMAND ${CMAKE_COMMAND} -E copy_directory ${PROJECT_SOURCE_DIR}/data data
  COMMAND ${CMAKE_COMMAND} -E touch data_is_copied
  COMMENT "Copying the data directory ...")
add_custom_target(copy_data DEPENDS data_is_copied)
# Add 'copy_data' as a prerequisite for all executables, if the source and the
# build directories are not the same.
if (NOT ("${PROJECT_SOURCE_DIR}" STREQUAL "${PROJECT_BINARY_DIR}"))
  add_dependencies(${MFEM_EXEC_PREREQUISITES_TARGET_NAME} copy_data)
endif()

# Add 'check' target - quick test
if (NOT MFEM_USE_MPI)
  add_custom_target(check
    ${CMAKE_CTEST_COMMAND} -R ex1_ser -E performance -C ${CMAKE_CFG_INTDIR}
    USES_TERMINAL)
  add_dependencies(check ex1)
else()
  add_custom_target(check
    ${CMAKE_CTEST_COMMAND} -R ex1p -E performance -C ${CMAKE_CFG_INTDIR}
    USES_TERMINAL)
  add_dependencies(check ex1p)
endif()

#-------------------------------------------------------------------------------
# Documentation
#-------------------------------------------------------------------------------
add_subdirectory(doc)

#-------------------------------------------------------------------------------
# Installation
#-------------------------------------------------------------------------------

message(STATUS "CMAKE_INSTALL_PREFIX = ${CMAKE_INSTALL_PREFIX}")
set(INSTALL_INCLUDE_DIR include
  CACHE PATH "Relative path for installing header files.")
set(INSTALL_LIB_DIR lib
  CACHE PATH "Relative path for installing the library.")
# other options: "share/mfem/cmake", "lib/mfem/cmake"
set(INSTALL_CMAKE_DIR lib/cmake/mfem
  CACHE PATH "Relative path for installing cmake config files.")

# The 'install' target will not depend on 'all'.
# set(CMAKE_SKIP_INSTALL_ALL_DEPENDENCY TRUE)

set(CMAKE_INSTALL_DEFAULT_COMPONENT_NAME Development)

# Install the library
install(TARGETS ${PROJECT_NAME}
  EXPORT ${PROJECT_NAME_UC}Targets
  DESTINATION ${INSTALL_LIB_DIR})

# Install the master headers
foreach(Header mfem.hpp mfem-performance.hpp)
  install(FILES ${PROJECT_BINARY_DIR}/InstallHeaders/${Header}
    DESTINATION ${INSTALL_INCLUDE_DIR})
endforeach()
install(FILES ${MASTER_HEADERS} DESTINATION ${INSTALL_INCLUDE_DIR}/mfem)

# Install the headers; currently, the miniapps headers are excluded
install(DIRECTORY ${MFEM_SOURCE_DIRS}
  DESTINATION ${INSTALL_INCLUDE_DIR}/mfem
  FILES_MATCHING PATTERN "*.hpp")

# Install ${HEADERS}
# ---
# foreach (HDR ${HEADERS})
#   file(RELATIVE_PATH REL_HDR ${PROJECT_SOURCE_DIR} ${HDR})
#   get_filename_component(DIR ${REL_HDR} PATH)
#   install(FILES ${REL_HDR} DESTINATION ${INSTALL_INCLUDE_DIR}/${DIR})
# endforeach()

# Install the configuration header files
install(FILES ${PROJECT_BINARY_DIR}/config/_config.hpp
  DESTINATION ${INSTALL_INCLUDE_DIR}/mfem/config
  RENAME config.hpp)

install(FILES ${PROJECT_SOURCE_DIR}/config/tconfig.hpp
  DESTINATION ${INSTALL_INCLUDE_DIR}/mfem/config)

# Package the whole thing up nicely
include(CMakePackageConfigHelpers)

# Add all targets to the build-tree export set
export(TARGETS ${PROJECT_NAME}
  FILE "${PROJECT_BINARY_DIR}/MFEMTargets.cmake")

# Export the package for use from the build-tree (this registers the build-tree
# with the CMake user package registry.)
# TODO: How do we register the install-tree? Replacing the build-tree?
export(PACKAGE ${PROJECT_NAME})

# Extract the include directories required to use MFEM
get_target_property(MFEM_TPL_INCLUDE_DIRS mfem INCLUDE_DIRECTORIES)
if (NOT MFEM_TPL_INCLUDE_DIRS)
  set(MFEM_TPL_INCLUDE_DIRS "")
endif()

# This is the build-tree version
set(INCLUDE_INSTALL_DIRS ${PROJECT_BINARY_DIR} ${MFEM_TPL_INCLUDE_DIRS})
set(LIB_INSTALL_DIR ${PROJECT_BINARY_DIR})
configure_package_config_file(config/cmake/MFEMConfig.cmake.in
  ${CMAKE_CURRENT_BINARY_DIR}/MFEMConfig.cmake
  INSTALL_DESTINATION ${CMAKE_CURRENT_BINARY_DIR}
  PATH_VARS INCLUDE_INSTALL_DIRS LIB_INSTALL_DIR)

# This is the version that will be installed
set(INCLUDE_INSTALL_DIRS ${INSTALL_INCLUDE_DIR}  ${MFEM_TPL_INCLUDE_DIRS})
set(LIB_INSTALL_DIR ${INSTALL_LIB_DIR})
configure_package_config_file(config/cmake/MFEMConfig.cmake.in
  ${CMAKE_CURRENT_BINARY_DIR}${CMAKE_FILES_DIRECTORY}/MFEMConfig.cmake
  INSTALL_DESTINATION ${INSTALL_CMAKE_DIR}
  PATH_VARS INCLUDE_INSTALL_DIRS LIB_INSTALL_DIR)

# Write the version file (same for build and install tree)
write_basic_package_version_file(
  ${CMAKE_CURRENT_BINARY_DIR}/MFEMConfigVersion.cmake
  VERSION ${${PROJECT_NAME}_VERSION}
  COMPATIBILITY SameMajorVersion )

# Install the config files
install(FILES
  ${CMAKE_CURRENT_BINARY_DIR}${CMAKE_FILES_DIRECTORY}/MFEMConfig.cmake
  ${CMAKE_CURRENT_BINARY_DIR}/MFEMConfigVersion.cmake
  DESTINATION ${INSTALL_CMAKE_DIR})

# Install the export set for use with the install-tree
install(EXPORT ${PROJECT_NAME_UC}Targets
    DESTINATION ${INSTALL_CMAKE_DIR})<|MERGE_RESOLUTION|>--- conflicted
+++ resolved
@@ -231,18 +231,6 @@
   include_directories(${MOONOLITH_INCLUDES})
 endif()
 
-
-# Moonolith
-if (MFEM_USE_MOONOLITH)
-  if (NOT MFEM_USE_MPI)
-    message(FATAL_ERROR "Moonolith requires mpi. Compile MFEM with the flag -DMFEM_USE_MPI=ON")
-  else()
-    find_package(ParMoonolith)
-    add_definitions(-std=c++11)
-  endif()
-  include_directories(${MOONOLITH_INCLUDES})
-endif()
-
 # MFEM_TIMER_TYPE
 if (NOT DEFINED MFEM_TIMER_TYPE)
   if (APPLE)
@@ -262,7 +250,7 @@
 endif()
 
 # List all possible libraries in order of dependencies.
-<<<<<<< HEAD
+
 
 # [METIS < SuiteSparse]:
 #    With newer versions of SuiteSparse which include METIS header using 64-bit
@@ -272,12 +260,7 @@
     MESQUITE SuperLUDist STRUMPACK AXOM GECKO GNUTLS NETCDF MPFR POSIXCLOCKS
     MFEMBacktrace ZLIB MOONOLITH)
 
-=======
-set(MFEM_TPLS 
-  MPI_CXX HYPRE OPENMP SUNDIALS MESQUITE SuiteSparse SuperLUDist
-    ParMETIS METIS LAPACK BLAS GECKO GNUTLS NETCDF PETSC MPFR AXOM POSIXCLOCKS
-    MFEMBacktrace ZLIB STRUMPACK MOONOLITH)
->>>>>>> c9624f1c
+
 # Add all *_FOUND libraries in the variable TPL_LIBRARIES.
 set(TPL_LIBRARIES "")
 set(TPL_INCLUDE_DIRS "")
