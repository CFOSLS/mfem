// Copyright (c) 2010, Lawrence Livermore National Security, LLC. Produced at
// the Lawrence Livermore National Laboratory. LLNL-CODE-443211. All Rights
// reserved. See file COPYRIGHT for details.
//
// This file is part of the MFEM library. For more information and source code
// availability see http://mfem.org.
//
// MFEM is free software; you can redistribute it and/or modify it under the
// terms of the GNU Lesser General Public License (as published by the Free
// Software Foundation) version 2.1 dated February 1999.

#include "../config/config.hpp"

#ifdef MFEM_USE_MPI

#include "mesh_headers.hpp"
#include "pncmesh.hpp"
#include "../general/binaryio.hpp"

#include <map>
#include <climits> // INT_MIN, INT_MAX

namespace mfem
{

using namespace bin_io;

ParNCMesh::ParNCMesh(MPI_Comm comm, const NCMesh &ncmesh)
   : NCMesh(ncmesh)
{
   MyComm = comm;
   MPI_Comm_size(MyComm, &NRanks);
   MPI_Comm_rank(MyComm, &MyRank);

   // assign leaf elements to the processors by simply splitting the
   // sequence of leaf elements into 'NRanks' parts
   for (int i = 0; i < leaf_elements.Size(); i++)
   {
      elements[leaf_elements[i]].rank = InitialPartition(i);
   }

   Update();

   // note that at this point all processors still have all the leaf elements;
   // we however may now start pruning the refinement tree to get rid of
   // branches that only contain someone else's leaves (see Prune())
}

ParNCMesh::~ParNCMesh()
{
   ClearAuxPM();
}

void ParNCMesh::Update()
{
   NCMesh::Update();

   groups.clear();
   group_id.clear();
   groups_augmented = false;

   CommGroup self;
   self.push_back(MyRank);
   groups.push_back(self);
   group_id[self] = 0;

   shared_vertices.Clear();
   shared_edges.Clear();
   shared_faces.Clear();

   element_type.SetSize(0);
   ghost_layer.SetSize(0);
   boundary_layer.SetSize(0);
}

void ParNCMesh::AssignLeafIndices()
{
   // This is an override of NCMesh::AssignLeafIndices(). The difference is
   // that we shift all elements we own to the beginning of the array
   // 'leaf_elements' and assign all ghost elements indices >= NElements. This
   // will make the ghosts skipped in NCMesh::GetMeshComponents.

   // Also note that the ordering of ghosts and non-ghosts is preserved here,
   // which is important for ParNCMesh::GetFaceNeighbors.

   Array<int> ghosts;
   ghosts.Reserve(leaf_elements.Size());

   NElements = 0;
   for (int i = 0; i < leaf_elements.Size(); i++)
   {
      int elem = leaf_elements[i];
      if (elements[elem].rank == MyRank)
      {
         leaf_elements[NElements++] = elem;
      }
      else
      {
         ghosts.Append(elem);
      }
   }
   NGhostElements = ghosts.Size();

   leaf_elements.SetSize(NElements);
   leaf_elements.Append(ghosts);

   NCMesh::AssignLeafIndices();
}

void ParNCMesh::UpdateVertices()
{
   // This is an override of NCMesh::UpdateVertices. This version first
   // assigns vert_index to vertices of elements of our rank. Only these
   // vertices then make it to the Mesh in NCMesh::GetMeshComponents.
   // The remaining (ghost) vertices are assigned indices greater or equal to
   // Mesh::GetNV().

   for (node_iterator node = nodes.begin(); node != nodes.end(); ++node)
   {
      if (node->HasVertex()) { node->vert_index = -1; }
   }

   NVertices = 0;
   for (int i = 0; i < leaf_elements.Size(); i++)
   {
      Element &el = elements[leaf_elements[i]];
      if (el.rank == MyRank)
      {
         for (int j = 0; j < GI[(int) el.geom].nv; j++)
         {
            int &vindex = nodes[el.node[j]].vert_index;
            if (vindex < 0) { vindex = NVertices++; }
         }
      }
   }

   vertex_nodeId.SetSize(NVertices);
   for (node_iterator node = nodes.begin(); node != nodes.end(); ++node)
   {
      if (node->HasVertex() && node->vert_index >= 0)
      {
         vertex_nodeId[node->vert_index] = node.index();
      }
   }

   NGhostVertices = 0;
   for (node_iterator node = nodes.begin(); node != nodes.end(); ++node)
   {
      if (node->HasVertex() && node->vert_index < 0)
      {
         node->vert_index = NVertices + (NGhostVertices++);
      }
   }
}

void ParNCMesh::OnMeshUpdated(Mesh *mesh)
{
   // This is an override (or extension of) NCMesh::OnMeshUpdated().
   // In addition to getting edge/face indices from 'mesh', we also
   // assign indices to ghost edges/faces that don't exist in the 'mesh'.

   // clear edge_index and Face::index
   for (node_iterator node = nodes.begin(); node != nodes.end(); ++node)
   {
      if (node->HasEdge()) { node->edge_index = -1; }
   }
   for (face_iterator face = faces.begin(); face != faces.end(); ++face)
   {
      face->index = -1;
   }

   // go assign existing edge/face indices
   NCMesh::OnMeshUpdated(mesh);

   // assign ghost edge indices
   NEdges = mesh->GetNEdges();
   NGhostEdges = 0;
   for (node_iterator node = nodes.begin(); node != nodes.end(); ++node)
   {
      if (node->HasEdge() && node->edge_index < 0)
      {
         node->edge_index = NEdges + (NGhostEdges++);
      }
   }

   // assign ghost face indices
   NFaces = mesh->GetNumFaces();
   NGhostFaces = 0;
   for (face_iterator face = faces.begin(); face != faces.end(); ++face)
   {
      if (face->index < 0) { face->index = NFaces + (NGhostFaces++); }
   }

   if (Dim == 2)
   {
      // in 2D we have fake faces because of DG
      MFEM_ASSERT(NFaces == NEdges, "");
      MFEM_ASSERT(NGhostFaces == NGhostEdges, "");
   }
}

void ParNCMesh::ElementSharesFace(int elem, int face)
{
   // Analogous to ElementSharesEdge.

   int el_rank = elements[elem].rank;
   int f_index = faces[face].index;

   int &owner = tmp_owner[f_index];
   owner = std::min(owner, el_rank);

   index_rank.Append(Connection(f_index, el_rank));
}

void ParNCMesh::BuildFaceList()
{
   // This is an extension of NCMesh::BuildFaceList() which also determines
   // face ownership and creates face processor groups.

   int nfaces = NFaces + NGhostFaces;
   tmp_owner.SetSize(nfaces);
   tmp_owner = INT_MAX;

   index_rank.SetSize(6*leaf_elements.Size() * 3/2);
   index_rank.SetSize(0);

   NCMesh::BuildFaceList();

   AddMasterSlaveConnections(nfaces, face_list);

   InitOwners(nfaces, face_owner);
   InitGroups(nfaces, face_group);

   CalcFaceOrientations();

   tmp_owner.DeleteAll();
   index_rank.DeleteAll();
}

void ParNCMesh::ElementSharesEdge(int elem, int enode)
{
   // Called by NCMesh::BuildEdgeList when an edge is visited in a leaf element.
   // This allows us to determine edge ownership and processors that share it
   // without duplicating all the HashTable lookups in NCMesh::BuildEdgeList().

   int el_rank = elements[elem].rank;
   int e_index = nodes[enode].edge_index;

   int &owner = tmp_owner[e_index];
   owner = std::min(owner, el_rank);

   index_rank.Append(Connection(e_index, el_rank));
}

void ParNCMesh::BuildEdgeList()
{
   // This is an extension of NCMesh::BuildEdgeList() which also determines
   // edge ownership and creates edge processor groups.

   int nedges = NEdges + NGhostEdges;
   tmp_owner.SetSize(nedges);
   tmp_owner = INT_MAX;

   index_rank.SetSize(12*leaf_elements.Size() * 3/2);
   index_rank.SetSize(0);

   NCMesh::BuildEdgeList();

   AddMasterSlaveConnections(nedges, edge_list);

   InitOwners(nedges, edge_owner);
   InitGroups(nedges, edge_group);

   tmp_owner.DeleteAll();
   index_rank.DeleteAll();
}

void ParNCMesh::ElementSharesVertex(int elem, int vnode)
{
   // Analogous to ElementSharesEdge.

   int el_rank = elements[elem].rank;
   int v_index = nodes[vnode].vert_index;

   int &owner = tmp_owner[v_index];
   owner = std::min(owner, el_rank);

   index_rank.Append(Connection(v_index, el_rank));
}

void ParNCMesh::BuildVertexList()
{
   // This is an extension of NCMesh::BuildVertexList() which also determines
   // vertex ownership and creates vertex processor groups.

   int nvertices = NVertices + NGhostVertices;
   tmp_owner.SetSize(nvertices);
   tmp_owner = INT_MAX;

   index_rank.SetSize(8*leaf_elements.Size());
   index_rank.SetSize(0);

   NCMesh::BuildVertexList();

   InitOwners(nvertices, vertex_owner);
   InitGroups(nvertices, vertex_group);

   tmp_owner.DeleteAll();
   index_rank.DeleteAll();
}

bool operator<(const ParNCMesh::CommGroup &lhs, const ParNCMesh::CommGroup &rhs)
{
   if (lhs.size() == rhs.size())
   {
      for (unsigned i = 0; i < lhs.size(); i++)
      {
         if (lhs[i] < rhs[i]) { return true; }
      }
      return false;
   }
   return lhs.size() < rhs.size();
}

static bool group_sorted(const ParNCMesh::CommGroup &group)
{
   for (unsigned i = 1; i < group.size(); i++)
   {
      if (group[i] <= group[i-1]) { return false; }
   }
   return true;
}

ParNCMesh::GroupId ParNCMesh::GetGroupId(const CommGroup &group)
{
   if (group.size() == 1 && group[0] == MyRank)
   {
      return 0;
   }
   MFEM_ASSERT(group_sorted(group), "invalid group");
   GroupId &id = group_id[group];
   if (!id)
   {
      id = groups.size();
      groups.push_back(group);
   }
   return id;
}

ParNCMesh::GroupId ParNCMesh::JoinGroups(GroupId g1, GroupId g2)
{
   if (g1 == g2) { return g1; }

   CommGroup &cg1 = groups[g1], &cg2 = groups[g2];

   CommGroup join;
   join.reserve(cg1.size() + cg2.size());
   join.insert(join.end(), cg1.begin(), cg1.end());
   join.insert(join.end(), cg2.begin(), cg2.end());

   std::sort(join.begin(), join.end());
   join.erase(std::unique(join.begin(), join.end()), join.end());

   return GetGroupId(join);
}

ParNCMesh::GroupId ParNCMesh::GetSingletonGroup(int rank)
{
   if (rank == INT_MAX) { return -1; } // invalid
   static std::vector<int> group;
   group.resize(1);
   group[0] = rank;
   return GetGroupId(group);
}

bool ParNCMesh::GroupContains(GroupId id, int rank) const
{
   // TODO: would std::lower_bound() pay off here? Groups are usually small.
   const CommGroup &group = groups[id];
   for (unsigned i = 0; i < group.size(); i++)
   {
      if (group[i] == rank) { return true; }
   }
   return false;
}

void ParNCMesh::InitOwners(int num, Array<GroupId> &entity_owner)
{
   entity_owner.SetSize(num);
   for (int i = 0; i < num; i++)
   {
      entity_owner[i] = GetSingletonGroup(tmp_owner[i]);
   }
}

void ParNCMesh::InitGroups(int num, Array<GroupId> &entity_group)
{
   entity_group.SetSize(num);
   entity_group = 0;

   index_rank.Sort();
   index_rank.Unique();

   CommGroup group;
   group.reserve(128);

   int begin = 0, end = 0;
   while (begin < index_rank.Size())
   {
      int index = index_rank[begin].from;
      while (end < index_rank.Size() && index_rank[end].from == index)
      {
         end++;
      }
      group.resize(end - begin);
      for (int i = begin; i < end; i++)
      {
         group[i - begin] = index_rank[i].to;
      }
      entity_group[index] = GetGroupId(group);
      begin = end;
   }
}

void ParNCMesh::AddMasterSlaveConnections(int nitems, const NCList& list)
{
   Array<int> masters(nitems);
   masters = -1;

   for (unsigned i = 0; i < list.slaves.size(); i++)
   {
      const Slave& sf = list.slaves[i];
      masters[sf.index] = sf.master;
   }

   // We need the processor groups of master edges/faces to contain the ranks of
   // their slaves, so that master DOFs get sent to those who share the slaves.
   // This is done by appending more items to the 'index_rank' array, before it
   // is sorted and converted to groups.
   // (Note that a master/slave edge can be shared by more than one processor.)

   int size = index_rank.Size();
   for (int i = 0; i < size; i++)
   {
      int index = index_rank[i].from;
      int rank = index_rank[i].to;

      int master = masters[index];
      if (master >= 0)
      {
         // 'index' is a slave, add its rank to the master's group
         index_rank.Append(Connection(master, rank));
      }
   }
}

void ParNCMesh::AugmentMasterGroups()
{
   if (groups_augmented) { return; }

   GetSharedVertices();
   GetSharedEdges();
   GetSharedFaces();

   if (!shared_edges.masters.size() && !shared_faces.masters.size()) { return; }

   // augment comm groups of vertices of shared master edges, so that their
   // DOFs get sent to the slave ranks along with master edge DOFs
   for (unsigned i = 0; i < shared_edges.masters.size(); i++)
   {
      int v[2];
      const MeshId &edge_id = shared_edges.masters[i];
      GetEdgeVertices(edge_id, v);

      for (int j = 0; j < 2; j++)
      {
         vertex_group[v[j]] = JoinGroups(vertex_group[v[j]],
                                         edge_group[edge_id.index]);
      }
   }

   // similarly, augment comm groups of vertices and edges of shared master
   // faces, to make sure slave ranks receive all the necessary master DOFs
   for (unsigned i = 0; i < shared_faces.masters.size(); i++)
   {
      int v[4], e[4], eo[4];
      const MeshId &face_id = shared_faces.masters[i];
      GetFaceVerticesEdges(face_id, v, e, eo);

      int f_group = face_group[face_id.index];
      for (int j = 0; j < 4; j++)
      {
         vertex_group[v[j]] = JoinGroups(vertex_group[v[j]], f_group);
         edge_group[e[j]]   = JoinGroups(edge_group[e[j]], f_group);
      }
   }

   groups_augmented = true;

   // force recreating shared entities according to new groups
   shared_vertices.Clear();
   shared_edges.Clear();
   shared_faces.Clear();
}

void ParNCMesh::GetGroupShared(Array<bool> &group_shared)
{
   group_shared.SetSize(groups.size());
   group_shared = false;

   // A vertex/edge/face is shared if its group contains more than one
   // processor and at the same time one of them is ourselves.
   for (unsigned i = 0; i < groups.size(); i++)
   {
      const CommGroup &group = groups[i];
      if (group.size() > 1)
      {
         for (unsigned j = 0; j < group.size(); j++)
         {
            if (group[j] == MyRank)
            {
               group_shared[i] = true;
               break;
            }
         }
      }
   }
}

void ParNCMesh::MakeShared(const Array<GroupId> &entity_group,
                           const NCList &list, NCList &shared)
{
   Array<bool> group_shared;
   GetGroupShared(group_shared);

   shared.Clear();

   for (unsigned i = 0; i < list.conforming.size(); i++)
   {
      if (group_shared[entity_group[list.conforming[i].index]])
      {
         shared.conforming.push_back(list.conforming[i]);
      }
   }
   for (unsigned i = 0; i < list.masters.size(); i++)
   {
      if (group_shared[entity_group[list.masters[i].index]])
      {
         shared.masters.push_back(list.masters[i]);
      }
   }
   for (unsigned i = 0; i < list.slaves.size(); i++)
   {
      if (group_shared[entity_group[list.slaves[i].index]])
      {
         shared.slaves.push_back(list.slaves[i]);
      }
   }
}

int ParNCMesh::get_face_orientation(Face &face, Element &e1, Element &e2,
                                    int local[2])
{
   // Return face orientation in e2, assuming the face has orientation 0 in e1.
   int ids[2][4];
   Element* e[2] = { &e1, &e2 };
   for (int i = 0; i < 2; i++)
   {
      // get local face number (remember that p1, p2, p3 are not in order, and
      // p4 is not stored)
      int lf = find_hex_face(find_node(*e[i], face.p1),
                             find_node(*e[i], face.p2),
                             find_node(*e[i], face.p3));
      // optional output
      if (local) { local[i] = lf; }

      // get node IDs for the face as seen from e[i]
      const int* fv = GI[Geometry::CUBE].faces[lf];
      for (int j = 0; j < 4; j++)
      {
         ids[i][j] = e[i]->node[fv[j]];
      }
   }
   return Mesh::GetQuadOrientation(ids[0], ids[1]);
}

void ParNCMesh::CalcFaceOrientations()
{
   if (Dim < 3) { return; }

   // Calculate orientation of shared conforming faces.
   // NOTE: face orientation is calculated relative to its lower rank element.
   // Thanks to the ghost layer this can be done locally, without communication.

   face_orient.SetSize(NFaces);
   face_orient = 0;

   for (face_iterator face = faces.begin(); face != faces.end(); ++face)
   {
      if (face->elem[0] >= 0 && face->elem[1] >= 0 && face->index < NFaces)
      {
         Element *e1 = &elements[face->elem[0]];
         Element *e2 = &elements[face->elem[1]];

         if (e1->rank == e2->rank) { continue; }
         if (e1->rank > e2->rank) { std::swap(e1, e2); }

         face_orient[face->index] = get_face_orientation(*face, *e1, *e2);
      }
   }
}

void ParNCMesh::GetBoundaryClosure(const Array<int> &bdr_attr_is_ess,
                                   Array<int> &bdr_vertices,
                                   Array<int> &bdr_edges)
{
   NCMesh::GetBoundaryClosure(bdr_attr_is_ess, bdr_vertices, bdr_edges);

   int i, j;
   // filter out ghost vertices
   for (i = j = 0; i < bdr_vertices.Size(); i++)
   {
      if (bdr_vertices[i] < NVertices) { bdr_vertices[j++] = bdr_vertices[i]; }
   }
   bdr_vertices.SetSize(j);

   // filter out ghost edges
   for (i = j = 0; i < bdr_edges.Size(); i++)
   {
      if (bdr_edges[i] < NEdges) { bdr_edges[j++] = bdr_edges[i]; }
   }
   bdr_edges.SetSize(j);
}


//// Neighbors /////////////////////////////////////////////////////////////////

void ParNCMesh::UpdateLayers()
{
   if (element_type.Size()) { return; }

   int nleaves = leaf_elements.Size();

   element_type.SetSize(nleaves);
   for (int i = 0; i < nleaves; i++)
   {
      element_type[i] = (elements[leaf_elements[i]].rank == MyRank) ? 1 : 0;
   }

   // determine the ghost layer
   Array<char> ghost_set;
   FindSetNeighbors(element_type, NULL, &ghost_set);

   // find the neighbors of the ghost layer
   Array<char> boundary_set;
   FindSetNeighbors(ghost_set, NULL, &boundary_set);

   ghost_layer.SetSize(0);
   boundary_layer.SetSize(0);
   for (int i = 0; i < nleaves; i++)
   {
      char &etype = element_type[i];
      if (ghost_set[i])
      {
         etype = 2;
         ghost_layer.Append(leaf_elements[i]);
      }
      else if (boundary_set[i] && etype)
      {
         etype = 3;
         boundary_layer.Append(leaf_elements[i]);
      }
   }
}

bool ParNCMesh::CheckElementType(int elem, int type)
{
   Element &el = elements[elem];
   if (!el.ref_type)
   {
      return (element_type[el.index] == type);
   }
   else
   {
      for (int i = 0; i < 8 && el.child[i] >= 0; i++)
      {
         if (!CheckElementType(el.child[i], type)) { return false; }
      }
      return true;
   }
}

void ParNCMesh::ElementNeighborProcessors(int elem, Array<int> &ranks)
{
   ranks.SetSize(0); // preserve capacity

   // big shortcut: there are no neighbors if element_type == 1
   if (CheckElementType(elem, 1)) { return; }

   // ok, we do need to look for neighbors;
   // at least we can only search in the ghost layer
   tmp_neighbors.SetSize(0);
   FindNeighbors(elem, tmp_neighbors, &ghost_layer);

   // return a list of processors
   for (int i = 0; i < tmp_neighbors.Size(); i++)
   {
      ranks.Append(elements[tmp_neighbors[i]].rank);
   }
   ranks.Sort();
   ranks.Unique();
}

template<class T>
static void set_to_array(const std::set<T> &set, Array<T> &array)
{
   array.Reserve(set.size());
   array.SetSize(0);
   for (std::set<int>::iterator it = set.begin(); it != set.end(); ++it)
   {
      array.Append(*it);
   }
}

void ParNCMesh::NeighborProcessors(Array<int> &neighbors)
{
   UpdateLayers();

   std::set<int> ranks;
   for (int i = 0; i < ghost_layer.Size(); i++)
   {
      ranks.insert(elements[ghost_layer[i]].rank);
   }
   set_to_array(ranks, neighbors);
}

bool ParNCMesh::compare_ranks_indices(const Element* a, const Element* b)
{
   return (a->rank != b->rank) ? a->rank < b->rank
          /*                */ : a->index < b->index;
}

void ParNCMesh::GetFaceNeighbors(ParMesh &pmesh)
{
   ClearAuxPM();

   const NCList &shared = (Dim == 3) ? GetSharedFaces() : GetSharedEdges();
   const NCList &full_list = (Dim == 3) ? GetFaceList() : GetEdgeList();

   Array<Element*> fnbr;
   Array<Connection> send_elems;

   int bound = shared.conforming.size() + shared.slaves.size();

   fnbr.Reserve(bound);
   send_elems.Reserve(bound);

   // go over all shared faces and collect face neighbor elements
   for (unsigned i = 0; i < shared.conforming.size(); i++)
   {
      const MeshId &cf = shared.conforming[i];
      Face* face = GetFace(elements[cf.element], cf.local);
      MFEM_ASSERT(face != NULL, "");

      MFEM_ASSERT(face->elem[0] >= 0 && face->elem[1] >= 0, "");
      Element* e[2] = { &elements[face->elem[0]], &elements[face->elem[1]] };

      if (e[0]->rank == MyRank) { std::swap(e[0], e[1]); }
      MFEM_ASSERT(e[0]->rank != MyRank && e[1]->rank == MyRank, "");

      fnbr.Append(e[0]);
      send_elems.Append(Connection(e[0]->rank, e[1]->index));
   }

   for (unsigned i = 0; i < shared.masters.size(); i++)
   {
      const Master &mf = shared.masters[i];
      for (int j = mf.slaves_begin; j < mf.slaves_end; j++)
      {
         const Slave &sf = full_list.slaves[j];

         MFEM_ASSERT(mf.element >= 0 && sf.element >= 0, "");
         Element* e[2] = { &elements[mf.element], &elements[sf.element] };

         bool loc0 = (e[0]->rank == MyRank);
         bool loc1 = (e[1]->rank == MyRank);
         if (loc0 == loc1) { continue; }
         if (loc0) { std::swap(e[0], e[1]); }

         fnbr.Append(e[0]);
         send_elems.Append(Connection(e[0]->rank, e[1]->index));
      }
   }

   MFEM_ASSERT(fnbr.Size() <= bound, "oops, bad upper bound");

   // remove duplicate face neighbor elements and sort them by rank & index
   // (note that the send table is sorted the same way and the order is also the
   // same on different processors, this is important for ExchangeFaceNbrData)
   fnbr.Sort();
   fnbr.Unique();
   fnbr.Sort(compare_ranks_indices);

   // put the ranks into 'face_nbr_group'
   for (int i = 0; i < fnbr.Size(); i++)
   {
      if (!i || fnbr[i]->rank != pmesh.face_nbr_group.Last())
      {
         pmesh.face_nbr_group.Append(fnbr[i]->rank);
      }
   }
   int nranks = pmesh.face_nbr_group.Size();

   // create a new mfem::Element for each face neighbor element
   pmesh.face_nbr_elements.SetSize(0);
   pmesh.face_nbr_elements.Reserve(fnbr.Size());

   pmesh.face_nbr_elements_offset.SetSize(0);
   pmesh.face_nbr_elements_offset.Reserve(pmesh.face_nbr_group.Size()+1);

   Array<int> fnbr_index(NGhostElements);
   fnbr_index = -1;

   std::map<int, int> vert_map;
   for (int i = 0; i < fnbr.Size(); i++)
   {
      Element* elem = fnbr[i];
      mfem::Element* fne = NewMeshElement(elem->geom);
      fne->SetAttribute(elem->attribute);
      pmesh.face_nbr_elements.Append(fne);

      GeomInfo& gi = GI[(int) elem->geom];
      for (int k = 0; k < gi.nv; k++)
      {
         int &v = vert_map[elem->node[k]];
         if (!v) { v = vert_map.size(); }
         fne->GetVertices()[k] = v-1;
      }

      if (!i || elem->rank != fnbr[i-1]->rank)
      {
         pmesh.face_nbr_elements_offset.Append(i);
      }

      MFEM_ASSERT(elem->index >= NElements, "not a ghost element");
      fnbr_index[elem->index - NElements] = i;
   }
   pmesh.face_nbr_elements_offset.Append(fnbr.Size());

   // create vertices in 'face_nbr_vertices'
   {
      pmesh.face_nbr_vertices.SetSize(vert_map.size());
      tmp_vertex = new TmpVertex[nodes.NumIds()]; // TODO: something cheaper?

      std::map<int, int>::iterator it;
      for (it = vert_map.begin(); it != vert_map.end(); ++it)
      {
         pmesh.face_nbr_vertices[it->second-1].SetCoords(
            spaceDim, CalcVertexPos(it->first));
      }
      delete [] tmp_vertex;
   }

   // make the 'send_face_nbr_elements' table
   send_elems.Sort();
   send_elems.Unique();

   for (int i = 0, last_rank = -1; i < send_elems.Size(); i++)
   {
      Connection &c = send_elems[i];
      if (c.from != last_rank)
      {
         // renumber rank to position in 'face_nbr_group'
         last_rank = c.from;
         c.from = pmesh.face_nbr_group.Find(c.from);
      }
      else
      {
         c.from = send_elems[i-1].from; // avoid search
      }
   }
   pmesh.send_face_nbr_elements.MakeFromList(nranks, send_elems);

   // go over the shared faces again and modify their Mesh::FaceInfo
   for (unsigned i = 0; i < shared.conforming.size(); i++)
   {
      const MeshId &cf = shared.conforming[i];
      Face* face = GetFace(elements[cf.element], cf.local);

      Element* e[2] = { &elements[face->elem[0]], &elements[face->elem[1]] };
      if (e[0]->rank == MyRank) { std::swap(e[0], e[1]); }

      Mesh::FaceInfo &fi = pmesh.faces_info[cf.index];
      fi.Elem2No = -1 - fnbr_index[e[0]->index - NElements];

      if (Dim == 3)
      {
         int local[2];
         int o = get_face_orientation(*face, *e[1], *e[0], local);
         fi.Elem2Inf = 64*local[1] + o;
      }
      else
      {
         fi.Elem2Inf = 64*find_element_edge(*e[0], face->p1, face->p3) + 1;
      }
   }

   if (shared.slaves.size())
   {
      int nfaces = NFaces, nghosts = NGhostFaces;
      if (Dim <= 2) { nfaces = NEdges, nghosts = NGhostEdges; }

      // enlarge Mesh::faces_info for ghost slaves
      MFEM_ASSERT(pmesh.faces_info.Size() == nfaces, "");
      MFEM_ASSERT(pmesh.GetNumFaces() == nfaces, "");
      pmesh.faces_info.SetSize(nfaces + nghosts);
      for (int i = nfaces; i < pmesh.faces_info.Size(); i++)
      {
         Mesh::FaceInfo &fi = pmesh.faces_info[i];
         fi.Elem1No  = fi.Elem2No  = -1;
         fi.Elem1Inf = fi.Elem2Inf = -1;
         fi.NCFace = -1;
      }
      // Note that some of the indices i >= nfaces in pmesh.faces_info will
      // remain untouched below and they will have Elem1No == -1, in particular.

      // fill in FaceInfo for shared slave faces
      for (unsigned i = 0; i < shared.masters.size(); i++)
      {
         const Master &mf = shared.masters[i];
         for (int j = mf.slaves_begin; j < mf.slaves_end; j++)
         {
            const Slave &sf = full_list.slaves[j];

            MFEM_ASSERT(sf.element >= 0 && mf.element >= 0, "");
            Element &sfe = elements[sf.element];
            Element &mfe = elements[mf.element];

            bool sloc = (sfe.rank == MyRank);
            bool mloc = (mfe.rank == MyRank);
            if (sloc == mloc) { continue; }

            Mesh::FaceInfo &fi = pmesh.faces_info[sf.index];
            fi.Elem1No = sfe.index;
            fi.Elem2No = mfe.index;
            fi.Elem1Inf = 64 * sf.local;
            fi.Elem2Inf = 64 * mf.local;

            if (!sloc)
            {
               // 'fi' is the info for a ghost slave face with index:
               // sf.index >= nfaces
               std::swap(fi.Elem1No, fi.Elem2No);
               std::swap(fi.Elem1Inf, fi.Elem2Inf);
               // After the above swap, Elem1No refers to the local, master-side
               // element. In other words, side 1 IS NOT the side that generated
               // the face.
            }
            else
            {
               // 'fi' is the info for a local slave face with index:
               // sf.index < nfaces
               // Here, Elem1No refers to the local, slave-side element.
               // In other words, side 1 IS the side that generated the face.
            }
            MFEM_ASSERT(fi.Elem2No >= NElements, "");
            fi.Elem2No = -1 - fnbr_index[fi.Elem2No - NElements];

            const DenseMatrix* pm = &sf.point_matrix;
            if (!sloc && Dim == 3)
            {
               // ghost slave in 3D needs flipping orientation
               DenseMatrix* pm2 = new DenseMatrix(*pm);
               std::swap((*pm2)(0,1), (*pm2)(0,3));
               std::swap((*pm2)(1,1), (*pm2)(1,3));
               aux_pm_store.Append(pm2);

               fi.Elem2Inf ^= 1;
               pm = pm2;

               // The problem is that sf.point_matrix is designed for P matrix
               // construction and always has orientation relative to the slave
               // face. In ParMesh::GetSharedFaceTransformations the result
               // would therefore be the same on both processors, which is not
               // how that function works for conforming faces. The orientation
               // of Loc1, Loc2 and Face needs to always be relative to Element
               // 1, which is the element containing the slave face on one
               // processor, but on the other it is the element containing the
               // master face. In the latter case we need to flip the pm.
            }

            MFEM_ASSERT(fi.NCFace < 0, "");
            fi.NCFace = pmesh.nc_faces_info.Size();
            pmesh.nc_faces_info.Append(Mesh::NCFaceInfo(true, sf.master, pm));
         }
      }
   }

   // NOTE: this function skips ParMesh::send_face_nbr_vertices and
   // ParMesh::face_nbr_vertices_offset, these are not used outside of ParMesh
}

void ParNCMesh::ClearAuxPM()
{
   for (int i = 0; i < aux_pm_store.Size(); i++)
   {
      delete aux_pm_store[i];
   }
   aux_pm_store.DeleteAll();
}


//// Prune, Refine, Derefine ///////////////////////////////////////////////////

bool ParNCMesh::PruneTree(int elem)
{
   Element &el = elements[elem];
   if (el.ref_type)
   {
      bool remove[8];
      bool removeAll = true;

      // determine which subtrees can be removed (and whether it's all of them)
      for (int i = 0; i < 8; i++)
      {
         remove[i] = false;
         if (el.child[i] >= 0)
         {
            remove[i] = PruneTree(el.child[i]);
            if (!remove[i]) { removeAll = false; }
         }
      }

      // all children can be removed, let the (maybe indirect) parent do it
      if (removeAll) { return true; }

      // not all children can be removed, but remove those that can be
      for (int i = 0; i < 8; i++)
      {
         if (remove[i]) { DerefineElement(el.child[i]); }
      }

      return false; // need to keep this element and up
   }
   else
   {
      // return true if this leaf can be removed
      return el.rank < 0;
   }
}

void ParNCMesh::Prune()
{
<<<<<<< HEAD
   if (!Iso && Dim == 3)
   {
      if (MyRank == 0)
      {
         MFEM_WARNING("Can't prune 3D aniso meshes yet.");
      }
      return;
   }
=======
//   if (!Iso && Dim == 3)
//   {
//      MFEM_WARNING("Can't prune 3D aniso meshes yet.");
//      return;
//   }
>>>>>>> c9e577ec

   UpdateLayers();

   for (int i = 0; i < leaf_elements.Size(); i++)
   {
      // rank of elements beyond the ghost layer is unknown / not updated
      if (element_type[i] == 0)
      {
         elements[leaf_elements[i]].rank = -1;
         // NOTE: rank == -1 will make the element disappear from leaf_elements
         // on next Update, see NCMesh::CollectLeafElements
      }
   }

   // derefine subtrees whose leaves are all unneeded
   for (int i = 0; i < root_count; i++)
   {
      if (PruneTree(i)) { DerefineElement(i); }
   }

   Update();
}


void ParNCMesh::Refine(const Array<Refinement> &refinements)
{
//   for (int i = 0; i < refinements.Size(); i++)
//   {
//      const Refinement &ref = refinements[i];
//      MFEM_VERIFY(ref.ref_type == 7 || Dim < 3,
//                  "anisotropic parallel refinement not supported yet in 3D.");
//   }
//   MFEM_VERIFY(Iso || Dim < 3,
//               "parallel refinement of 3D aniso meshes not supported yet.");

   NeighborRefinementMessage::Map send_ref;

   // create refinement messages to all neighbors (NOTE: some may be empty)
   Array<int> neighbors;
   NeighborProcessors(neighbors);
   for (int i = 0; i < neighbors.Size(); i++)
   {
      send_ref[neighbors[i]].SetNCMesh(this);
   }

   // populate messages: all refinements that occur next to the processor
   // boundary need to be sent to the adjoining neighbors so they can keep
   // their ghost layer up to date
   Array<int> ranks;
   ranks.Reserve(64);
   for (int i = 0; i < refinements.Size(); i++)
   {
      const Refinement &ref = refinements[i];
      MFEM_ASSERT(ref.index < NElements, "");
      int elem = leaf_elements[ref.index];
      ElementNeighborProcessors(elem, ranks);
      for (int j = 0; j < ranks.Size(); j++)
      {
         send_ref[ranks[j]].AddRefinement(elem, ref.ref_type);
      }
   }

   // send the messages (overlap with local refinements)
   NeighborRefinementMessage::IsendAll(send_ref, MyComm);

   // do local refinements
   for (int i = 0; i < refinements.Size(); i++)
   {
      const Refinement &ref = refinements[i];
      NCMesh::RefineElement(leaf_elements[ref.index], ref.ref_type);
   }

   // receive (ghost layer) refinements from all neighbors
   for (int j = 0; j < neighbors.Size(); j++)
   {
      int rank, size;
      NeighborRefinementMessage::Probe(rank, size, MyComm);

      NeighborRefinementMessage msg;
      msg.SetNCMesh(this);
      msg.Recv(rank, size, MyComm);

      // do the ghost refinements
      for (int i = 0; i < msg.Size(); i++)
      {
         NCMesh::RefineElement(msg.elements[i], msg.values[i]);
      }
   }

   Update();

   // make sure we can delete the send buffers
   NeighborRefinementMessage::WaitAllSent(send_ref);
}


void ParNCMesh::LimitNCLevel(int max_nc_level)
{
   MFEM_VERIFY(max_nc_level >= 1, "'max_nc_level' must be 1 or greater.");

   while (1)
   {
      Array<Refinement> refinements;
      GetLimitRefinements(refinements, max_nc_level);

      long size = refinements.Size(), glob_size;
      MPI_Allreduce(&size, &glob_size, 1, MPI_LONG, MPI_SUM, MyComm);

      if (!glob_size) { break; }

      Refine(refinements);
   }
}

void ParNCMesh::Derefine(const Array<int> &derefs)
{
   MFEM_VERIFY(Dim < 3 || Iso,
               "derefinement of 3D anisotropic meshes not implemented yet.");

   InitDerefTransforms();

   // store fine element ranks
   old_index_or_rank.SetSize(leaf_elements.Size());
   for (int i = 0; i < leaf_elements.Size(); i++)
   {
      old_index_or_rank[i] = elements[leaf_elements[i]].rank;
   }

   // back up the leaf_elements array
   Array<int> old_elements;
   leaf_elements.Copy(old_elements);

   // *** STEP 1: redistribute elements to avoid complex derefinements ***

   Array<int> new_ranks(leaf_elements.Size());
   for (int i = 0; i < leaf_elements.Size(); i++)
   {
      new_ranks[i] = elements[leaf_elements[i]].rank;
   }

   // make the lowest rank get all the fine elements for each derefinement
   for (int i = 0; i < derefs.Size(); i++)
   {
      int row = derefs[i];
      MFEM_VERIFY(row >= 0 && row < derefinements.Size(),
                  "invalid derefinement number.");

      const int* fine = derefinements.GetRow(row);
      int size = derefinements.RowSize(row);

      int coarse_rank = INT_MAX;
      for (int j = 0; j < size; j++)
      {
         int fine_rank = elements[leaf_elements[fine[j]]].rank;
         coarse_rank = std::min(coarse_rank, fine_rank);
      }
      for (int j = 0; j < size; j++)
      {
         new_ranks[fine[j]] = coarse_rank;
      }
   }

   int target_elements = 0;
   for (int i = 0; i < new_ranks.Size(); i++)
   {
      if (new_ranks[i] == MyRank) { target_elements++; }
   }

   // redistribute elements slightly to get rid of complex derefinements
   // straddling processor boundaries *and* update the ghost layer
   RedistributeElements(new_ranks, target_elements, false);

   // *** STEP 2: derefine now, communication similar to Refine() ***

   NeighborDerefinementMessage::Map send_deref;

   // create derefinement messages to all neighbors (NOTE: some may be empty)
   Array<int> neighbors;
   NeighborProcessors(neighbors);
   for (int i = 0; i < neighbors.Size(); i++)
   {
      send_deref[neighbors[i]].SetNCMesh(this);
   }

   // derefinements that occur next to the processor boundary need to be sent
   // to the adjoining neighbors to keep their ghost layers in sync
   Array<int> ranks;
   ranks.Reserve(64);
   for (int i = 0; i < derefs.Size(); i++)
   {
      const int* fine = derefinements.GetRow(derefs[i]);
      int parent = elements[old_elements[fine[0]]].parent;

      // send derefinement to neighbors
      ElementNeighborProcessors(parent, ranks);
      for (int j = 0; j < ranks.Size(); j++)
      {
         send_deref[ranks[j]].AddDerefinement(parent, new_ranks[fine[0]]);
      }
   }
   NeighborDerefinementMessage::IsendAll(send_deref, MyComm);

   // restore old (pre-redistribution) element indices, for SetDerefMatrixCodes
   for (int i = 0; i < leaf_elements.Size(); i++)
   {
      elements[leaf_elements[i]].index = -1;
   }
   for (int i = 0; i < old_elements.Size(); i++)
   {
      elements[old_elements[i]].index = i;
   }

   // do local derefinements
   Array<int> coarse;
   old_elements.Copy(coarse);
   for (int i = 0; i < derefs.Size(); i++)
   {
      const int* fine = derefinements.GetRow(derefs[i]);
      int parent = elements[old_elements[fine[0]]].parent;

      // record the relation of the fine elements to their parent
      SetDerefMatrixCodes(parent, coarse);

      NCMesh::DerefineElement(parent);
   }

   // receive ghost layer derefinements from all neighbors
   for (int j = 0; j < neighbors.Size(); j++)
   {
      int rank, size;
      NeighborDerefinementMessage::Probe(rank, size, MyComm);

      NeighborDerefinementMessage msg;
      msg.SetNCMesh(this);
      msg.Recv(rank, size, MyComm);

      // do the ghost derefinements
      for (int i = 0; i < msg.Size(); i++)
      {
         int elem = msg.elements[i];
         if (elements[elem].ref_type)
         {
            SetDerefMatrixCodes(elem, coarse);
            NCMesh::DerefineElement(elem);
         }
         elements[elem].rank = msg.values[i];
      }
   }

   // update leaf_elements, Element::index etc.
   Update();

   UpdateLayers();

   // link old fine elements to the new coarse elements
   for (int i = 0; i < coarse.Size(); i++)
   {
      int index = elements[coarse[i]].index;
      if (element_type[index] == 0)
      {
         // this coarse element will get pruned, encode who owns it now
         index = -1 - elements[coarse[i]].rank;
      }
      transforms.embeddings[i].parent = index;
   }

   leaf_elements.Copy(old_elements);

   Prune();

   // renumber coarse element indices after pruning
   for (int i = 0; i < coarse.Size(); i++)
   {
      int &index = transforms.embeddings[i].parent;
      if (index >= 0)
      {
         index = elements[old_elements[index]].index;
      }
   }

   // make sure we can delete all send buffers
   NeighborDerefinementMessage::WaitAllSent(send_deref);
}


template<typename Type>
void ParNCMesh::SynchronizeDerefinementData(Array<Type> &elem_data,
                                            const Table &deref_table)
{
   const MPI_Datatype datatype = MPITypeMap<Type>::mpi_type;

   Array<MPI_Request*> requests;
   Array<int> neigh;

   requests.Reserve(64);
   neigh.Reserve(8);

   // make room for ghost values (indices beyond NumElements)
   elem_data.SetSize(leaf_elements.Size(), 0);

   for (int i = 0; i < deref_table.Size(); i++)
   {
      const int* fine = deref_table.GetRow(i);
      int size = deref_table.RowSize(i);
      MFEM_ASSERT(size <= 8, "");

      int ranks[8], min_rank = INT_MAX, max_rank = INT_MIN;
      for (int j = 0; j < size; j++)
      {
         ranks[j] = elements[leaf_elements[fine[j]]].rank;
         min_rank = std::min(min_rank, ranks[j]);
         max_rank = std::max(max_rank, ranks[j]);
      }

      // exchange values for derefinements that straddle processor boundaries
      if (min_rank != max_rank)
      {
         neigh.SetSize(0);
         for (int j = 0; j < size; j++)
         {
            if (ranks[j] != MyRank) { neigh.Append(ranks[j]); }
         }
         neigh.Sort();
         neigh.Unique();

         for (int j = 0; j < size; j++/*pass*/)
         {
            Type *data = &elem_data[fine[j]];

            int rnk = ranks[j], len = 1; /*j;
            do { j++; } while (j < size && ranks[j] == rnk);
            len = j - len;*/

            if (rnk == MyRank)
            {
               for (int k = 0; k < neigh.Size(); k++)
               {
                  MPI_Request* req = new MPI_Request;
                  MPI_Isend(data, len, datatype, neigh[k], 292, MyComm, req);
                  requests.Append(req);
               }
            }
            else
            {
               MPI_Request* req = new MPI_Request;
               MPI_Irecv(data, len, datatype, rnk, 292, MyComm, req);
               requests.Append(req);
            }
         }
      }
   }

   for (int i = 0; i < requests.Size(); i++)
   {
      MPI_Wait(requests[i], MPI_STATUS_IGNORE);
      delete requests[i];
   }
}

// instantiate SynchronizeDerefinementData for int and double
template void
ParNCMesh::SynchronizeDerefinementData<int>(Array<int> &, const Table &);
template void
ParNCMesh::SynchronizeDerefinementData<double>(Array<double> &, const Table &);


void ParNCMesh::CheckDerefinementNCLevel(const Table &deref_table,
                                         Array<int> &level_ok, int max_nc_level)
{
   Array<int> leaf_ok(leaf_elements.Size());
   leaf_ok = 1;

   // check elements that we own
   for (int i = 0; i < deref_table.Size(); i++)
   {
      const int *fine = deref_table.GetRow(i),
                 size = deref_table.RowSize(i);

      int parent = elements[leaf_elements[fine[0]]].parent;
      Element &pa = elements[parent];

      for (int j = 0; j < size; j++)
      {
         int child = leaf_elements[fine[j]];
         if (elements[child].rank == MyRank)
         {
            int splits[3];
            CountSplits(child, splits);

            for (int k = 0; k < Dim; k++)
            {
               if ((pa.ref_type & (1 << k)) &&
                   splits[k] >= max_nc_level)
               {
                  leaf_ok[fine[j]] = 0; break;
               }
            }
         }
      }
   }

   SynchronizeDerefinementData(leaf_ok, deref_table);

   level_ok.SetSize(deref_table.Size());
   level_ok = 1;

   for (int i = 0; i < deref_table.Size(); i++)
   {
      const int* fine = deref_table.GetRow(i),
                 size = deref_table.RowSize(i);

      for (int j = 0; j < size; j++)
      {
         if (!leaf_ok[fine[j]])
         {
            level_ok[i] = 0; break;
         }
      }
   }
}


//// Rebalance /////////////////////////////////////////////////////////////////

void ParNCMesh::Rebalance()
{
   send_rebalance_dofs.clear();
   recv_rebalance_dofs.clear();

   Array<int> old_elements;
   leaf_elements.GetSubArray(0, NElements, old_elements);

   // figure out new assignments for Element::rank
   long local_elems = NElements, total_elems = 0;
   MPI_Allreduce(&local_elems, &total_elems, 1, MPI_LONG, MPI_SUM, MyComm);

   long first_elem_global = 0;
   MPI_Scan(&local_elems, &first_elem_global, 1, MPI_LONG, MPI_SUM, MyComm);
   first_elem_global -= local_elems;

   Array<int> new_ranks(leaf_elements.Size());
   new_ranks = -1;

   for (int i = 0, j = 0; i < leaf_elements.Size(); i++)
   {
      if (elements[leaf_elements[i]].rank == MyRank)
      {
         new_ranks[i] = Partition(first_elem_global + (j++), total_elems);
      }
   }

   int target_elements = PartitionFirstIndex(MyRank+1, total_elems)
                         - PartitionFirstIndex(MyRank, total_elems);

   // assign the new ranks and send elements (plus ghosts) to new owners
   RedistributeElements(new_ranks, target_elements, true);

   // set up the old index array
   old_index_or_rank.SetSize(NElements);
   old_index_or_rank = -1;
   for (int i = 0; i < old_elements.Size(); i++)
   {
      Element &el = elements[old_elements[i]];
      if (el.rank == MyRank) { old_index_or_rank[el.index] = i; }
   }

   // get rid of elements beyond the new ghost layer
   Prune();
}

struct CompareRanks
{
   typedef BlockArray<NCMesh::Element> ElemArray;
   const ElemArray &elements;
   CompareRanks(const ElemArray &elements) : elements(elements) {}

   inline bool operator()(const int a, const int b)
   {
      return elements[a].rank < elements[b].rank;
   }
};

void ParNCMesh::RedistributeElements(Array<int> &new_ranks, int target_elements,
                                     bool record_comm)
{
   UpdateLayers();

   // *** STEP 1: communicate new rank assignments for the ghost layer ***

   NeighborElementRankMessage::Map send_ghost_ranks, recv_ghost_ranks;

   ghost_layer.Sort(CompareRanks(elements));
   {
      Array<int> rank_neighbors;

      // loop over neighbor ranks and their elements
      int begin = 0, end = 0;
      while (end < ghost_layer.Size())
      {
         // find range of elements belonging to one rank
         int rank = elements[ghost_layer[begin]].rank;
         while (end < ghost_layer.Size() &&
                elements[ghost_layer[end]].rank == rank) { end++; }

         Array<int> rank_elems;
         rank_elems.MakeRef(&ghost_layer[begin], end - begin);

         // find elements within boundary_layer that are neighbors to 'rank'
         rank_neighbors.SetSize(0);
         NeighborExpand(rank_elems, rank_neighbors, &boundary_layer);

         // send a message with new rank assignments within 'rank_neighbors'
         NeighborElementRankMessage& msg = send_ghost_ranks[rank];
         msg.SetNCMesh(this);

         msg.Reserve(rank_neighbors.Size());
         for (int i = 0; i < rank_neighbors.Size(); i++)
         {
            int elem = rank_neighbors[i];
            msg.AddElementRank(elem, new_ranks[elements[elem].index]);
         }

         msg.Isend(rank, MyComm);

         // prepare to receive a message from the neighbor too, these will
         // be new the new rank assignments for our ghost layer
         recv_ghost_ranks[rank].SetNCMesh(this);

         begin = end;
      }
   }

   NeighborElementRankMessage::RecvAll(recv_ghost_ranks, MyComm);

   // read new ranks for the ghost layer from messages received
   NeighborElementRankMessage::Map::iterator it;
   for (it = recv_ghost_ranks.begin(); it != recv_ghost_ranks.end(); ++it)
   {
      NeighborElementRankMessage &msg = it->second;
      for (int i = 0; i < msg.Size(); i++)
      {
         int ghost_index = elements[msg.elements[i]].index;
         MFEM_ASSERT(element_type[ghost_index] == 2, "");
         new_ranks[ghost_index] = msg.values[i];
      }
   }

   recv_ghost_ranks.clear();

   // *** STEP 2: send elements that no longer belong to us to new assignees ***

   /* The result thus far is just the array 'new_ranks' containing new owners
      for elements that we currently own plus new owners for the ghost layer.
      Next we keep elements that still belong to us and send ElementSets with
      the remaining elements to their new owners. Each batch of elements needs
      to be sent together with their neighbors so the receiver also gets a
      ghost layer that is up to date (this is why we needed Step 1). */

   int received_elements = 0;
   for (int i = 0; i < leaf_elements.Size(); i++)
   {
      Element &el = elements[leaf_elements[i]];
      if (el.rank == MyRank && new_ranks[i] == MyRank)
      {
         received_elements++; // initialize to number of elements we're keeping
      }
      el.rank = new_ranks[i];
   }

   RebalanceMessage::Map send_elems;
   {
      // sort elements we own by the new rank
      Array<int> owned_elements;
      owned_elements.MakeRef(leaf_elements.GetData(), NElements);
      owned_elements.Sort(CompareRanks(elements));

      Array<int> batch;
      batch.Reserve(1024);

      // send elements to new owners
      int begin = 0, end = 0;
      while (end < NElements)
      {
         // find range of elements belonging to one rank
         int rank = elements[owned_elements[begin]].rank;
         while (end < owned_elements.Size() &&
                elements[owned_elements[end]].rank == rank) { end++; }

         if (rank != MyRank)
         {
            Array<int> rank_elems;
            rank_elems.MakeRef(&owned_elements[begin], end - begin);

            // expand the 'rank_elems' set by its neighbor elements (ghosts)
            batch.SetSize(0);
            NeighborExpand(rank_elems, batch);

            // send the batch
            RebalanceMessage &msg = send_elems[rank];
            msg.SetNCMesh(this);

            msg.Reserve(batch.Size());
            for (int i = 0; i < batch.Size(); i++)
            {
               int elem = batch[i];
               Element &el = elements[elem];

               if ((element_type[el.index] & 1) || el.rank != rank)
               {
                  msg.AddElementRank(elem, el.rank);
               }
               // NOTE: we skip 'ghosts' that are of the receiver's rank because
               // they are not really ghosts and would get sent multiple times,
               // disrupting the termination mechanism in Step 4.
            }

            msg.Isend(rank, MyComm);

            // also: record what elements we sent (excluding the ghosts)
            // so that SendRebalanceDofs can later send data for them
            if (record_comm)
            {
               send_rebalance_dofs[rank].SetElements(rank_elems, this);
            }
         }

         begin = end;
      }
   }

   // *** STEP 3: receive elements from others ***

   /* We don't know from whom we're going to receive so we need to probe.
      Fortunately, we do know how many elements we're going to own eventually
      so the termination condition is easy. */

   RebalanceMessage msg;
   msg.SetNCMesh(this);

   while (received_elements < target_elements)
   {
      int rank, size;
      RebalanceMessage::Probe(rank, size, MyComm);

      // receive message; note: elements are created as the message is decoded
      msg.Recv(rank, size, MyComm);

      for (int i = 0; i < msg.Size(); i++)
      {
         int elem_rank = msg.values[i];
         elements[msg.elements[i]].rank = elem_rank;

         if (elem_rank == MyRank) { received_elements++; }
      }

      // save the ranks we received from, for later use in RecvRebalanceDofs
      if (record_comm)
      {
         recv_rebalance_dofs[rank].SetNCMesh(this);
      }
   }

   Update();

   // make sure we can delete all send buffers
   NeighborElementRankMessage::WaitAllSent(send_ghost_ranks);
   NeighborElementRankMessage::WaitAllSent(send_elems);
}


void ParNCMesh::SendRebalanceDofs(int old_ndofs,
                                  const Table &old_element_dofs,
                                  long old_global_offset,
                                  FiniteElementSpace *space)
{
   Array<int> dofs;
   int vdim = space->GetVDim();

   // fill messages (prepared by Rebalance) with element DOFs
   RebalanceDofMessage::Map::iterator it;
   for (it = send_rebalance_dofs.begin(); it != send_rebalance_dofs.end(); ++it)
   {
      RebalanceDofMessage &msg = it->second;
      msg.dofs.clear();
      int ne = msg.elem_ids.size();
      if (ne)
      {
         msg.dofs.reserve(old_element_dofs.RowSize(msg.elem_ids[0]) * ne * vdim);
      }
      for (int i = 0; i < ne; i++)
      {
         old_element_dofs.GetRow(msg.elem_ids[i], dofs);
         space->DofsToVDofs(dofs, old_ndofs);
         msg.dofs.insert(msg.dofs.end(), dofs.begin(), dofs.end());
      }
      msg.dof_offset = old_global_offset;
   }

   // send the DOFs to element recipients from last Rebalance()
   RebalanceDofMessage::IsendAll(send_rebalance_dofs, MyComm);
}


void ParNCMesh::RecvRebalanceDofs(Array<int> &elements, Array<long> &dofs)
{
   // receive from the same ranks as in last Rebalance()
   RebalanceDofMessage::RecvAll(recv_rebalance_dofs, MyComm);

   // count the size of the result
   int ne = 0, nd = 0;
   RebalanceDofMessage::Map::iterator it;
   for (it = recv_rebalance_dofs.begin(); it != recv_rebalance_dofs.end(); ++it)
   {
      RebalanceDofMessage &msg = it->second;
      ne += msg.elem_ids.size();
      nd += msg.dofs.size();
   }

   elements.SetSize(ne);
   dofs.SetSize(nd);

   // copy element indices and their DOFs
   ne = nd = 0;
   for (it = recv_rebalance_dofs.begin(); it != recv_rebalance_dofs.end(); ++it)
   {
      RebalanceDofMessage &msg = it->second;
      for (unsigned i = 0; i < msg.elem_ids.size(); i++)
      {
         elements[ne++] = msg.elem_ids[i];
      }
      for (unsigned i = 0; i < msg.dofs.size(); i++)
      {
         dofs[nd++] = msg.dof_offset + msg.dofs[i];
      }
   }

   RebalanceDofMessage::WaitAllSent(send_rebalance_dofs);
}


//// ElementSet ////////////////////////////////////////////////////////////////

ParNCMesh::ElementSet::ElementSet(const ElementSet &other)
   : ncmesh(other.ncmesh), include_ref_types(other.include_ref_types)
{
   other.data.Copy(data);
}

void ParNCMesh::ElementSet::WriteInt(int value)
{
   // helper to put an int to the data array
   data.Append(value & 0xff);
   data.Append((value >> 8) & 0xff);
   data.Append((value >> 16) & 0xff);
   data.Append((value >> 24) & 0xff);
}

int ParNCMesh::ElementSet::GetInt(int pos) const
{
   // helper to get an int from the data array
   return (int) data[pos] +
          ((int) data[pos+1] << 8) +
          ((int) data[pos+2] << 16) +
          ((int) data[pos+3] << 24);
}

void ParNCMesh::ElementSet::FlagElements(const Array<int> &elements, char flag)
{
   for (int i = 0; i < elements.Size(); i++)
   {
      int elem = elements[i];
      while (elem >= 0)
      {
         Element &el = ncmesh->elements[elem];
         if (el.flag == flag) { break; }
         el.flag = flag;
         elem = el.parent;
      }
   }
}

void ParNCMesh::ElementSet::EncodeTree(int elem)
{
   Element &el = ncmesh->elements[elem];
   if (!el.ref_type)
   {
      // we reached a leaf, mark this as zero child mask
      data.Append(0);
   }
   else
   {
      // check which subtrees contain marked elements
      int mask = 0;
      for (int i = 0; i < 8; i++)
      {
         if (el.child[i] >= 0 && ncmesh->elements[el.child[i]].flag)
         {
            mask |= 1 << i;
         }
      }

      // write the bit mask and visit the subtrees
      data.Append(mask);
      if (include_ref_types)
      {
         data.Append(el.ref_type);
      }

      for (int i = 0; i < 8; i++)
      {
         if (mask & (1 << i))
         {
            EncodeTree(el.child[i]);
         }
      }
   }
}

void ParNCMesh::ElementSet::Encode(const Array<int> &elements)
{
   FlagElements(elements, 1);

   // Each refinement tree that contains at least one element from the set
   // is encoded as HEADER + TREE, where HEADER is the root element number and
   // TREE is the output of EncodeTree().
   for (int i = 0; i < ncmesh->root_count; i++)
   {
      if (ncmesh->elements[i].flag)
      {
         WriteInt(i);
         EncodeTree(i);
      }
   }
   WriteInt(-1); // mark end of data

   FlagElements(elements, 0);
}

void ParNCMesh::ElementSet::DecodeTree(int elem, int &pos,
                                       Array<int> &elements) const
{
   int mask = data[pos++];
   if (!mask)
   {
      elements.Append(elem);
   }
   else
   {
      Element &el = ncmesh->elements[elem];
      if (include_ref_types)
      {
         int ref_type = data[pos++];
         if (!el.ref_type)
         {
            ncmesh->RefineElement(elem, ref_type);
         }
         else { MFEM_ASSERT(ref_type == el.ref_type, "") }
      }
      else { MFEM_ASSERT(el.ref_type != 0, ""); }

      for (int i = 0; i < 8; i++)
      {
         if (mask & (1 << i))
         {
            DecodeTree(el.child[i], pos, elements);
         }
      }
   }
}

void ParNCMesh::ElementSet::Decode(Array<int> &elements) const
{
   int root, pos = 0;
   while ((root = GetInt(pos)) >= 0)
   {
      pos += 4;
      DecodeTree(root, pos, elements);
   }
}

void ParNCMesh::ElementSet::Dump(std::ostream &os) const
{
   write<int>(os, data.Size());
   os.write((const char*) data.GetData(), data.Size());
}

void ParNCMesh::ElementSet::Load(std::istream &is)
{
   data.SetSize(read<int>(is));
   is.read((char*) data.GetData(), data.Size());
}


//// EncodeMeshIds/DecodeMeshIds ///////////////////////////////////////////////

void ParNCMesh::AdjustMeshIds(Array<MeshId> ids[], int rank)
{
   GetSharedVertices();
   GetSharedEdges();
   GetSharedFaces();

   if (!shared_edges.masters.size() &&
       !shared_faces.masters.size()) { return; }

   Array<bool> contains_rank(groups.size());
   for (unsigned i = 0; i < groups.size(); i++)
   {
      contains_rank[i] = GroupContains(i, rank);
   }

   Array<Pair<int, int> > find_v(ids[0].Size());
   for (int i = 0; i < ids[0].Size(); i++)
   {
      find_v[i].one = ids[0][i].index;
      find_v[i].two = i;
   }
   find_v.Sort();

   // find vertices of master edges shared with 'rank', and modify their
   // MeshIds so their element/local matches the element of the master edge
   for (unsigned i = 0; i < shared_edges.masters.size(); i++)
   {
      const MeshId &edge_id = shared_edges.masters[i];
      if (contains_rank[edge_group[edge_id.index]])
      {
         int v[2], pos, k;
         GetEdgeVertices(edge_id, v);
         for (int j = 0; j < 2; j++)
         {
            if ((pos = find_v.FindSorted(Pair<int, int>(v[j], 0))) != -1)
            {
               // switch to an element/local that is safe for 'rank'
               k = find_v[pos].two;
               ChangeVertexMeshIdElement(ids[0][k], edge_id.element);
               ChangeRemainingMeshIds(ids[0], pos, find_v);
            }
         }
      }
   }

   if (!shared_faces.masters.size()) { return; }

   Array<Pair<int, int> > find_e(ids[1].Size());
   for (int i = 0; i < ids[1].Size(); i++)
   {
      find_e[i].one = ids[1][i].index;
      find_e[i].two = i;
   }
   find_e.Sort();

   // find vertices/edges of master faces shared with 'rank', and modify their
   // MeshIds so their element/local matches the element of the master face
   for (unsigned i = 0; i < shared_faces.masters.size(); i++)
   {
      const MeshId &face_id = shared_faces.masters[i];
      if (contains_rank[face_group[face_id.index]])
      {
         int v[4], e[4], eo[4], pos, k;
         GetFaceVerticesEdges(face_id, v, e, eo);
         for (int j = 0; j < 4; j++)
         {
            if ((pos = find_v.FindSorted(Pair<int, int>(v[j], 0))) != -1)
            {
               k = find_v[pos].two;
               ChangeVertexMeshIdElement(ids[0][k], face_id.element);
               ChangeRemainingMeshIds(ids[0], pos, find_v);
            }
            if ((pos = find_e.FindSorted(Pair<int, int>(e[j], 0))) != -1)
            {
               k = find_e[pos].two;
               ChangeEdgeMeshIdElement(ids[1][k], face_id.element);
               ChangeRemainingMeshIds(ids[1], pos, find_e);
            }
         }
      }
   }
}

void ParNCMesh::ChangeVertexMeshIdElement(NCMesh::MeshId &id, int elem)
{
   Element &el = elements[elem];
   MFEM_ASSERT(el.ref_type == 0, "");

   GeomInfo& gi = GI[(int) el.geom];
   for (int i = 0; i < gi.nv; i++)
   {
      if (nodes[el.node[i]].vert_index == id.index)
      {
         id.local = i;
         id.element = elem;
         return;
      }
   }
   MFEM_ABORT("Vertex not found.");
}

void ParNCMesh::ChangeEdgeMeshIdElement(NCMesh::MeshId &id, int elem)
{
   Element &old = elements[id.element];
   const int *ev = GI[(int) old.geom].edges[id.local];
   Node* node = nodes.Find(old.node[ev[0]], old.node[ev[1]]);
   MFEM_ASSERT(node != NULL, "Edge not found.");

   Element &el = elements[elem];
   MFEM_ASSERT(el.ref_type == 0, "");

   GeomInfo& gi = GI[(int) el.geom];
   for (int i = 0; i < gi.ne; i++)
   {
      const int* ev = gi.edges[i];
      if ((el.node[ev[0]] == node->p1 && el.node[ev[1]] == node->p2) ||
          (el.node[ev[1]] == node->p1 && el.node[ev[0]] == node->p2))
      {
         id.local = i;
         id.element = elem;
         return;
      }

   }
   MFEM_ABORT("Edge not found.");
}

void ParNCMesh::ChangeRemainingMeshIds(Array<MeshId> &ids, int pos,
                                       const Array<Pair<int, int> > &find)
{
   const MeshId &first = ids[find[pos].two];
   while (++pos < find.Size() && ids[find[pos].two].index == first.index)
   {
      MeshId &other = ids[find[pos].two];
      other.element = first.element;
      other.local = first.local;
   }
}

void ParNCMesh::EncodeMeshIds(std::ostream &os, Array<MeshId> ids[])
{
   std::map<int, int> stream_id;

   // get a list of elements involved, dump them to 'os' and create the mapping
   // element_id: (Element index -> stream ID)
   {
      Array<int> elements;
      for (int type = 0; type < 3; type++)
      {
         for (int i = 0; i < ids[type].Size(); i++)
         {
            elements.Append(ids[type][i].element);
         }
      }

      ElementSet eset(this);
      eset.Encode(elements);
      eset.Dump(os);

      Array<int> decoded;
      decoded.Reserve(elements.Size());
      eset.Decode(decoded);

      for (int i = 0; i < decoded.Size(); i++)
      {
         stream_id[decoded[i]] = i;
      }
   }

   // write the IDs as element/local pairs
   for (int type = 0; type < 3; type++)
   {
      write<int>(os, ids[type].Size());
      for (int i = 0; i < ids[type].Size(); i++)
      {
         const MeshId& id = ids[type][i];
         write<int>(os, stream_id[id.element]); // TODO: variable 1-4 bytes
         write<char>(os, id.local);
      }
   }
}

void ParNCMesh::DecodeMeshIds(std::istream &is, Array<MeshId> ids[])
{
   // read the list of elements
   ElementSet eset(this);
   eset.Load(is);

   Array<int> elems;
   eset.Decode(elems);

   // read vertex/edge/face IDs
   for (int type = 0; type < 3; type++)
   {
      int ne = read<int>(is);
      ids[type].SetSize(ne);

      for (int i = 0; i < ne; i++)
      {
         int el_num = read<int>(is);
         int elem = elems[el_num];
         Element &el = elements[elem];

         MFEM_VERIFY(!el.ref_type, "not a leaf element: " << el_num);

         MeshId &id = ids[type][i];
         id.element = elem;
         id.local = read<char>(is);

         // find vertex/edge/face index
         GeomInfo &gi = GI[(int) el.geom];
         switch (type)
         {
            case 0:
            {
               id.index = nodes[el.node[id.local]].vert_index;
               break;
            }
            case 1:
            {
               const int* ev = gi.edges[id.local];
               Node* node = nodes.Find(el.node[ev[0]], el.node[ev[1]]);
               MFEM_ASSERT(node && node->HasEdge(), "edge not found.");
               id.index = node->edge_index;
               break;
            }
            default:
            {
               const int* fv = gi.faces[id.local];
               Face* face = faces.Find(el.node[fv[0]], el.node[fv[1]],
                                       el.node[fv[2]], el.node[fv[3]]);
               MFEM_ASSERT(face, "face not found.");
               id.index = face->index;
            }
         }
      }
   }
}

void ParNCMesh::EncodeGroups(std::ostream &os, const Array<GroupId> &ids)
{
   // get a list of unique GroupIds
   std::map<GroupId, GroupId> stream_id;
   for (int i = 0; i < ids.Size(); i++)
   {
      if (i && ids[i] == ids[i-1]) { continue; }
      unsigned size = stream_id.size();
      GroupId &sid = stream_id[ids[i]];
      if (size != stream_id.size()) { sid = size; }
   }

   // write the unique groups
   write<short>(os, stream_id.size());
   for (std::map<GroupId, GroupId>::iterator
        it = stream_id.begin(); it != stream_id.end(); ++it)
   {
      write<GroupId>(os, it->second);
      if (it->first >= 0)
      {
         const CommGroup &group = groups[it->first];
         write<short>(os, group.size());
         for (unsigned i = 0; i < group.size(); i++)
         {
            write<int>(os, group[i]);
         }
      }
      else
      {
         // special "invalid" group, marks forwarded rows
         write<short>(os, -1);
      }
   }

   // write the list of all GroupIds
   write<int>(os, ids.Size());
   for (int i = 0; i < ids.Size(); i++)
   {
      write<GroupId>(os, stream_id[ids[i]]);
   }
}

void ParNCMesh::DecodeGroups(std::istream &is, Array<GroupId> &ids)
{
   int ngroups = read<short>(is);
   Array<GroupId> groups(ngroups);

   // read stream groups, convert to our groups
   CommGroup ranks;
   ranks.reserve(128);
   for (int i = 0; i < ngroups; i++)
   {
      int id = read<GroupId>(is);
      int size = read<short>(is);
      if (size >= 0)
      {
         ranks.resize(size);
         for (int i = 0; i < size; i++)
         {
            ranks[i] = read<int>(is);
         }
         groups[id] = GetGroupId(ranks);
      }
      else
      {
         groups[id] = -1; // forwarded
      }
   }

   // read the list of IDs
   ids.SetSize(read<int>(is));
   for (int i = 0; i < ids.Size(); i++)
   {
      ids[i] = groups[read<GroupId>(is)];
   }
}


//// Messages //////////////////////////////////////////////////////////////////

template<class ValueType, bool RefTypes, int Tag>
void ParNCMesh::ElementValueMessage<ValueType, RefTypes, Tag>::Encode(int)
{
   std::ostringstream ostream;

   Array<int> tmp_elements;
   tmp_elements.MakeRef(elements.data(), elements.size());

   ElementSet eset(pncmesh, RefTypes);
   eset.Encode(tmp_elements);
   eset.Dump(ostream);

   // decode the element set to obtain a local numbering of elements
   Array<int> decoded;
   decoded.Reserve(tmp_elements.Size());
   eset.Decode(decoded);

   std::map<int, int> element_index;
   for (int i = 0; i < decoded.Size(); i++)
   {
      element_index[decoded[i]] = i;
   }

   write<int>(ostream, values.size());
   MFEM_ASSERT(elements.size() == values.size(), "");

   for (unsigned i = 0; i < values.size(); i++)
   {
      write<int>(ostream, element_index[elements[i]]); // element number
      write<ValueType>(ostream, values[i]);
   }

   ostream.str().swap(data);
}

template<class ValueType, bool RefTypes, int Tag>
void ParNCMesh::ElementValueMessage<ValueType, RefTypes, Tag>::Decode(int)
{
   std::istringstream istream(data);

   ElementSet eset(pncmesh, RefTypes);
   eset.Load(istream);

   Array<int> tmp_elements;
   eset.Decode(tmp_elements);

   int* el = tmp_elements.GetData();
   elements.assign(el, el + tmp_elements.Size());
   values.resize(elements.size());

   int count = read<int>(istream);
   for (int i = 0; i < count; i++)
   {
      int index = read<int>(istream);
      MFEM_ASSERT(index >= 0 && (size_t) index < values.size(), "");
      values[index] = read<ValueType>(istream);
   }

   // no longer need the raw data
   data.clear();
}

void ParNCMesh::RebalanceDofMessage::SetElements(const Array<int> &elems,
                                                 NCMesh *ncmesh)
{
   eset.SetNCMesh(ncmesh);
   eset.Encode(elems);

   Array<int> decoded;
   decoded.Reserve(elems.Size());
   eset.Decode(decoded);

   elem_ids.resize(decoded.Size());
   for (int i = 0; i < decoded.Size(); i++)
   {
      elem_ids[i] = eset.GetNCMesh()->elements[decoded[i]].index;
   }
}

static void write_dofs(std::ostream &os, const std::vector<int> &dofs)
{
   write<int>(os, dofs.size());
   // TODO: we should compress the ints, mostly they are contiguous ranges
   os.write((const char*) dofs.data(), dofs.size() * sizeof(int));
}

static void read_dofs(std::istream &is, std::vector<int> &dofs)
{
   dofs.resize(read<int>(is));
   is.read((char*) dofs.data(), dofs.size() * sizeof(int));
}

void ParNCMesh::RebalanceDofMessage::Encode(int)
{
   std::ostringstream stream;

   eset.Dump(stream);
   write<long>(stream, dof_offset);
   write_dofs(stream, dofs);

   stream.str().swap(data);
}

void ParNCMesh::RebalanceDofMessage::Decode(int)
{
   std::istringstream stream(data);

   eset.Load(stream);
   dof_offset = read<long>(stream);
   read_dofs(stream, dofs);

   data.clear();

   Array<int> elems;
   eset.Decode(elems);

   elem_ids.resize(elems.Size());
   for (int i = 0; i < elems.Size(); i++)
   {
      elem_ids[i] = eset.GetNCMesh()->elements[elems[i]].index;
   }
}


//// Utility ///////////////////////////////////////////////////////////////////

void ParNCMesh::GetDebugMesh(Mesh &debug_mesh) const
{
   // create a serial NCMesh containing all our elements (ghosts and all)
   NCMesh* copy = new NCMesh(*this);

   Array<int> &cle = copy->leaf_elements;
   for (int i = 0; i < cle.Size(); i++)
   {
      Element &el = copy->elements[cle[i]];
      el.attribute = el.rank + 1;
   }

   debug_mesh.InitFromNCMesh(*copy);
   debug_mesh.SetAttributes();
   debug_mesh.ncmesh = copy;
}

void ParNCMesh::Trim()
{
   NCMesh::Trim();

   shared_vertices.Clear(true);
   shared_edges.Clear(true);
   shared_faces.Clear(true);

   send_rebalance_dofs.clear();
   recv_rebalance_dofs.clear();

   old_index_or_rank.DeleteAll();

   ClearAuxPM();
}

long ParNCMesh::RebalanceDofMessage::MemoryUsage() const
{
   return (elem_ids.capacity() + dofs.capacity()) * sizeof(int);
}

template<typename K, typename V>
static long map_memory_usage(const std::map<K, V> &map)
{
   long result = 0;
   for (typename std::map<K, V>::const_iterator
        it = map.begin(); it != map.end(); ++it)
   {
      result += it->second.MemoryUsage();
      result += sizeof(std::pair<K, V>) + 3*sizeof(void*) + sizeof(bool);
   }
   return result;
}

long ParNCMesh::GroupsMemoryUsage() const
{
   long groups_size = groups.capacity() * sizeof(CommGroup);
   for (unsigned i = 0; i < groups.size(); i++)
   {
      groups_size += groups[i].capacity() * sizeof(int);
   }
   const int approx_node_size =
      sizeof(std::pair<CommGroup, GroupId>) + 3*sizeof(void*) + sizeof(bool);
   return groups_size + group_id.size() * approx_node_size;
}

long ParNCMesh::MemoryUsage(bool with_base) const
{
   return (with_base ? NCMesh::MemoryUsage() : 0) +
          GroupsMemoryUsage() +
          vertex_group.MemoryUsage() +
          vertex_owner.MemoryUsage() +
          edge_group.MemoryUsage() +
          edge_owner.MemoryUsage() +
          face_group.MemoryUsage() +
          face_owner.MemoryUsage() +
          shared_vertices.MemoryUsage() +
          shared_edges.MemoryUsage() +
          shared_faces.MemoryUsage() +
          face_orient.MemoryUsage() +
          element_type.MemoryUsage() +
          ghost_layer.MemoryUsage() +
          boundary_layer.MemoryUsage() +
          tmp_owner.MemoryUsage() +
          index_rank.MemoryUsage() +
          tmp_neighbors.MemoryUsage() +
          map_memory_usage(send_rebalance_dofs) +
          map_memory_usage(recv_rebalance_dofs) +
          old_index_or_rank.MemoryUsage() +
          aux_pm_store.MemoryUsage() +
          sizeof(ParNCMesh) - sizeof(NCMesh);
}

int ParNCMesh::PrintMemoryDetail(bool with_base) const
{
   if (with_base) { NCMesh::PrintMemoryDetail(); }

   mfem::out << GroupsMemoryUsage() << " groups\n"
             << vertex_group.MemoryUsage() << " vertex_group\n"
             << vertex_owner.MemoryUsage() << " vertex_owner\n"
             << edge_group.MemoryUsage() << " edge_group\n"
             << edge_owner.MemoryUsage() << " edge_owner\n"
             << face_group.MemoryUsage() << " face_group\n"
             << face_owner.MemoryUsage() << " face_owner\n"
             << shared_vertices.MemoryUsage() << " shared_vertices\n"
             << shared_edges.MemoryUsage() << " shared_edges\n"
             << shared_faces.MemoryUsage() << " shared_faces\n"
             << face_orient.MemoryUsage() << " face_orient\n"
             << element_type.MemoryUsage() << " element_type\n"
             << ghost_layer.MemoryUsage() << " ghost_layer\n"
             << boundary_layer.MemoryUsage() << " boundary_layer\n"
             << tmp_owner.MemoryUsage() << " tmp_owner\n"
             << index_rank.MemoryUsage() << " index_rank\n"
             << tmp_neighbors.MemoryUsage() << " tmp_neighbors\n"
             << map_memory_usage(send_rebalance_dofs) << " send_rebalance_dofs\n"
             << map_memory_usage(recv_rebalance_dofs) << " recv_rebalance_dofs\n"
             << old_index_or_rank.MemoryUsage() << " old_index_or_rank\n"
             << aux_pm_store.MemoryUsage() << " aux_pm_store\n"
             << sizeof(ParNCMesh) - sizeof(NCMesh) << " ParNCMesh" << std::endl;

   return leaf_elements.Size();
}

} // namespace mfem

#endif // MFEM_USE_MPI<|MERGE_RESOLUTION|>--- conflicted
+++ resolved
@@ -15,15 +15,14 @@
 
 #include "mesh_headers.hpp"
 #include "pncmesh.hpp"
-#include "../general/binaryio.hpp"
+#include "../fem/fe_coll.hpp"
+#include "../fem/fespace.hpp"
 
 #include <map>
 #include <climits> // INT_MIN, INT_MAX
 
 namespace mfem
 {
-
-using namespace bin_io;
 
 ParNCMesh::ParNCMesh(MPI_Comm comm, const NCMesh &ncmesh)
    : NCMesh(ncmesh)
@@ -39,7 +38,8 @@
       elements[leaf_elements[i]].rank = InitialPartition(i);
    }
 
-   Update();
+   AssignLeafIndices();
+   UpdateVertices();
 
    // note that at this point all processors still have all the leaf elements;
    // we however may now start pruning the refinement tree to get rid of
@@ -54,15 +54,6 @@
 void ParNCMesh::Update()
 {
    NCMesh::Update();
-
-   groups.clear();
-   group_id.clear();
-   groups_augmented = false;
-
-   CommGroup self;
-   self.push_back(MyRank);
-   groups.push_back(self);
-   group_id[self] = 0;
 
    shared_vertices.Clear();
    shared_edges.Clear();
@@ -193,48 +184,9 @@
 
    if (Dim == 2)
    {
-      // in 2D we have fake faces because of DG
       MFEM_ASSERT(NFaces == NEdges, "");
       MFEM_ASSERT(NGhostFaces == NGhostEdges, "");
    }
-}
-
-void ParNCMesh::ElementSharesFace(int elem, int face)
-{
-   // Analogous to ElementSharesEdge.
-
-   int el_rank = elements[elem].rank;
-   int f_index = faces[face].index;
-
-   int &owner = tmp_owner[f_index];
-   owner = std::min(owner, el_rank);
-
-   index_rank.Append(Connection(f_index, el_rank));
-}
-
-void ParNCMesh::BuildFaceList()
-{
-   // This is an extension of NCMesh::BuildFaceList() which also determines
-   // face ownership and creates face processor groups.
-
-   int nfaces = NFaces + NGhostFaces;
-   tmp_owner.SetSize(nfaces);
-   tmp_owner = INT_MAX;
-
-   index_rank.SetSize(6*leaf_elements.Size() * 3/2);
-   index_rank.SetSize(0);
-
-   NCMesh::BuildFaceList();
-
-   AddMasterSlaveConnections(nfaces, face_list);
-
-   InitOwners(nfaces, face_owner);
-   InitGroups(nfaces, face_group);
-
-   CalcFaceOrientations();
-
-   tmp_owner.DeleteAll();
-   index_rank.DeleteAll();
 }
 
 void ParNCMesh::ElementSharesEdge(int elem, int enode)
@@ -246,314 +198,225 @@
    int el_rank = elements[elem].rank;
    int e_index = nodes[enode].edge_index;
 
-   int &owner = tmp_owner[e_index];
+   int &owner = edge_owner[e_index];
    owner = std::min(owner, el_rank);
 
    index_rank.Append(Connection(e_index, el_rank));
 }
 
+void ParNCMesh::ElementSharesFace(int elem, int face)
+{
+   // Analogous to ElementHasEdge.
+
+   int el_rank = elements[elem].rank;
+   int f_index = faces[face].index;
+
+   int &owner = face_owner[f_index];
+   owner = std::min(owner, el_rank);
+
+   index_rank.Append(Connection(f_index, el_rank));
+}
+
 void ParNCMesh::BuildEdgeList()
 {
    // This is an extension of NCMesh::BuildEdgeList() which also determines
-   // edge ownership and creates edge processor groups.
+   // edge ownership, creates edge processor groups and lists shared edges.
 
    int nedges = NEdges + NGhostEdges;
-   tmp_owner.SetSize(nedges);
-   tmp_owner = INT_MAX;
+   edge_owner.SetSize(nedges);
+   edge_owner = INT_MAX;
 
    index_rank.SetSize(12*leaf_elements.Size() * 3/2);
    index_rank.SetSize(0);
 
    NCMesh::BuildEdgeList();
 
-   AddMasterSlaveConnections(nedges, edge_list);
-
-   InitOwners(nedges, edge_owner);
-   InitGroups(nedges, edge_group);
-
-   tmp_owner.DeleteAll();
+   AddMasterSlaveRanks(nedges, edge_list);
+
+   index_rank.Sort();
+   index_rank.Unique();
+   edge_group.MakeFromList(nedges, index_rank);
    index_rank.DeleteAll();
-}
-
-void ParNCMesh::ElementSharesVertex(int elem, int vnode)
-{
-   // Analogous to ElementSharesEdge.
-
-   int el_rank = elements[elem].rank;
-   int v_index = nodes[vnode].vert_index;
-
-   int &owner = tmp_owner[v_index];
-   owner = std::min(owner, el_rank);
-
-   index_rank.Append(Connection(v_index, el_rank));
-}
-
-void ParNCMesh::BuildVertexList()
-{
-   // This is an extension of NCMesh::BuildVertexList() which also determines
-   // vertex ownership and creates vertex processor groups.
-
+
+   MakeShared(edge_group, edge_list, shared_edges);
+}
+
+void ParNCMesh::BuildFaceList()
+{
+   // This is an extension of NCMesh::BuildFaceList() which also determines
+   // face ownership, creates face processor groups and lists shared faces.
+
+   int nfaces = NFaces + NGhostFaces;
+   face_owner.SetSize(nfaces);
+   face_owner = INT_MAX;
+
+   index_rank.SetSize(6*leaf_elements.Size() * 3/2);
+   index_rank.SetSize(0);
+
+   NCMesh::BuildFaceList();
+
+   AddMasterSlaveRanks(nfaces, face_list);
+
+   index_rank.Sort();
+   index_rank.Unique();
+   face_group.MakeFromList(nfaces, index_rank);
+   index_rank.DeleteAll();
+
+   MakeShared(face_group, face_list, shared_faces);
+
+   CalcFaceOrientations();
+}
+
+struct MasterSlaveInfo
+{
+   int master; // master index if this is a slave
+   int slaves_begin, slaves_end; // slave list if this is a master
+   MasterSlaveInfo() : master(-1), slaves_begin(0), slaves_end(0) {}
+};
+
+void ParNCMesh::AddMasterSlaveRanks(int nitems, const NCList& list)
+{
+   // create an auxiliary structure for each edge/face
+   std::vector<MasterSlaveInfo> info(nitems);
+
+   for (unsigned i = 0; i < list.masters.size(); i++)
+   {
+      const Master &mf = list.masters[i];
+      info[mf.index].slaves_begin = mf.slaves_begin;
+      info[mf.index].slaves_end = mf.slaves_end;
+   }
+   for (unsigned i = 0; i < list.slaves.size(); i++)
+   {
+      const Slave& sf = list.slaves[i];
+      info[sf.index].master = sf.master;
+   }
+
+   // We need the processor groups of master edges/faces to contain the ranks of
+   // their slaves (so that master DOFs get sent to those who share the slaves).
+   // Conversely, we need the groups of slave edges/faces to contain the ranks
+   // of their masters. Both can be done by appending more items to the
+   // 'index_rank' array, before it is sorted and converted to the group table.
+   // (Note that a master/slave edge can be shared by more than one processor.)
+
+   int size = index_rank.Size();
+   for (int i = 0; i < size; i++)
+   {
+      int index = index_rank[i].from;
+      int rank = index_rank[i].to;
+
+      const MasterSlaveInfo &msi = info[index];
+      if (msi.master >= 0)
+      {
+         // 'index' is a slave, add its rank to the master's group
+         index_rank.Append(Connection(msi.master, rank));
+      }
+      else
+      {
+         for (int j = msi.slaves_begin; j < msi.slaves_end; j++)
+         {
+            // 'index' is a master, add its rank to the groups of the slaves
+            index_rank.Append(Connection(list.slaves[j].index, rank));
+         }
+      }
+   }
+}
+
+static bool is_shared(const Table& groups, int index, int MyRank)
+{
+   // A vertex/edge/face is shared if its group contains more than one processor
+   // and at the same time one of them is ourselves.
+
+   int size = groups.RowSize(index);
+   if (size <= 1)
+   {
+      return false;
+   }
+
+   const int* group = groups.GetRow(index);
+   for (int i = 0; i < size; i++)
+   {
+      if (group[i] == MyRank) { return true; }
+   }
+
+   return false;
+}
+
+void ParNCMesh::MakeShared(const Table &groups, const NCList &list,
+                           NCList &shared)
+{
+   shared.Clear();
+
+   for (unsigned i = 0; i < list.conforming.size(); i++)
+   {
+      if (is_shared(groups, list.conforming[i].index, MyRank))
+      {
+         shared.conforming.push_back(list.conforming[i]);
+      }
+   }
+   for (unsigned i = 0; i < list.masters.size(); i++)
+   {
+      if (is_shared(groups, list.masters[i].index, MyRank))
+      {
+         shared.masters.push_back(list.masters[i]);
+      }
+   }
+   for (unsigned i = 0; i < list.slaves.size(); i++)
+   {
+      if (is_shared(groups, list.slaves[i].index, MyRank))
+      {
+         shared.slaves.push_back(list.slaves[i]);
+      }
+   }
+}
+
+void ParNCMesh::BuildSharedVertices()
+{
    int nvertices = NVertices + NGhostVertices;
-   tmp_owner.SetSize(nvertices);
-   tmp_owner = INT_MAX;
+   vertex_owner.SetSize(nvertices);
+   vertex_owner = INT_MAX;
 
    index_rank.SetSize(8*leaf_elements.Size());
    index_rank.SetSize(0);
 
-   NCMesh::BuildVertexList();
-
-   InitOwners(nvertices, vertex_owner);
-   InitGroups(nvertices, vertex_group);
-
-   tmp_owner.DeleteAll();
-   index_rank.DeleteAll();
-}
-
-bool operator<(const ParNCMesh::CommGroup &lhs, const ParNCMesh::CommGroup &rhs)
-{
-   if (lhs.size() == rhs.size())
-   {
-      for (unsigned i = 0; i < lhs.size(); i++)
-      {
-         if (lhs[i] < rhs[i]) { return true; }
-      }
-      return false;
-   }
-   return lhs.size() < rhs.size();
-}
-
-static bool group_sorted(const ParNCMesh::CommGroup &group)
-{
-   for (unsigned i = 1; i < group.size(); i++)
-   {
-      if (group[i] <= group[i-1]) { return false; }
-   }
-   return true;
-}
-
-ParNCMesh::GroupId ParNCMesh::GetGroupId(const CommGroup &group)
-{
-   if (group.size() == 1 && group[0] == MyRank)
-   {
-      return 0;
-   }
-   MFEM_ASSERT(group_sorted(group), "invalid group");
-   GroupId &id = group_id[group];
-   if (!id)
-   {
-      id = groups.size();
-      groups.push_back(group);
-   }
-   return id;
-}
-
-ParNCMesh::GroupId ParNCMesh::JoinGroups(GroupId g1, GroupId g2)
-{
-   if (g1 == g2) { return g1; }
-
-   CommGroup &cg1 = groups[g1], &cg2 = groups[g2];
-
-   CommGroup join;
-   join.reserve(cg1.size() + cg2.size());
-   join.insert(join.end(), cg1.begin(), cg1.end());
-   join.insert(join.end(), cg2.begin(), cg2.end());
-
-   std::sort(join.begin(), join.end());
-   join.erase(std::unique(join.begin(), join.end()), join.end());
-
-   return GetGroupId(join);
-}
-
-ParNCMesh::GroupId ParNCMesh::GetSingletonGroup(int rank)
-{
-   if (rank == INT_MAX) { return -1; } // invalid
-   static std::vector<int> group;
-   group.resize(1);
-   group[0] = rank;
-   return GetGroupId(group);
-}
-
-bool ParNCMesh::GroupContains(GroupId id, int rank) const
-{
-   // TODO: would std::lower_bound() pay off here? Groups are usually small.
-   const CommGroup &group = groups[id];
-   for (unsigned i = 0; i < group.size(); i++)
-   {
-      if (group[i] == rank) { return true; }
-   }
-   return false;
-}
-
-void ParNCMesh::InitOwners(int num, Array<GroupId> &entity_owner)
-{
-   entity_owner.SetSize(num);
-   for (int i = 0; i < num; i++)
-   {
-      entity_owner[i] = GetSingletonGroup(tmp_owner[i]);
-   }
-}
-
-void ParNCMesh::InitGroups(int num, Array<GroupId> &entity_group)
-{
-   entity_group.SetSize(num);
-   entity_group = 0;
+   Array<MeshId> vertex_id(nvertices);
+
+   // similarly to edges/faces, we loop over the vertices of all leaf elements
+   // to determine which processors share each vertex
+   for (int i = 0; i < leaf_elements.Size(); i++)
+   {
+      int elem = leaf_elements[i];
+      Element &el = elements[elem];
+
+      for (int j = 0; j < GI[(int) el.geom].nv; j++)
+      {
+         Node &nd = nodes[el.node[j]];
+         int index = nd.vert_index;
+
+         int &owner = vertex_owner[index];
+         owner = std::min(owner, el.rank);
+
+         index_rank.Append(Connection(index, el.rank));
+
+         MeshId &id = vertex_id[index];
+         id.index = (nd.HasEdge() ? -1 : index); // -1 if slave
+         id.element = elem;
+         id.local = j;
+      }
+   }
 
    index_rank.Sort();
    index_rank.Unique();
-
-   CommGroup group;
-   group.reserve(128);
-
-   int begin = 0, end = 0;
-   while (begin < index_rank.Size())
-   {
-      int index = index_rank[begin].from;
-      while (end < index_rank.Size() && index_rank[end].from == index)
-      {
-         end++;
-      }
-      group.resize(end - begin);
-      for (int i = begin; i < end; i++)
-      {
-         group[i - begin] = index_rank[i].to;
-      }
-      entity_group[index] = GetGroupId(group);
-      begin = end;
-   }
-}
-
-void ParNCMesh::AddMasterSlaveConnections(int nitems, const NCList& list)
-{
-   Array<int> masters(nitems);
-   masters = -1;
-
-   for (unsigned i = 0; i < list.slaves.size(); i++)
-   {
-      const Slave& sf = list.slaves[i];
-      masters[sf.index] = sf.master;
-   }
-
-   // We need the processor groups of master edges/faces to contain the ranks of
-   // their slaves, so that master DOFs get sent to those who share the slaves.
-   // This is done by appending more items to the 'index_rank' array, before it
-   // is sorted and converted to groups.
-   // (Note that a master/slave edge can be shared by more than one processor.)
-
-   int size = index_rank.Size();
-   for (int i = 0; i < size; i++)
-   {
-      int index = index_rank[i].from;
-      int rank = index_rank[i].to;
-
-      int master = masters[index];
-      if (master >= 0)
-      {
-         // 'index' is a slave, add its rank to the master's group
-         index_rank.Append(Connection(master, rank));
-      }
-   }
-}
-
-void ParNCMesh::AugmentMasterGroups()
-{
-   if (groups_augmented) { return; }
-
-   GetSharedVertices();
-   GetSharedEdges();
-   GetSharedFaces();
-
-   if (!shared_edges.masters.size() && !shared_faces.masters.size()) { return; }
-
-   // augment comm groups of vertices of shared master edges, so that their
-   // DOFs get sent to the slave ranks along with master edge DOFs
-   for (unsigned i = 0; i < shared_edges.masters.size(); i++)
-   {
-      int v[2];
-      const MeshId &edge_id = shared_edges.masters[i];
-      GetEdgeVertices(edge_id, v);
-
-      for (int j = 0; j < 2; j++)
-      {
-         vertex_group[v[j]] = JoinGroups(vertex_group[v[j]],
-                                         edge_group[edge_id.index]);
-      }
-   }
-
-   // similarly, augment comm groups of vertices and edges of shared master
-   // faces, to make sure slave ranks receive all the necessary master DOFs
-   for (unsigned i = 0; i < shared_faces.masters.size(); i++)
-   {
-      int v[4], e[4], eo[4];
-      const MeshId &face_id = shared_faces.masters[i];
-      GetFaceVerticesEdges(face_id, v, e, eo);
-
-      int f_group = face_group[face_id.index];
-      for (int j = 0; j < 4; j++)
-      {
-         vertex_group[v[j]] = JoinGroups(vertex_group[v[j]], f_group);
-         edge_group[e[j]]   = JoinGroups(edge_group[e[j]], f_group);
-      }
-   }
-
-   groups_augmented = true;
-
-   // force recreating shared entities according to new groups
+   vertex_group.MakeFromList(nvertices, index_rank);
+   index_rank.DeleteAll();
+
+   // create a list of shared vertices, skip obviously slave vertices
+   // (for simplicity, we don't guarantee to skip all slave vertices)
    shared_vertices.Clear();
-   shared_edges.Clear();
-   shared_faces.Clear();
-}
-
-void ParNCMesh::GetGroupShared(Array<bool> &group_shared)
-{
-   group_shared.SetSize(groups.size());
-   group_shared = false;
-
-   // A vertex/edge/face is shared if its group contains more than one
-   // processor and at the same time one of them is ourselves.
-   for (unsigned i = 0; i < groups.size(); i++)
-   {
-      const CommGroup &group = groups[i];
-      if (group.size() > 1)
-      {
-         for (unsigned j = 0; j < group.size(); j++)
-         {
-            if (group[j] == MyRank)
-            {
-               group_shared[i] = true;
-               break;
-            }
-         }
-      }
-   }
-}
-
-void ParNCMesh::MakeShared(const Array<GroupId> &entity_group,
-                           const NCList &list, NCList &shared)
-{
-   Array<bool> group_shared;
-   GetGroupShared(group_shared);
-
-   shared.Clear();
-
-   for (unsigned i = 0; i < list.conforming.size(); i++)
-   {
-      if (group_shared[entity_group[list.conforming[i].index]])
-      {
-         shared.conforming.push_back(list.conforming[i]);
-      }
-   }
-   for (unsigned i = 0; i < list.masters.size(); i++)
-   {
-      if (group_shared[entity_group[list.masters[i].index]])
-      {
-         shared.masters.push_back(list.masters[i]);
-      }
-   }
-   for (unsigned i = 0; i < list.slaves.size(); i++)
-   {
-      if (group_shared[entity_group[list.slaves[i].index]])
-      {
-         shared.slaves.push_back(list.slaves[i]);
+   for (int i = 0; i < nvertices; i++)
+   {
+      if (is_shared(vertex_group, i, MyRank) && vertex_id[i].index >= 0)
+      {
+         shared_vertices.conforming.push_back(vertex_id[i]);
       }
    }
 }
@@ -1051,22 +914,11 @@
 
 void ParNCMesh::Prune()
 {
-<<<<<<< HEAD
-   if (!Iso && Dim == 3)
-   {
-      if (MyRank == 0)
-      {
-         MFEM_WARNING("Can't prune 3D aniso meshes yet.");
-      }
-      return;
-   }
-=======
 //   if (!Iso && Dim == 3)
 //   {
 //      MFEM_WARNING("Can't prune 3D aniso meshes yet.");
 //      return;
 //   }
->>>>>>> c9e577ec
 
    UpdateLayers();
 
@@ -1947,6 +1799,20 @@
    }
 }
 
+template<typename T>
+static inline void write(std::ostream& os, T value)
+{
+   os.write((char*) &value, sizeof(T));
+}
+
+template<typename T>
+static inline T read(std::istream& is)
+{
+   T value;
+   is.read((char*) &value, sizeof(T));
+   return value;
+}
+
 void ParNCMesh::ElementSet::Dump(std::ostream &os) const
 {
    write<int>(os, data.Size());
@@ -1962,148 +1828,9 @@
 
 //// EncodeMeshIds/DecodeMeshIds ///////////////////////////////////////////////
 
-void ParNCMesh::AdjustMeshIds(Array<MeshId> ids[], int rank)
-{
-   GetSharedVertices();
-   GetSharedEdges();
-   GetSharedFaces();
-
-   if (!shared_edges.masters.size() &&
-       !shared_faces.masters.size()) { return; }
-
-   Array<bool> contains_rank(groups.size());
-   for (unsigned i = 0; i < groups.size(); i++)
-   {
-      contains_rank[i] = GroupContains(i, rank);
-   }
-
-   Array<Pair<int, int> > find_v(ids[0].Size());
-   for (int i = 0; i < ids[0].Size(); i++)
-   {
-      find_v[i].one = ids[0][i].index;
-      find_v[i].two = i;
-   }
-   find_v.Sort();
-
-   // find vertices of master edges shared with 'rank', and modify their
-   // MeshIds so their element/local matches the element of the master edge
-   for (unsigned i = 0; i < shared_edges.masters.size(); i++)
-   {
-      const MeshId &edge_id = shared_edges.masters[i];
-      if (contains_rank[edge_group[edge_id.index]])
-      {
-         int v[2], pos, k;
-         GetEdgeVertices(edge_id, v);
-         for (int j = 0; j < 2; j++)
-         {
-            if ((pos = find_v.FindSorted(Pair<int, int>(v[j], 0))) != -1)
-            {
-               // switch to an element/local that is safe for 'rank'
-               k = find_v[pos].two;
-               ChangeVertexMeshIdElement(ids[0][k], edge_id.element);
-               ChangeRemainingMeshIds(ids[0], pos, find_v);
-            }
-         }
-      }
-   }
-
-   if (!shared_faces.masters.size()) { return; }
-
-   Array<Pair<int, int> > find_e(ids[1].Size());
-   for (int i = 0; i < ids[1].Size(); i++)
-   {
-      find_e[i].one = ids[1][i].index;
-      find_e[i].two = i;
-   }
-   find_e.Sort();
-
-   // find vertices/edges of master faces shared with 'rank', and modify their
-   // MeshIds so their element/local matches the element of the master face
-   for (unsigned i = 0; i < shared_faces.masters.size(); i++)
-   {
-      const MeshId &face_id = shared_faces.masters[i];
-      if (contains_rank[face_group[face_id.index]])
-      {
-         int v[4], e[4], eo[4], pos, k;
-         GetFaceVerticesEdges(face_id, v, e, eo);
-         for (int j = 0; j < 4; j++)
-         {
-            if ((pos = find_v.FindSorted(Pair<int, int>(v[j], 0))) != -1)
-            {
-               k = find_v[pos].two;
-               ChangeVertexMeshIdElement(ids[0][k], face_id.element);
-               ChangeRemainingMeshIds(ids[0], pos, find_v);
-            }
-            if ((pos = find_e.FindSorted(Pair<int, int>(e[j], 0))) != -1)
-            {
-               k = find_e[pos].two;
-               ChangeEdgeMeshIdElement(ids[1][k], face_id.element);
-               ChangeRemainingMeshIds(ids[1], pos, find_e);
-            }
-         }
-      }
-   }
-}
-
-void ParNCMesh::ChangeVertexMeshIdElement(NCMesh::MeshId &id, int elem)
-{
-   Element &el = elements[elem];
-   MFEM_ASSERT(el.ref_type == 0, "");
-
-   GeomInfo& gi = GI[(int) el.geom];
-   for (int i = 0; i < gi.nv; i++)
-   {
-      if (nodes[el.node[i]].vert_index == id.index)
-      {
-         id.local = i;
-         id.element = elem;
-         return;
-      }
-   }
-   MFEM_ABORT("Vertex not found.");
-}
-
-void ParNCMesh::ChangeEdgeMeshIdElement(NCMesh::MeshId &id, int elem)
-{
-   Element &old = elements[id.element];
-   const int *ev = GI[(int) old.geom].edges[id.local];
-   Node* node = nodes.Find(old.node[ev[0]], old.node[ev[1]]);
-   MFEM_ASSERT(node != NULL, "Edge not found.");
-
-   Element &el = elements[elem];
-   MFEM_ASSERT(el.ref_type == 0, "");
-
-   GeomInfo& gi = GI[(int) el.geom];
-   for (int i = 0; i < gi.ne; i++)
-   {
-      const int* ev = gi.edges[i];
-      if ((el.node[ev[0]] == node->p1 && el.node[ev[1]] == node->p2) ||
-          (el.node[ev[1]] == node->p1 && el.node[ev[0]] == node->p2))
-      {
-         id.local = i;
-         id.element = elem;
-         return;
-      }
-
-   }
-   MFEM_ABORT("Edge not found.");
-}
-
-void ParNCMesh::ChangeRemainingMeshIds(Array<MeshId> &ids, int pos,
-                                       const Array<Pair<int, int> > &find)
-{
-   const MeshId &first = ids[find[pos].two];
-   while (++pos < find.Size() && ids[find[pos].two].index == first.index)
-   {
-      MeshId &other = ids[find[pos].two];
-      other.element = first.element;
-      other.local = first.local;
-   }
-}
-
 void ParNCMesh::EncodeMeshIds(std::ostream &os, Array<MeshId> ids[])
 {
-   std::map<int, int> stream_id;
+   std::map<int, int> element_id;
 
    // get a list of elements involved, dump them to 'os' and create the mapping
    // element_id: (Element index -> stream ID)
@@ -2127,7 +1854,7 @@
 
       for (int i = 0; i < decoded.Size(); i++)
       {
-         stream_id[decoded[i]] = i;
+         element_id[decoded[i]] = i;
       }
    }
 
@@ -2138,7 +1865,7 @@
       for (int i = 0; i < ids[type].Size(); i++)
       {
          const MeshId& id = ids[type][i];
-         write<int>(os, stream_id[id.element]); // TODO: variable 1-4 bytes
+         write<int>(os, element_id[id.element]); // TODO: variable 1-4 bytes
          write<char>(os, id.local);
       }
    }
@@ -2201,88 +1928,240 @@
    }
 }
 
-void ParNCMesh::EncodeGroups(std::ostream &os, const Array<GroupId> &ids)
-{
-   // get a list of unique GroupIds
-   std::map<GroupId, GroupId> stream_id;
-   for (int i = 0; i < ids.Size(); i++)
-   {
-      if (i && ids[i] == ids[i-1]) { continue; }
-      unsigned size = stream_id.size();
-      GroupId &sid = stream_id[ids[i]];
-      if (size != stream_id.size()) { sid = size; }
-   }
-
-   // write the unique groups
-   write<short>(os, stream_id.size());
-   for (std::map<GroupId, GroupId>::iterator
-        it = stream_id.begin(); it != stream_id.end(); ++it)
-   {
-      write<GroupId>(os, it->second);
-      if (it->first >= 0)
-      {
-         const CommGroup &group = groups[it->first];
-         write<short>(os, group.size());
-         for (unsigned i = 0; i < group.size(); i++)
+
+//// Messages //////////////////////////////////////////////////////////////////
+
+void NeighborDofMessage::AddDofs(int type, const NCMesh::MeshId &id,
+                                 const Array<int> &dofs)
+{
+   MFEM_ASSERT(type >= 0 && type < 3, "");
+   id_dofs[type][id].assign(dofs.GetData(), dofs.GetData() + dofs.Size());
+}
+
+void NeighborDofMessage::GetDofs(int type, const NCMesh::MeshId& id,
+                                 Array<int>& dofs, int &ndofs)
+{
+   MFEM_ASSERT(type >= 0 && type < 3, "");
+#ifdef MFEM_DEBUG
+   if (id_dofs[type].find(id) == id_dofs[type].end())
+   {
+      MFEM_ABORT("type/ID " << type << "/" << id.index << " not found in "
+                 "neighbor message. Ghost layers out of sync?");
+   }
+#endif
+   std::vector<int> &vec = id_dofs[type][id];
+   dofs.SetSize(vec.size());
+   dofs.Assign(vec.data());
+   ndofs = this->ndofs;
+}
+
+void NeighborDofMessage::ReorderEdgeDofs(const NCMesh::MeshId &id,
+                                         std::vector<int> &dofs)
+{
+   // Reorder the DOFs into/from a neutral ordering, independent of local
+   // edge orientation. The processor neutral edge orientation is given by
+   // the element local vertex numbering, not the mesh vertex numbering.
+
+   ParNCMesh::Element &el = pncmesh->elements[id.element];
+   const int *ev = NCMesh::GI[(int) el.geom].edges[id.local];
+   int v0 = pncmesh->nodes[el.node[ev[0]]].vert_index;
+   int v1 = pncmesh->nodes[el.node[ev[1]]].vert_index;
+
+   if ((v0 < v1 && ev[0] > ev[1]) || (v0 > v1 && ev[0] < ev[1]))
+   {
+      std::vector<int> tmp(dofs);
+
+      int nv = fec->DofForGeometry(Geometry::POINT);
+      int ne = fec->DofForGeometry(Geometry::SEGMENT);
+      MFEM_ASSERT((int) dofs.size() == 2*nv + ne, "");
+
+      // swap the two vertex DOFs
+      for (int i = 0; i < 2; i++)
+      {
+         for (int k = 0; k < nv; k++)
          {
-            write<int>(os, group[i]);
+            dofs[nv*i + k] = tmp[nv*(1-i) + k];
          }
       }
-      else
-      {
-         // special "invalid" group, marks forwarded rows
-         write<short>(os, -1);
-      }
-   }
-
-   // write the list of all GroupIds
-   write<int>(os, ids.Size());
-   for (int i = 0; i < ids.Size(); i++)
-   {
-      write<GroupId>(os, stream_id[ids[i]]);
-   }
-}
-
-void ParNCMesh::DecodeGroups(std::istream &is, Array<GroupId> &ids)
-{
-   int ngroups = read<short>(is);
-   Array<GroupId> groups(ngroups);
-
-   // read stream groups, convert to our groups
-   CommGroup ranks;
-   ranks.reserve(128);
-   for (int i = 0; i < ngroups; i++)
-   {
-      int id = read<GroupId>(is);
-      int size = read<short>(is);
-      if (size >= 0)
-      {
-         ranks.resize(size);
-         for (int i = 0; i < size; i++)
-         {
-            ranks[i] = read<int>(is);
-         }
-         groups[id] = GetGroupId(ranks);
-      }
-      else
-      {
-         groups[id] = -1; // forwarded
-      }
-   }
-
-   // read the list of IDs
-   ids.SetSize(read<int>(is));
-   for (int i = 0; i < ids.Size(); i++)
-   {
-      ids[i] = groups[read<GroupId>(is)];
-   }
-}
-
-
-//// Messages //////////////////////////////////////////////////////////////////
+
+      // reorder the edge DOFs
+      int* ind = fec->DofOrderForOrientation(Geometry::SEGMENT, 0);
+      for (int i = 0; i < ne; i++)
+      {
+         dofs[2*nv + i] = (ind[i] >= 0) ? tmp[2*nv + ind[i]]
+                          /*         */ : -1 - tmp[2*nv + (-1 - ind[i])];
+      }
+   }
+}
+
+static void write_dofs(std::ostream &os, const std::vector<int> &dofs)
+{
+   write<int>(os, dofs.size());
+   // TODO: we should compress the ints, mostly they are contiguous ranges
+   os.write((const char*) dofs.data(), dofs.size() * sizeof(int));
+}
+
+static void read_dofs(std::istream &is, std::vector<int> &dofs)
+{
+   dofs.resize(read<int>(is));
+   is.read((char*) dofs.data(), dofs.size() * sizeof(int));
+}
+
+void NeighborDofMessage::Encode()
+{
+   IdToDofs::iterator it;
+
+   // collect vertex/edge/face IDs
+   Array<NCMesh::MeshId> ids[3];
+   for (int type = 0; type < 3; type++)
+   {
+      ids[type].Reserve(id_dofs[type].size());
+      for (it = id_dofs[type].begin(); it != id_dofs[type].end(); ++it)
+      {
+         ids[type].Append(it->first);
+      }
+   }
+
+   // encode the IDs
+   std::ostringstream stream;
+   pncmesh->EncodeMeshIds(stream, ids);
+
+   // dump the DOFs
+   for (int type = 0; type < 3; type++)
+   {
+      for (it = id_dofs[type].begin(); it != id_dofs[type].end(); ++it)
+      {
+         if (type == 1) { ReorderEdgeDofs(it->first, it->second); }
+         write_dofs(stream, it->second);
+      }
+
+      // no longer need the original data
+      id_dofs[type].clear();
+   }
+
+   write<int>(stream, ndofs);
+
+   stream.str().swap(data);
+}
+
+void NeighborDofMessage::Decode()
+{
+   std::istringstream stream(data);
+
+   // decode vertex/edge/face IDs
+   Array<NCMesh::MeshId> ids[3];
+   pncmesh->DecodeMeshIds(stream, ids);
+
+   // load DOFs
+   for (int type = 0; type < 3; type++)
+   {
+      id_dofs[type].clear();
+      for (int i = 0; i < ids[type].Size(); i++)
+      {
+         const NCMesh::MeshId &id = ids[type][i];
+         read_dofs(stream, id_dofs[type][id]);
+         if (type == 1) { ReorderEdgeDofs(id, id_dofs[type][id]); }
+      }
+   }
+
+   ndofs = read<int>(stream);
+
+   // no longer need the raw data
+   data.clear();
+}
+
+void NeighborRowRequest::Encode()
+{
+   std::ostringstream stream;
+
+   // write the int set to the stream
+   write<int>(stream, rows.size());
+   for (std::set<int>::iterator it = rows.begin(); it != rows.end(); ++it)
+   {
+      write<int>(stream, *it);
+   }
+
+   rows.clear();
+   stream.str().swap(data);
+}
+
+void NeighborRowRequest::Decode()
+{
+   std::istringstream stream(data);
+
+   // read the int set from the stream
+   rows.clear();
+   int size = read<int>(stream);
+   for (int i = 0; i < size; i++)
+   {
+      rows.insert(rows.end(), read<int>(stream));
+   }
+
+   data.clear();
+}
+
+void NeighborRowReply::AddRow(int row, const Array<int> &cols,
+                              const Vector &srow)
+{
+   MFEM_ASSERT(rows.find(row) == rows.end(), "");
+   Row& row_data = rows[row];
+   row_data.cols.assign(cols.GetData(), cols.GetData() + cols.Size());
+   row_data.srow = srow;
+}
+
+void NeighborRowReply::GetRow(int row, Array<int> &cols, Vector &srow)
+{
+   MFEM_ASSERT(rows.find(row) != rows.end(),
+               "row " << row << " not found in neighbor message.");
+   Row& row_data = rows[row];
+   cols.SetSize(row_data.cols.size());
+   cols.Assign(row_data.cols.data());
+   srow = row_data.srow;
+}
+
+void NeighborRowReply::Encode()
+{
+   std::ostringstream stream;
+
+   // dump the rows to the stream
+   write<int>(stream, rows.size());
+   for (std::map<int, Row>::iterator it = rows.begin(); it != rows.end(); ++it)
+   {
+      write<int>(stream, it->first); // row number
+      Row& row_data = it->second;
+      MFEM_ASSERT((int) row_data.cols.size() == row_data.srow.Size(), "");
+      write_dofs(stream, row_data.cols);
+      stream.write((const char*) row_data.srow.GetData(),
+                   sizeof(double) * row_data.srow.Size());
+   }
+
+   rows.clear();
+   stream.str().swap(data);
+}
+
+void NeighborRowReply::Decode()
+{
+   std::istringstream stream(data); // stream makes a copy of data
+
+   // NOTE: there is no rows.clear() since a row reply can be received
+   // repeatedly and the received rows accumulate.
+
+   // read the rows
+   int size = read<int>(stream);
+   for (int i = 0; i < size; i++)
+   {
+      Row& row_data = rows[read<int>(stream)];
+      read_dofs(stream, row_data.cols);
+      row_data.srow.SetSize(row_data.cols.size());
+      stream.read((char*) row_data.srow.GetData(),
+                  sizeof(double) * row_data.srow.Size());
+   }
+
+   data.clear();
+}
 
 template<class ValueType, bool RefTypes, int Tag>
-void ParNCMesh::ElementValueMessage<ValueType, RefTypes, Tag>::Encode(int)
+void ParNCMesh::ElementValueMessage<ValueType, RefTypes, Tag>::Encode()
 {
    std::ostringstream ostream;
 
@@ -2317,7 +2196,7 @@
 }
 
 template<class ValueType, bool RefTypes, int Tag>
-void ParNCMesh::ElementValueMessage<ValueType, RefTypes, Tag>::Decode(int)
+void ParNCMesh::ElementValueMessage<ValueType, RefTypes, Tag>::Decode()
 {
    std::istringstream istream(data);
 
@@ -2360,20 +2239,7 @@
    }
 }
 
-static void write_dofs(std::ostream &os, const std::vector<int> &dofs)
-{
-   write<int>(os, dofs.size());
-   // TODO: we should compress the ints, mostly they are contiguous ranges
-   os.write((const char*) dofs.data(), dofs.size() * sizeof(int));
-}
-
-static void read_dofs(std::istream &is, std::vector<int> &dofs)
-{
-   dofs.resize(read<int>(is));
-   is.read((char*) dofs.data(), dofs.size() * sizeof(int));
-}
-
-void ParNCMesh::RebalanceDofMessage::Encode(int)
+void ParNCMesh::RebalanceDofMessage::Encode()
 {
    std::ostringstream stream;
 
@@ -2384,7 +2250,7 @@
    stream.str().swap(data);
 }
 
-void ParNCMesh::RebalanceDofMessage::Decode(int)
+void ParNCMesh::RebalanceDofMessage::Decode()
 {
    std::istringstream stream(data);
 
@@ -2424,108 +2290,6 @@
    debug_mesh.ncmesh = copy;
 }
 
-void ParNCMesh::Trim()
-{
-   NCMesh::Trim();
-
-   shared_vertices.Clear(true);
-   shared_edges.Clear(true);
-   shared_faces.Clear(true);
-
-   send_rebalance_dofs.clear();
-   recv_rebalance_dofs.clear();
-
-   old_index_or_rank.DeleteAll();
-
-   ClearAuxPM();
-}
-
-long ParNCMesh::RebalanceDofMessage::MemoryUsage() const
-{
-   return (elem_ids.capacity() + dofs.capacity()) * sizeof(int);
-}
-
-template<typename K, typename V>
-static long map_memory_usage(const std::map<K, V> &map)
-{
-   long result = 0;
-   for (typename std::map<K, V>::const_iterator
-        it = map.begin(); it != map.end(); ++it)
-   {
-      result += it->second.MemoryUsage();
-      result += sizeof(std::pair<K, V>) + 3*sizeof(void*) + sizeof(bool);
-   }
-   return result;
-}
-
-long ParNCMesh::GroupsMemoryUsage() const
-{
-   long groups_size = groups.capacity() * sizeof(CommGroup);
-   for (unsigned i = 0; i < groups.size(); i++)
-   {
-      groups_size += groups[i].capacity() * sizeof(int);
-   }
-   const int approx_node_size =
-      sizeof(std::pair<CommGroup, GroupId>) + 3*sizeof(void*) + sizeof(bool);
-   return groups_size + group_id.size() * approx_node_size;
-}
-
-long ParNCMesh::MemoryUsage(bool with_base) const
-{
-   return (with_base ? NCMesh::MemoryUsage() : 0) +
-          GroupsMemoryUsage() +
-          vertex_group.MemoryUsage() +
-          vertex_owner.MemoryUsage() +
-          edge_group.MemoryUsage() +
-          edge_owner.MemoryUsage() +
-          face_group.MemoryUsage() +
-          face_owner.MemoryUsage() +
-          shared_vertices.MemoryUsage() +
-          shared_edges.MemoryUsage() +
-          shared_faces.MemoryUsage() +
-          face_orient.MemoryUsage() +
-          element_type.MemoryUsage() +
-          ghost_layer.MemoryUsage() +
-          boundary_layer.MemoryUsage() +
-          tmp_owner.MemoryUsage() +
-          index_rank.MemoryUsage() +
-          tmp_neighbors.MemoryUsage() +
-          map_memory_usage(send_rebalance_dofs) +
-          map_memory_usage(recv_rebalance_dofs) +
-          old_index_or_rank.MemoryUsage() +
-          aux_pm_store.MemoryUsage() +
-          sizeof(ParNCMesh) - sizeof(NCMesh);
-}
-
-int ParNCMesh::PrintMemoryDetail(bool with_base) const
-{
-   if (with_base) { NCMesh::PrintMemoryDetail(); }
-
-   mfem::out << GroupsMemoryUsage() << " groups\n"
-             << vertex_group.MemoryUsage() << " vertex_group\n"
-             << vertex_owner.MemoryUsage() << " vertex_owner\n"
-             << edge_group.MemoryUsage() << " edge_group\n"
-             << edge_owner.MemoryUsage() << " edge_owner\n"
-             << face_group.MemoryUsage() << " face_group\n"
-             << face_owner.MemoryUsage() << " face_owner\n"
-             << shared_vertices.MemoryUsage() << " shared_vertices\n"
-             << shared_edges.MemoryUsage() << " shared_edges\n"
-             << shared_faces.MemoryUsage() << " shared_faces\n"
-             << face_orient.MemoryUsage() << " face_orient\n"
-             << element_type.MemoryUsage() << " element_type\n"
-             << ghost_layer.MemoryUsage() << " ghost_layer\n"
-             << boundary_layer.MemoryUsage() << " boundary_layer\n"
-             << tmp_owner.MemoryUsage() << " tmp_owner\n"
-             << index_rank.MemoryUsage() << " index_rank\n"
-             << tmp_neighbors.MemoryUsage() << " tmp_neighbors\n"
-             << map_memory_usage(send_rebalance_dofs) << " send_rebalance_dofs\n"
-             << map_memory_usage(recv_rebalance_dofs) << " recv_rebalance_dofs\n"
-             << old_index_or_rank.MemoryUsage() << " old_index_or_rank\n"
-             << aux_pm_store.MemoryUsage() << " aux_pm_store\n"
-             << sizeof(ParNCMesh) - sizeof(NCMesh) << " ParNCMesh" << std::endl;
-
-   return leaf_elements.Size();
-}
 
 } // namespace mfem
 
