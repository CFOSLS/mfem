--- conflicted
+++ resolved
@@ -21,9 +21,8 @@
 CXX = g++
 MPICXX = mpicxx
 
-# Command used to launch MPI jobs
-MFEM_MPIEXEC    = mpirun
-MFEM_MPIEXEC_NP = -np
+OPTIM_FLAGS = -O3
+DEBUG_FLAGS = -g -Wall
 
 # Destination location of make install
 # PREFIX = $(HOME)/mfem
@@ -31,36 +30,15 @@
 # Install program
 INSTALL = /usr/bin/install
 
-STATIC = YES
-SHARED = NO
-
 ifneq ($(NOTMAC),)
    AR      = ar
    ARFLAGS = cruv
    RANLIB  = ranlib
-   PICFLAG = -fPIC
-   SO_EXT  = so
-   SO_VER  = so.$(MFEM_VERSION_STRING)
-   BUILD_SOFLAGS = -shared -Wl,-soname,libmfem.$(SO_VER)
-   BUILD_RPATH = -Wl,-rpath,$(BUILD_REAL_DIR)
-   INSTALL_SOFLAGS = $(BUILD_SOFLAGS)
-   INSTALL_RPATH = -Wl,-rpath,@MFEM_LIB_DIR@
 else
    # Silence "has no symbols" warnings on Mac OS X
    AR      = ar
    ARFLAGS = Scruv
    RANLIB  = ranlib -no_warning_for_no_symbols
-   PICFLAG = -fPIC
-   SO_EXT  = dylib
-   SO_VER  = $(MFEM_VERSION_STRING).dylib
-   MAKE_SOFLAGS = -Wl,-dylib,-install_name,$(1)/libmfem.$(SO_VER),\
-      -compatibility_version,$(MFEM_VERSION_STRING),\
-      -current_version,$(MFEM_VERSION_STRING),\
-      -undefined,dynamic_lookup
-   BUILD_SOFLAGS = $(subst $1 ,,$(call MAKE_SOFLAGS,$(BUILD_REAL_DIR)))
-   BUILD_RPATH = -Wl,-undefined,dynamic_lookup
-   INSTALL_SOFLAGS = $(subst $1 ,,$(call MAKE_SOFLAGS,$(MFEM_LIB_DIR)))
-   INSTALL_RPATH = -Wl,-undefined,dynamic_lookup
 endif
 
 # Set CXXFLAGS to overwrite the default selection of DEBUG_FLAGS/OPTIM_FLAGS
@@ -73,21 +51,17 @@
 # Note: symbols of the form @VAR@ will be replaced by $(VAR) in derived
 #       variables, like MFEM_FLAGS, defined in config.mk.
 
-<<<<<<< HEAD
 # Command used to launch MPI jobs
 MFEM_MPIEXEC    = mpirun
 MFEM_MPIEXEC_NP = -np
 # Number of mpi tasks for parallel jobs
 MFEM_MPI_NP = 4
 
-=======
->>>>>>> c9e577ec
 # MFEM configuration options: YES/NO values, which are exported to config.mk and
 # config.hpp. The values below are the defaults for generating the actual values
 # in config.mk and config.hpp.
 
 MFEM_USE_MPI         = NO
-MFEM_USE_METIS       = $(MFEM_USE_MPI)
 MFEM_USE_METIS_5     = NO
 MFEM_DEBUG           = NO
 MFEM_USE_GZSTREAM    = NO
@@ -108,28 +82,9 @@
 MFEM_USE_PETSC       = NO
 MFEM_USE_MPFR        = NO
 MFEM_USE_SIDRE       = NO
-MFEM_WITH_QHULL	     = NO
-
-# Setting WITH_QHULL flag which defines whether qhull-dependent parts are compiled in mesh generator
-ifneq ($(MFEM_WITH_QHULL),YES)
-    OPTIM_FLAGS = -O3 -g -std=c++11 
-    DEBUG_FLAGS = -g -Wall -std=c++11
-else
-    OPTIM_FLAGS = -O3 -std=c++11 -DWITH_QHULL
-    DEBUG_FLAGS = -g -Wall -std=c++11 -DWITH_QHULL
-endif
 
 LIBUNWIND_OPT = -g
 LIBUNWIND_LIB = $(if $(NOTMAC),-lunwind -ldl,)
-
-# QHULL library configuration
-ifneq ($(MFEM_WITH_QHULL),YES)
-    QHULL_OPT =
-    QHULL_LIB =
-else
-    QHULL_OPT = -I$(QHULL_DIR)/src/libqhullcpp -I$(QHULL_DIR)/src/libqhull_r -I$(QHULL_DIR)/src
-    QHULL_LIB = -L$(QHULL_DIR)/lib/ -lqhullcpp -lqhullstatic_r -Wl,-rpath=$(QHULL_DIR)/lib
-endif
 
 # HYPRE library configuration (needed to build the parallel version)
 HYPRE_DIR = @MFEM_DIR@/../hypre-2.10.0b/src/hypre
@@ -145,10 +100,10 @@
    else
      METIS_DIR = @MFEM_DIR@/../metis-5.0
      METIS_OPT = -I$(METIS_DIR)/include
-     METIS_LIB = -L$(METIS_DIR) -lmetis
+     METIS_LIB = -L$(METIS_DIR)/lib -lmetis
    endif
 else
-   # ParMETIS: currently needed by SuperLU or STRUMPACK. We assume that METIS 5
+   # ParMETIS currently needed only with SuperLU. We assume that METIS 5
    # (included with ParMETIS) is installed in the same location.
    METIS_DIR = @MFEM_DIR@/../parmetis-4.0.3
    METIS_OPT = -I$(METIS_DIR)/include
@@ -159,7 +114,6 @@
 # LAPACK library configuration
 LAPACK_OPT =  
 LAPACK_LIB = -L$(LAPACK_DIR) -llapack -lrefblas -lgfortran
-#$(if $(NOTMAC),-llapack -lblas,-framework Accelerate)
 
 # OpenMP configuration
 OPENMP_OPT = -fopenmp
@@ -169,10 +123,10 @@
 POSIX_CLOCKS_LIB = -lrt
 
 # SUNDIALS library configuration
-SUNDIALS_DIR = @MFEM_DIR@/../sundials-3.0.0
+SUNDIALS_DIR = @MFEM_DIR@/../sundials-2.7.0
 SUNDIALS_OPT = -I$(SUNDIALS_DIR)/include
 SUNDIALS_LIB = -Wl,-rpath,$(SUNDIALS_DIR)/lib -L$(SUNDIALS_DIR)/lib\
- -lsundials_arkode -lsundials_cvode -lsundials_nvecserial -lsundials_kinsol
+  -lsundials_arkode -lsundials_cvode -lsundials_nvecserial -lsundials_kinsol
 
 ifeq ($(MFEM_USE_MPI),YES)
    SUNDIALS_LIB += -lsundials_nvecparhyp -lsundials_nvecparallel
@@ -189,47 +143,31 @@
 LIB_RT = $(if $(NOTMAC),-lrt,)
 SUITESPARSE_DIR = @MFEM_DIR@/../SuiteSparse
 SUITESPARSE_OPT = -I$(SUITESPARSE_DIR)/include
-<<<<<<< HEAD
-SUITESPARSE_LIB = -Wl,-rpath,$(SUITESPARSE_DIR)/lib -L$(SUITESPARSE_DIR)/lib\
- -lklu -lbtf -lumfpack -lcholmod -lcolamd -lamd -lcamd -lccolamd\
- -lsuitesparseconfig $(LIB_RT) $(METIS_LIB) $(LAPACK_LIB)
-=======
 SUITESPARSE_LIB = -L$(SUITESPARSE_DIR)/lib -lklu -lbtf -lumfpack -lcholmod\
  -lcolamd -lamd -lcamd -lccolamd -lsuitesparseconfig $(LIB_RT) $(METIS_LIB)\
  $(LAPACK_LIB) -Wl,-rpath=$(SUITESPARSE_DIR)/lib
->>>>>>> c9e577ec
 
 # SuperLU library configuration
 SUPERLU_DIR = @MFEM_DIR@/../SuperLU_DIST_5.1.0
 SUPERLU_OPT = -I$(SUPERLU_DIR)/SRC
-SUPERLU_LIB = -Wl,-rpath,$(SUPERLU_DIR)/SRC -L$(SUPERLU_DIR)/SRC -lsuperlu_dist
-
-# SCOTCH library configuration (required by STRUMPACK)
+SUPERLU_LIB = -L$(SUPERLU_DIR)/SRC -lsuperlu_dist
+
+# SCOTCH library configuration
 SCOTCH_DIR = @MFEM_DIR@/../scotch_6.0.4
 SCOTCH_OPT = -I$(SCOTCH_DIR)/include
-SCOTCH_LIB = -L$(SCOTCH_DIR)/lib -lptscotch -lptscotcherr -lscotch -lscotcherr\
- -lpthread
-
-# SCALAPACK library configuration (required by STRUMPACK)
-SCALAPACK_DIR = @MFEM_DIR@/../scalapack-2.0.2
+SCOTCH_LIB = -L$(SCOTCH_DIR)/lib -lptscotch -lptscotcherr -lptscotcherrexit\
+ -lptscotchparmetis -lscotch -lscotcherr -lscotcherrexit -lscotchmetis
+
+# SCALAPACK library configuration
+SCALAPACK_DIR = @MFEM_DIR@/../scalapack_2.0.2
 SCALAPACK_OPT = -I$(SCALAPACK_DIR)/SRC
-SCALAPACK_LIB = -L$(SCALAPACK_DIR)/lib -lscalapack $(LAPACK_LIB)
-
-# MPI Fortran library, needed e.g. by STRUMPACK
-# MPICH:
-MPI_FORTRAN_LIB = -lmpifort
-# OpenMPI:
-# MPI_FORTRAN_LIB = -lmpi_mpifh
-# Additional Fortan library:
-# MPI_FORTRAN_LIB += -lgfortran
+SCALAPACK_LIB = -L$(SCALAPACK_DIR) -lscalapack
 
 # STRUMPACK library configuration
 STRUMPACK_DIR = @MFEM_DIR@/../STRUMPACK-build
-STRUMPACK_OPT = -I$(STRUMPACK_DIR)/include $(SCOTCH_OPT)
-# If STRUMPACK was build with OpenMP support, the following may be need:
-# STRUMPACK_OPT += $(OPENMP_OPT)
-STRUMPACK_LIB = -L$(STRUMPACK_DIR)/lib -lstrumpack $(MPI_FORTRAN_LIB)\
- $(SCOTCH_LIB) $(SCALAPACK_LIB)
+STRUMPACK_OPT = -I$(STRUMPACK_DIR)/include
+STRUMPACK_LIB = -L$(STRUMPACK_DIR)/lib -lstrumpack $(SCOTCH_LIB)\
+ $(SCALAPACK_LIB)
 
 # Gecko library configuration
 GECKO_DIR = @MFEM_DIR@/../gecko
@@ -241,27 +179,22 @@
 GNUTLS_LIB = -lgnutls
 
 # NetCDF library configuration
-NETCDF_DIR = $(HOME)/local
-HDF5_DIR   = $(HOME)/local
-ZLIB_DIR   = $(HOME)/local
-NETCDF_OPT = -I$(NETCDF_DIR)/include -I$(HDF5_DIR)/include -I$(ZLIB_DIR)/include
-NETCDF_LIB = -Wl,-rpath,$(NETCDF_DIR)/lib -L$(NETCDF_DIR)/lib\
- -Wl,-rpath,$(HDF5_DIR)/lib -L$(HDF5_DIR)/lib\
- -Wl,-rpath,$(ZLIB_DIR)/lib -L$(ZLIB_DIR)/lib\
- -lnetcdf -lhdf5_hl -lhdf5 -lz
+NETCDF_DIR  = $(HOME)/local
+HDF5_DIR    = $(HOME)/local
+ZLIB_DIR    = $(HOME)/local
+NETCDF_OPT  = -I$(NETCDF_DIR)/include
+NETCDF_LIB  = -L$(NETCDF_DIR)/lib -lnetcdf -L$(HDF5_DIR)/lib -lhdf5_hl -lhdf5\
+ -L$(ZLIB_DIR)/lib -lz
 
 # PETSc library configuration (version greater or equal to 3.8 or the dev branch)
-PETSC_ARCH := arch-linux2-c-debug
-PETSC_DIR  := $(MFEM_DIR)/../petsc/$(PETSC_ARCH)
-PETSC_VARS := $(PETSC_DIR)/lib/petsc/conf/petscvariables
-PETSC_FOUND := $(if $(wildcard $(PETSC_VARS)),YES,)
-PETSC_INC_VAR = PETSC_CC_INCLUDES
-PETSC_LIB_VAR = PETSC_EXTERNAL_LIB_BASIC
-ifeq ($(PETSC_FOUND),YES)
-   PETSC_OPT := $(shell sed -n "s/$(PETSC_INC_VAR) = *//p" $(PETSC_VARS))
-   PETSC_LIB := $(shell sed -n "s/$(PETSC_LIB_VAR) = *//p" $(PETSC_VARS))
-   PETSC_LIB := -Wl,-rpath,$(abspath $(PETSC_DIR))/lib\
-      -L$(abspath $(PETSC_DIR))/lib -lpetsc $(PETSC_LIB)
+ifeq ($(MFEM_USE_PETSC),YES)
+   PETSC_DIR := $(MFEM_DIR)/../petsc/arch-linux2-c-debug
+   PETSC_PC  := $(PETSC_DIR)/lib/pkgconfig/PETSc.pc
+   $(if $(wildcard $(PETSC_PC)),,$(error PETSc config not found - $(PETSC_PC)))
+   PETSC_OPT := $(shell sed -n "s/Cflags: *//p" $(PETSC_PC))
+   PETSC_LIBS_PRIVATE := $(shell sed -n "s/Libs\.private: *//p" $(PETSC_PC))
+   PETSC_LIB := -Wl,-rpath -Wl,$(abspath $(PETSC_DIR))/lib\
+ -L$(abspath $(PETSC_DIR))/lib -lpetsc $(PETSC_LIBS_PRIVATE)
 endif
 
 # MPFR library configuration
@@ -275,10 +208,16 @@
 SIDRE_OPT = -I$(SIDRE_DIR)/include -I$(CONDUIT_DIR)/include/conduit\
  -I$(HDF5_DIR)/include
 SIDRE_LIB = \
-   -Wl,-rpath,$(SIDRE_DIR)/lib -L$(SIDRE_DIR)/lib \
-   -Wl,-rpath,$(CONDUIT_DIR)/lib -L$(CONDUIT_DIR)/lib \
-   -Wl,-rpath,$(HDF5_DIR)/lib -L$(HDF5_DIR)/lib \
+   -L$(SIDRE_DIR)/lib \
+   -L$(CONDUIT_DIR)/lib \
+   -Wl,-rpath -Wl,$(CONDUIT_DIR)/lib \
+   -L$(HDF5_DIR)/lib \
+   -Wl,-rpath -Wl,$(HDF5_DIR)/lib \
    -lsidre -lslic -laxom_utils -lconduit -lconduit_relay -lhdf5 -lz -ldl
+
+ifeq ($(MFEM_USE_MPI),YES)
+   SIDRE_LIB += -lspio
+endif
 
 # If YES, enable some informational messages
 VERBOSE = NO
