--- conflicted
+++ resolved
@@ -33,14 +33,8 @@
 public:
    enum Type { POINT, SEGMENT, TRIANGLE, SQUARE, TETRAHEDRON, CUBE, PENTATOPE, TESSERACT };
 
-<<<<<<< HEAD
-   static const int NumGeom = 6;
-   static const int MaxDim = 3;
-   static const int NumBdrArray[NumGeom];
-=======
    static const int NumGeom = 8;
    static const int NumBdrArray[];
->>>>>>> c9e577ec
    static const char *Name[NumGeom];
    static const double Volume[NumGeom];
    static const int Dimension[NumGeom];
@@ -49,60 +43,40 @@
    static const int NumFaces[NumGeom];
 
    // Structure that holds constants describing the Geometries.
+   // Currently it contains just the space dimension.
    template <Type Geom> struct Constants;
 
 private:
    IntegrationRule *GeomVert[NumGeom];
    IntegrationPoint GeomCenter[NumGeom];
-   DenseMatrix *GeomToPerfGeomJac[NumGeom];
    DenseMatrix *PerfGeomToGeomJac[NumGeom];
 
 public:
    Geometry();
    ~Geometry();
 
-   /** @brief Return an IntegrationRule consisting of all vertices of the given
-       Geometry::Type, @a GeomType. */
    const IntegrationRule *GetVertices(int GeomType);
-
-   /// Return the center of the given Geometry::Type, @a GeomType.
    const IntegrationPoint &GetCenter(int GeomType)
    { return GeomCenter[GeomType]; }
-
-   /// Get a random point in the reference element specified by @a GeomType.
-   /** This method uses the function rand() for random number generation. */
+   /** Get a random point in the reference element specified by GeomType.
+       This method uses the function rand() for random number generation. */
    static void GetRandomPoint(int GeomType, IntegrationPoint &ip);
-
    /// Check if the given point is inside the given reference element.
    static bool CheckPoint(int GeomType, const IntegrationPoint &ip);
-   /** @brief Check if the given point is inside the given reference element.
-       Overload for fuzzy tolerance. */
-   static bool CheckPoint(int GeomType, const IntegrationPoint &ip, double eps);
-
-   /// Project a point @a end, onto the given Geometry::Type, @a GeomType.
-   /** Check if the @a end point is inside the reference element, if not
-       overwrite it with the point on the boundary that lies on the line segment
-       between @a beg and @a end (@a beg must be inside the element). Return
-       true if @a end is inside the element, and false otherwise. */
+   /** Check if the end point is inside the reference element, if not overwrite
+       it with the point on the boundary that lies on the line segment between
+       beg and end (beg must be inside the element). Return true if end is
+       inside the element, and false otherwise. */
    static bool ProjectPoint(int GeomType, const IntegrationPoint &beg,
                             IntegrationPoint &end);
 
-   /// Project a point @a ip, onto the given Geometry::Type, @a GeomType.
-   /** If @a ip is outside the element, replace it with the point on the
-       boundary that is closest to the original @a ip and return false;
-       otherwise, return true without changing @a ip. */
-   static bool ProjectPoint(int GeomType, IntegrationPoint &ip);
-
-   const DenseMatrix &GetGeomToPerfGeomJac(int GeomType) const
-   { return *GeomToPerfGeomJac[GeomType]; }
    DenseMatrix *GetPerfGeomToGeomJac(int GeomType)
    { return PerfGeomToGeomJac[GeomType]; }
    void GetPerfPointMat(int GeomType, DenseMatrix &pm);
    void JacToPerfJac(int GeomType, const DenseMatrix &J,
                      DenseMatrix &PJ) const;
 
-   /// Return the number of boundary "faces" of a given Geometry::Type.
-   int NumBdr(int GeomType) { return NumBdrArray[GeomType]; }
+   int NumBdr (int GeomType) { return NumBdrArray[GeomType]; }
 };
 
 template <> struct Geometry::Constants<Geometry::POINT>
@@ -262,8 +236,7 @@
    int Times, ETimes;
    IntegrationRule RefPts;
    Array<int> RefGeoms, RefEdges;
-   int NumBdrEdges; // at the beginning of RefEdges
-   int Type;
+   int NumBdrEdges; // at the begining of RefEdges
 
    RefinedGeometry(int NPts, int NRefG, int NRefE, int NBdrE = 0) :
       RefPts(NPts), RefGeoms(NRefG), RefEdges(NRefE), NumBdrEdges(NBdrE) { }
@@ -272,24 +245,14 @@
 class GeometryRefiner
 {
 private:
-   int type; // Quadrature1D type (ClosedUniform is default)
-   Array<RefinedGeometry *> RGeom[Geometry::NumGeom];
-   Array<IntegrationRule *> IntPts[Geometry::NumGeom];
-
-   RefinedGeometry *FindInRGeom(int Geom, int Times, int ETimes, int Type);
-   IntegrationRule *FindInIntPts(int Geom, int NPts);
-
+   int type; // 0 - uniform points, otherwise - poly1d.ClosedPoints
+   RefinedGeometry *RGeom[Geometry::NumGeom];
+   IntegrationRule *IntPts[Geometry::NumGeom];
 public:
    GeometryRefiner();
 
-   /// Set the Quadrature1D type of points to use for subdivision.
    void SetType(const int t) { type = t; }
-   /// Get the Quadrature1D type of points used for subdivision.
-   int GetType() const { return type; }
-
-   RefinedGeometry *Refine(int Geom, int Times, int ETimes = 1);
-
-   /// @note This method always uses Quadrature1D::OpenUniform points.
+   RefinedGeometry *Refine (int Geom, int Times, int ETimes = 1);
    const IntegrationRule *RefineInterior(int Geom, int Times);
 
    ~GeometryRefiner();
