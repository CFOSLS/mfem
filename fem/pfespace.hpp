// Copyright (c) 2010, Lawrence Livermore National Security, LLC. Produced at
// the Lawrence Livermore National Laboratory. LLNL-CODE-443211. All Rights
// reserved. See file COPYRIGHT for details.
//
// This file is part of the MFEM library. For more information and source code
// availability see http://mfem.org.
//
// MFEM is free software; you can redistribute it and/or modify it under the
// terms of the GNU Lesser General Public License (as published by the Free
// Software Foundation) version 2.1 dated February 1999.

#ifndef MFEM_PFESPACE
#define MFEM_PFESPACE

#include "../config/config.hpp"

#ifdef MFEM_USE_MPI

#include "../linalg/hypre.hpp"
#include "../mesh/pmesh.hpp"
#include "../mesh/nurbs.hpp"
#include "fespace.hpp"

namespace mfem
{

/// Abstract parallel finite element space.
class ParFiniteElementSpace : public FiniteElementSpace
{
private:
   /// MPI data.
   MPI_Comm MyComm;
   int NRanks, MyRank;

   /// Parallel mesh; #mesh points to this object as well. Not owned.
   ParMesh *pmesh;
   /** Parallel non-conforming mesh extension object; same as pmesh->pncmesh.
       Not owned. */
   ParNCMesh *pncmesh;

   /// GroupCommunicator on the local VDofs. Owned.
   GroupCommunicator *gcomm;

   /// Number of true dofs in this processor (local true dofs).
   mutable int ltdof_size;

   /// Number of vertex/edge/face/total ghost DOFs (nonconforming case).
   int ngvdofs, ngedofs, ngfdofs, ngdofs;

   /// The group of each local dof.
   Array<int> ldof_group;

   /// For a local dof: the local true dof number in the master of its group.
   mutable Array<int> ldof_ltdof;

   /// Offsets for the dofs in each processor in global numbering.
   mutable Array<HYPRE_Int> dof_offsets;

   /// Offsets for the true dofs in each processor in global numbering.
   mutable Array<HYPRE_Int> tdof_offsets;

   /// Offsets for the true dofs in neighbor processor in global numbering.
   mutable Array<HYPRE_Int> tdof_nb_offsets;

   /// Previous 'dof_offsets' (before Update()), column partition of T.
   Array<HYPRE_Int> old_dof_offsets;

   /// The sign of the basis functions at the scalar local dofs.
   Array<int> ldof_sign;

   /// The matrix P (interpolation from true dof to dof). Owned.
   mutable HypreParMatrix *P;
   /// Optimized action-only prolongation operator for conforming meshes. Owned.
   class ConformingProlongationOperator *Pconf;

   /// The (block-diagonal) matrix R (restriction of dof to true dof). Owned.
   mutable SparseMatrix *R;

   ParNURBSExtension *pNURBSext() const
   { return dynamic_cast<ParNURBSExtension *>(NURBSext); }

   static ParNURBSExtension *MakeLocalNURBSext(
      const NURBSExtension *globNURBSext, const NURBSExtension *parNURBSext);

   GroupTopology &GetGroupTopo() const
   { return (NURBSext) ? pNURBSext()->gtopo : pmesh->gtopo; }

   // Auxiliary method used in constructors
   void ParInit(ParMesh *pm);

   void Construct();
   void Destroy();

   // ldof_type = 0 : DOFs communicator, otherwise VDOFs communicator
   void GetGroupComm(GroupCommunicator &gcomm, int ldof_type,
                     Array<int> *ldof_sign = NULL);

   /// Construct dof_offsets and tdof_offsets using global communication.
   void GenerateGlobalOffsets() const;

   /// Construct ldof_group and ldof_ltdof.
   void ConstructTrueDofs();
   void ConstructTrueNURBSDofs();

   void ApplyLDofSigns(Array<int> &dofs) const;
   void ApplyLDofSigns(Table &el_dof) const;

   typedef NCMesh::MeshId MeshId;
   typedef ParNCMesh::GroupId GroupId;

   void GetGhostVertexDofs(const MeshId &id, Array<int> &dofs) const;
   void GetGhostEdgeDofs(const MeshId &edge_id, Array<int> &dofs) const;
   void GetGhostFaceDofs(const MeshId &face_id, Array<int> &dofs) const;

   void GetGhostDofs(int entity, const MeshId &id, Array<int> &dofs) const;
   // Return the dofs associated with the interior of the given mesh entity.
   // The MeshId may be the id of a regular or a ghost mesh entity.
   void GetBareDofs(int entity, const MeshId &id, Array<int> &dofs) const;

   int  PackDof(int entity, int index, int edof) const;
   void UnpackDof(int dof, int &entity, int &index, int &edof) const;

   void ScheduleSendRow(const struct PMatrixRow &row, int dof, GroupId group_id,
                        std::map<int, class NeighborRowMessage> &send_msg) const;

   void ForwardRow(const struct PMatrixRow &row, int dof,
                   GroupId group_sent_id, GroupId group_id,
                   std::map<int, class NeighborRowMessage> &send_msg) const;

#ifdef MFEM_DEBUG_PMATRIX
   void DebugDumpDOFs(std::ofstream &os,
                      const SparseMatrix &deps,
                      const Array<GroupId> &dof_group,
                      const Array<GroupId> &dof_owner,
                      const Array<bool> &finalized) const;
#endif

   /// Helper: create a HypreParMatrix from a list of PMatrixRows.
   HypreParMatrix*
   MakeVDimHypreMatrix(const std::vector<struct PMatrixRow> &rows,
                       int local_rows, int local_cols,
                       Array<HYPRE_Int> &row_starts,
                       Array<HYPRE_Int> &col_starts) const;

   /// Build the P and R matrices.
   void Build_Dof_TrueDof_Matrix() const;

   /** Used when the ParMesh is non-conforming, i.e. pmesh->pncmesh != NULL.
       Constructs the matrices P and R, the DOF and true DOF offset arrays,
       and the DOF -> true DOF map ('dof_tdof'). Returns the number of
       vector true DOFs. All pointer arguments are optional and can be NULL. */
   int BuildParallelConformingInterpolation(HypreParMatrix **P, SparseMatrix **R,
                                            Array<HYPRE_Int> &dof_offs,
                                            Array<HYPRE_Int> &tdof_offs,
                                            Array<int> *dof_tdof,
                                            bool partial = false) const;

   /** Calculate a GridFunction migration matrix after mesh load balancing.
       The result is a parallel permutation matrix that can be used to update
       all grid functions defined on this space. */
   HypreParMatrix* RebalanceMatrix(int old_ndofs,
                                   const Table* old_elem_dof);

   /** Calculate a GridFunction restriction matrix after mesh derefinement.
       The matrix is constructed so that the new grid function interpolates
       the original function, i.e., the original function is evaluated at the
       nodes of the coarse function. */
   HypreParMatrix* ParallelDerefinementMatrix(int old_ndofs,
                                              const Table *old_elem_dof);

public:
   // Face-neighbor data
   // Number of face-neighbor dofs
   int num_face_nbr_dofs;
   // Face-neighbor-element to face-neighbor dof
   Table face_nbr_element_dof;
   // Face-neighbor to ldof in the face-neighbor numbering
   Table face_nbr_ldof;
   // The global ldof indices of the face-neighbor dofs
   Array<HYPRE_Int> face_nbr_glob_dof_map;
   // Local face-neighbor data: face-neighbor to ldof
   Table send_face_nbr_ldof;

   /** @brief Copy constructor: deep copy all data from @a orig except the
       ParMesh, the FiniteElementCollection, and some derived data. */
   /** If the @a pmesh or @a fec poiters are NULL (default), then the new
       ParFiniteElementSpace will reuse the respective pointers from @a orig. If
       any of these pointers is not NULL, the given pointer will be used instead
       of the one used by @a orig.

       @note The objects pointed to by the @a pmesh and @a fec parameters must
       be either the same objects as the ones used by @a orig, or copies of
       them. Otherwise, the behavior is undefined.

       @note Derived data objects, such as the parallel prolongation and
       restriction operators, the update operator, and any of the face-neighbor
       data, will not be copied, even if they are created in the @a orig object.
   */
   ParFiniteElementSpace(const ParFiniteElementSpace &orig,
                         ParMesh *pmesh = NULL,
                         const FiniteElementCollection *fec = NULL);

   /** @brief Convert/copy the *local* (Par)FiniteElementSpace @a orig to
       ParFiniteElementSpace: deep copy all data from @a orig except the Mesh,
       the FiniteElementCollection, and some derived data. */
   ParFiniteElementSpace(const FiniteElementSpace &orig, ParMesh &pmesh,
                         const FiniteElementCollection *fec = NULL);

   /** @brief Construct the *local* ParFiniteElementSpace corresponing to the
       global FE space, @a global_fes. */
   /** The parameter @a pm is the *local* ParMesh obtained by decomposing the
       global Mesh used by @a global_fes. The array @a partitioning represents
       the parallel decomposition - it maps global element ids to MPI ranks.
       If the FiniteElementCollection, @a f, is NULL (default), the FE
       collection used by @a global_fes will be reused. If @a f is not NULL, it
       must be the same as, or a copy of, the FE collection used by
       @a global_fes. */
   ParFiniteElementSpace(ParMesh *pm, const FiniteElementSpace *global_fes,
                         const int *partitioning,
                         const FiniteElementCollection *f = NULL);

   ParFiniteElementSpace(ParMesh *pm, const FiniteElementCollection *f,
                         int dim = 1, int ordering = Ordering::byNODES);

<<<<<<< HEAD
   /// Construct a NURBS FE space based on the given NURBSExtension, @a ext.
   /** The parameter @a ext will be deleted by this constructor, replaced by a
       ParNURBSExtension owned by the ParFiniteElementSpace.
       @note If the pointer @a ext is NULL, this constructor is equivalent to
       the standard constructor with the same arguments minus the
       NURBSExtension, @a ext. */
   ParFiniteElementSpace(ParMesh *pm, NURBSExtension *ext,
                         const FiniteElementCollection *f,
                         int dim = 1, int ordering = Ordering::byNODES);

   MPI_Comm GetComm() const { return MyComm; }
   int GetNRanks() const { return NRanks; }
   int GetMyRank() const { return MyRank; }
=======
   MPI_Comm GetComm() const { return MyComm; }
   int GetNRanks() { return NRanks; }
   int GetMyRank() { return MyRank; }
>>>>>>> c9e577ec

   inline ParMesh *GetParMesh() { return pmesh; }

   int GetDofSign(int i)
   { return NURBSext || Nonconforming() ? 1 : ldof_sign[VDofToDof(i)]; }
   HYPRE_Int *GetDofOffsets()     const { return dof_offsets; }
   HYPRE_Int *GetTrueDofOffsets() const { return tdof_offsets; }
   HYPRE_Int GlobalVSize() const
   { return Dof_TrueDof_Matrix()->GetGlobalNumRows(); }
   HYPRE_Int GlobalTrueVSize() const
   { return Dof_TrueDof_Matrix()->GetGlobalNumCols(); }

   /// Return the number of local vector true dofs.
   virtual int GetTrueVSize() const { return ltdof_size; }

   /// Returns indexes of degrees of freedom in array dofs for i'th element.
   virtual void GetElementDofs(int i, Array<int> &dofs) const;

   /// Returns indexes of degrees of freedom for i'th boundary element.
   virtual void GetBdrElementDofs(int i, Array<int> &dofs) const;

   /** Returns the indexes of the degrees of freedom for i'th face
       including the dofs for the edges and the vertices of the face. */
   virtual void GetFaceDofs(int i, Array<int> &dofs) const;

   void GetSharedEdgeDofs(int group, int ei, Array<int> &dofs) const;
   void GetSharedFaceDofs(int group, int fi, Array<int> &dofs) const;

   /// The true dof-to-dof interpolation matrix
   HypreParMatrix *Dof_TrueDof_Matrix() const
   { if (!P) { Build_Dof_TrueDof_Matrix(); } return P; }

   /** @brief For a non-conforming mesh, construct and return the interpolation
       matrix from the partially conforming true dofs to the local dofs. */
   /** @note The returned pointer must be deleted by the caller. */
   HypreParMatrix *GetPartialConformingInterpolation();

   /** Create and return a new HypreParVector on the true dofs, which is
       owned by (i.e. it must be destroyed by) the calling function. */
   HypreParVector *NewTrueDofVector()
   { return (new HypreParVector(MyComm,GlobalTrueVSize(),GetTrueDofOffsets()));}

   /// Scale a vector of true dofs
   void DivideByGroupSize(double *vec);

   /// Return a reference to the internal GroupCommunicator (on VDofs)
   GroupCommunicator &GroupComm() { return *gcomm; }

   /// Return a new GroupCommunicator on Dofs
   GroupCommunicator *ScalarGroupComm();

   /** Given an integer array on the local degrees of freedom, perform
       a bitwise OR between the shared dofs. */
   void Synchronize(Array<int> &ldof_marker) const;

   /// Determine the boundary degrees of freedom
   virtual void GetEssentialVDofs(const Array<int> &bdr_attr_is_ess,
                                  Array<int> &ess_dofs,
                                  int component = -1) const;

   /** Get a list of essential true dofs, ess_tdof_list, corresponding to the
       boundary attributes marked in the array bdr_attr_is_ess. */
   virtual void GetEssentialTrueDofs(const Array<int> &bdr_attr_is_ess,
                                     Array<int> &ess_tdof_list,
                                     int component = -1);

   /** If the given ldof is owned by the current processor, return its local
       tdof number, otherwise return -1 */
   int GetLocalTDofNumber(int ldof) const;
   /// Returns the global tdof number of the given local degree of freedom
   HYPRE_Int GetGlobalTDofNumber(int ldof) const;
   /** Returns the global tdof number of the given local degree of freedom in
       the scalar version of the current finite element space. The input should
       be a scalar local dof. */
   HYPRE_Int GetGlobalScalarTDofNumber(int sldof);

   HYPRE_Int GetMyDofOffset() const;
   HYPRE_Int GetMyTDofOffset() const;

   virtual const Operator *GetProlongationMatrix();
   /// Get the R matrix which restricts a local dof vector to true dof vector.
   virtual const SparseMatrix *GetRestrictionMatrix()
   { Dof_TrueDof_Matrix(); return R; }

   // Face-neighbor functions
   void ExchangeFaceNbrData();
   int GetFaceNbrVSize() const { return num_face_nbr_dofs; }
   void GetFaceNbrElementVDofs(int i, Array<int> &vdofs) const;
   void GetFaceNbrFaceVDofs(int i, Array<int> &vdofs) const;
   const FiniteElement *GetFaceNbrFE(int i) const;
   const FiniteElement *GetFaceNbrFaceFE(int i) const;
   const HYPRE_Int *GetFaceNbrGlobalDofMap() { return face_nbr_glob_dof_map; }

   void Lose_Dof_TrueDof_Matrix();
   void LoseDofOffsets() { dof_offsets.LoseData(); }
   void LoseTrueDofOffsets() { tdof_offsets.LoseData(); }

   bool Conforming() const { return pmesh->pncmesh == NULL; }
   bool Nonconforming() const { return pmesh->pncmesh != NULL; }

   /** Reflect changes in the mesh. Calculate one of the refinement/derefinement
       /rebalance matrices, unless want_transform is false. */
   virtual void Update(bool want_transform = true);

   /// Free ParGridFunction transformation matrix (if any), to save memory.
   virtual void UpdatesFinished()
   {
      FiniteElementSpace::UpdatesFinished();
      old_dof_offsets.DeleteAll();
   }

   virtual ~ParFiniteElementSpace() { Destroy(); }

   // Obsolete, kept for backward compatibility
   int TrueVSize() const { return ltdof_size; }
};


/// Auxiliary class used by ParFiniteElementSpace.
class ConformingProlongationOperator : public Operator
{
protected:
   Array<int> external_ldofs;
   GroupCommunicator &gc;

public:
   ConformingProlongationOperator(ParFiniteElementSpace &pfes);

   virtual void Mult(const Vector &x, Vector &y) const;

   virtual void MultTranspose(const Vector &x, Vector &y) const;
};

}

#endif // MFEM_USE_MPI

#endif<|MERGE_RESOLUTION|>--- conflicted
+++ resolved
@@ -32,21 +32,15 @@
    MPI_Comm MyComm;
    int NRanks, MyRank;
 
-   /// Parallel mesh; #mesh points to this object as well. Not owned.
+   /// Parallel mesh.
    ParMesh *pmesh;
-   /** Parallel non-conforming mesh extension object; same as pmesh->pncmesh.
-       Not owned. */
-   ParNCMesh *pncmesh;
-
-   /// GroupCommunicator on the local VDofs. Owned.
+
+   /// GroupCommunicator on the local VDofs
    GroupCommunicator *gcomm;
 
    /// Number of true dofs in this processor (local true dofs).
    mutable int ltdof_size;
 
-   /// Number of vertex/edge/face/total ghost DOFs (nonconforming case).
-   int ngvdofs, ngedofs, ngfdofs, ngdofs;
-
    /// The group of each local dof.
    Array<int> ldof_group;
 
@@ -68,25 +62,17 @@
    /// The sign of the basis functions at the scalar local dofs.
    Array<int> ldof_sign;
 
-   /// The matrix P (interpolation from true dof to dof). Owned.
+   /// The matrix P (interpolation from true dof to dof).
    mutable HypreParMatrix *P;
-   /// Optimized action-only prolongation operator for conforming meshes. Owned.
-   class ConformingProlongationOperator *Pconf;
-
-   /// The (block-diagonal) matrix R (restriction of dof to true dof). Owned.
+
+   /// The (block-diagonal) matrix R (restriction of dof to true dof)
    mutable SparseMatrix *R;
 
    ParNURBSExtension *pNURBSext() const
    { return dynamic_cast<ParNURBSExtension *>(NURBSext); }
 
-   static ParNURBSExtension *MakeLocalNURBSext(
-      const NURBSExtension *globNURBSext, const NURBSExtension *parNURBSext);
-
    GroupTopology &GetGroupTopo() const
    { return (NURBSext) ? pNURBSext()->gtopo : pmesh->gtopo; }
-
-   // Auxiliary method used in constructors
-   void ParInit(ParMesh *pm);
 
    void Construct();
    void Destroy();
@@ -103,57 +89,46 @@
    void ConstructTrueNURBSDofs();
 
    void ApplyLDofSigns(Array<int> &dofs) const;
-   void ApplyLDofSigns(Table &el_dof) const;
-
-   typedef NCMesh::MeshId MeshId;
-   typedef ParNCMesh::GroupId GroupId;
-
-   void GetGhostVertexDofs(const MeshId &id, Array<int> &dofs) const;
-   void GetGhostEdgeDofs(const MeshId &edge_id, Array<int> &dofs) const;
-   void GetGhostFaceDofs(const MeshId &face_id, Array<int> &dofs) const;
-
-   void GetGhostDofs(int entity, const MeshId &id, Array<int> &dofs) const;
-   // Return the dofs associated with the interior of the given mesh entity.
-   // The MeshId may be the id of a regular or a ghost mesh entity.
-   void GetBareDofs(int entity, const MeshId &id, Array<int> &dofs) const;
-
-   int  PackDof(int entity, int index, int edof) const;
-   void UnpackDof(int dof, int &entity, int &index, int &edof) const;
-
-   void ScheduleSendRow(const struct PMatrixRow &row, int dof, GroupId group_id,
-                        std::map<int, class NeighborRowMessage> &send_msg) const;
-
-   void ForwardRow(const struct PMatrixRow &row, int dof,
-                   GroupId group_sent_id, GroupId group_id,
-                   std::map<int, class NeighborRowMessage> &send_msg) const;
-
-#ifdef MFEM_DEBUG_PMATRIX
-   void DebugDumpDOFs(std::ofstream &os,
-                      const SparseMatrix &deps,
-                      const Array<GroupId> &dof_group,
-                      const Array<GroupId> &dof_owner,
-                      const Array<bool> &finalized) const;
-#endif
-
-   /// Helper: create a HypreParMatrix from a list of PMatrixRows.
-   HypreParMatrix*
-   MakeVDimHypreMatrix(const std::vector<struct PMatrixRow> &rows,
-                       int local_rows, int local_cols,
-                       Array<HYPRE_Int> &row_starts,
-                       Array<HYPRE_Int> &col_starts) const;
+
+   /// Helper struct to store DOF dependencies in a parallel NC mesh.
+   struct Dependency
+   {
+      int rank, dof; ///< master DOF, may be on another processor
+      double coef;
+      Dependency(int r, int d, double c) : rank(r), dof(d), coef(c) {}
+   };
+
+   /// Dependency list for a local vdof.
+   struct DepList
+   {
+      Array<Dependency> list;
+      int type; ///< 0 = independent, 1 = one-to-one (conforming), 2 = slave
+
+      DepList() : type(0) {}
+
+      bool IsTrueDof(int my_rank) const
+      { return type == 0 || (type == 1 && list[0].rank == my_rank); }
+   };
+
+   void AddSlaveDependencies(DepList deps[], int master_rank,
+                             const Array<int> &master_dofs, int master_ndofs,
+                             const Array<int> &slave_dofs, DenseMatrix& I)
+   const;
+
+   void Add1To1Dependencies(DepList deps[], int owner_rank,
+                            const Array<int> &owner_dofs, int owner_ndofs,
+                            const Array<int> &dependent_dofs) const;
+
+   void GetDofs(int type, int index, Array<int>& dofs) const;
+   void ReorderFaceDofs(Array<int> &dofs, int orient) const;
 
    /// Build the P and R matrices.
    void Build_Dof_TrueDof_Matrix() const;
 
-   /** Used when the ParMesh is non-conforming, i.e. pmesh->pncmesh != NULL.
-       Constructs the matrices P and R, the DOF and true DOF offset arrays,
-       and the DOF -> true DOF map ('dof_tdof'). Returns the number of
-       vector true DOFs. All pointer arguments are optional and can be NULL. */
-   int BuildParallelConformingInterpolation(HypreParMatrix **P, SparseMatrix **R,
-                                            Array<HYPRE_Int> &dof_offs,
-                                            Array<HYPRE_Int> &tdof_offs,
-                                            Array<int> *dof_tdof,
-                                            bool partial = false) const;
+   // Used when the ParMesh is non-conforming, i.e. pmesh->pncmesh != NULL.
+   // Constructs the matrices P and R. Determines ltdof_size. Calls
+   // GenerateGlobalOffsets(). Constructs ldof_ltdof.
+   void GetParallelConformingInterpolation() const;
 
    /** Calculate a GridFunction migration matrix after mesh load balancing.
        The result is a parallel permutation matrix that can be used to update
@@ -181,66 +156,12 @@
    // Local face-neighbor data: face-neighbor to ldof
    Table send_face_nbr_ldof;
 
-   /** @brief Copy constructor: deep copy all data from @a orig except the
-       ParMesh, the FiniteElementCollection, and some derived data. */
-   /** If the @a pmesh or @a fec poiters are NULL (default), then the new
-       ParFiniteElementSpace will reuse the respective pointers from @a orig. If
-       any of these pointers is not NULL, the given pointer will be used instead
-       of the one used by @a orig.
-
-       @note The objects pointed to by the @a pmesh and @a fec parameters must
-       be either the same objects as the ones used by @a orig, or copies of
-       them. Otherwise, the behavior is undefined.
-
-       @note Derived data objects, such as the parallel prolongation and
-       restriction operators, the update operator, and any of the face-neighbor
-       data, will not be copied, even if they are created in the @a orig object.
-   */
-   ParFiniteElementSpace(const ParFiniteElementSpace &orig,
-                         ParMesh *pmesh = NULL,
-                         const FiniteElementCollection *fec = NULL);
-
-   /** @brief Convert/copy the *local* (Par)FiniteElementSpace @a orig to
-       ParFiniteElementSpace: deep copy all data from @a orig except the Mesh,
-       the FiniteElementCollection, and some derived data. */
-   ParFiniteElementSpace(const FiniteElementSpace &orig, ParMesh &pmesh,
-                         const FiniteElementCollection *fec = NULL);
-
-   /** @brief Construct the *local* ParFiniteElementSpace corresponing to the
-       global FE space, @a global_fes. */
-   /** The parameter @a pm is the *local* ParMesh obtained by decomposing the
-       global Mesh used by @a global_fes. The array @a partitioning represents
-       the parallel decomposition - it maps global element ids to MPI ranks.
-       If the FiniteElementCollection, @a f, is NULL (default), the FE
-       collection used by @a global_fes will be reused. If @a f is not NULL, it
-       must be the same as, or a copy of, the FE collection used by
-       @a global_fes. */
-   ParFiniteElementSpace(ParMesh *pm, const FiniteElementSpace *global_fes,
-                         const int *partitioning,
-                         const FiniteElementCollection *f = NULL);
-
    ParFiniteElementSpace(ParMesh *pm, const FiniteElementCollection *f,
                          int dim = 1, int ordering = Ordering::byNODES);
 
-<<<<<<< HEAD
-   /// Construct a NURBS FE space based on the given NURBSExtension, @a ext.
-   /** The parameter @a ext will be deleted by this constructor, replaced by a
-       ParNURBSExtension owned by the ParFiniteElementSpace.
-       @note If the pointer @a ext is NULL, this constructor is equivalent to
-       the standard constructor with the same arguments minus the
-       NURBSExtension, @a ext. */
-   ParFiniteElementSpace(ParMesh *pm, NURBSExtension *ext,
-                         const FiniteElementCollection *f,
-                         int dim = 1, int ordering = Ordering::byNODES);
-
-   MPI_Comm GetComm() const { return MyComm; }
-   int GetNRanks() const { return NRanks; }
-   int GetMyRank() const { return MyRank; }
-=======
    MPI_Comm GetComm() const { return MyComm; }
    int GetNRanks() { return NRanks; }
    int GetMyRank() { return MyRank; }
->>>>>>> c9e577ec
 
    inline ParMesh *GetParMesh() { return pmesh; }
 
@@ -274,8 +195,8 @@
    { if (!P) { Build_Dof_TrueDof_Matrix(); } return P; }
 
    /** @brief For a non-conforming mesh, construct and return the interpolation
-       matrix from the partially conforming true dofs to the local dofs. */
-   /** @note The returned pointer must be deleted by the caller. */
+       matrix from the partially conforming true dofs to the local dofs. The
+       returned pointer must be deleted by the caller. */
    HypreParMatrix *GetPartialConformingInterpolation();
 
    /** Create and return a new HypreParVector on the true dofs, which is
@@ -320,7 +241,8 @@
    HYPRE_Int GetMyDofOffset() const;
    HYPRE_Int GetMyTDofOffset() const;
 
-   virtual const Operator *GetProlongationMatrix();
+   virtual const Operator *GetProlongationMatrix()
+   { return Dof_TrueDof_Matrix(); }
    /// Get the R matrix which restricts a local dof vector to true dof vector.
    virtual const SparseMatrix *GetRestrictionMatrix()
    { Dof_TrueDof_Matrix(); return R; }
@@ -358,22 +280,6 @@
    int TrueVSize() const { return ltdof_size; }
 };
 
-
-/// Auxiliary class used by ParFiniteElementSpace.
-class ConformingProlongationOperator : public Operator
-{
-protected:
-   Array<int> external_ldofs;
-   GroupCommunicator &gc;
-
-public:
-   ConformingProlongationOperator(ParFiniteElementSpace &pfes);
-
-   virtual void Mult(const Vector &x, Vector &y) const;
-
-   virtual void MultTranspose(const Vector &x, Vector &y) const;
-};
-
 }
 
 #endif // MFEM_USE_MPI
