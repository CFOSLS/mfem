// Copyright (c) 2010, Lawrence Livermore National Security, LLC. Produced at
// the Lawrence Livermore National Laboratory. LLNL-CODE-443211. All Rights
// reserved. See file COPYRIGHT for details.
//
// This file is part of the MFEM library. For more information and source code
// availability see http://mfem.org.
//
// MFEM is free software; you can redistribute it and/or modify it under the
// terms of the GNU Lesser General Public License (as published by the Free
// Software Foundation) version 2.1 dated February 1999.

#include "../config/config.hpp"

#ifdef MFEM_USE_MPI

#include "pfespace.hpp"
#include "../general/sort_pairs.hpp"
#include "../mesh/mesh_headers.hpp"
#include "../general/binaryio.hpp"

#include <climits> // INT_MAX
#include <limits>
#include <list>

namespace mfem
{

ParFiniteElementSpace::ParFiniteElementSpace(
   const ParFiniteElementSpace &orig, ParMesh *pmesh,
   const FiniteElementCollection *fec)
   : FiniteElementSpace(orig, pmesh, fec)
{
   ParInit(pmesh ? pmesh : orig.pmesh);
}

ParFiniteElementSpace::ParFiniteElementSpace(
   const FiniteElementSpace &orig, ParMesh &pmesh,
   const FiniteElementCollection *fec)
   : FiniteElementSpace(orig, &pmesh, fec)
{
   ParInit(&pmesh);
}

ParFiniteElementSpace::ParFiniteElementSpace(
   ParMesh *pm, const FiniteElementSpace *global_fes, const int *partitioning,
   const FiniteElementCollection *f)
   : FiniteElementSpace(pm, MakeLocalNURBSext(global_fes->GetNURBSext(),
                                              pm->NURBSext),
                        f ? f : global_fes->FEColl(),
                        global_fes->GetVDim(), global_fes->GetOrdering())
{
   ParInit(pm);
   // For NURBS spaces, the variable-order data is contained in the
   // NURBSExtension of 'global_fes' and inside the ParNURBSExtension of 'pm'.

   // TODO: when general variable-order support is added, copy the local portion
   // of the variable-oder data from 'global_fes' to 'this'.
}

ParFiniteElementSpace::ParFiniteElementSpace(
   ParMesh *pm, const FiniteElementCollection *f, int dim, int ordering)
   : FiniteElementSpace(pm, f, dim, ordering)
{
   ParInit(pm);
}

ParFiniteElementSpace::ParFiniteElementSpace(
   ParMesh *pm, NURBSExtension *ext, const FiniteElementCollection *f,
   int dim, int ordering)
   : FiniteElementSpace(pm, ext, f, dim, ordering)
{
   ParInit(pm);
}

// static method
ParNURBSExtension *ParFiniteElementSpace::MakeLocalNURBSext(
   const NURBSExtension *globNURBSext, const NURBSExtension *parNURBSext)
{
   if (globNURBSext == NULL) { return NULL; }
   const ParNURBSExtension *pNURBSext =
      dynamic_cast<const ParNURBSExtension*>(parNURBSext);
   MFEM_ASSERT(pNURBSext, "need a ParNURBSExtension");
   // make a copy of globNURBSext:
   NURBSExtension *tmp_globNURBSext = new NURBSExtension(*globNURBSext);
   // tmp_globNURBSext will be deleted by the following ParNURBSExtension ctor:
   return new ParNURBSExtension(tmp_globNURBSext, pNURBSext);
}

void ParFiniteElementSpace::ParInit(ParMesh *pm)
{
   pmesh = pm;
   pncmesh = pm->pncmesh;

   MyComm = pmesh->GetComm();
   NRanks = pmesh->GetNRanks();
   MyRank = pmesh->GetMyRank();

   gcomm = NULL;

   P = NULL;
   Pconf = NULL;
   R = NULL;

   num_face_nbr_dofs = -1;

   if (NURBSext && !pNURBSext())
   {
      // This is necessary in some cases: e.g. when the FiniteElementSpace
      // constructor creates a serial NURBSExtension of higher order than the
      // mesh NURBSExtension.
      MFEM_ASSERT(own_ext, "internal error");

      ParNURBSExtension *pNe = new ParNURBSExtension(
         NURBSext, dynamic_cast<ParNURBSExtension *>(pmesh->NURBSext));
      // serial NURBSext is destroyed by the above constructor
      NURBSext = pNe;
      UpdateNURBS();
   }

   Construct();

   // Apply the ldof_signs to the elem_dof Table
   if (Conforming() && !NURBSext)
   {
      ApplyLDofSigns(*elem_dof);
   }
}

void ParFiniteElementSpace::Construct()
{
   if (NURBSext)
   {
      ConstructTrueNURBSDofs();
      GenerateGlobalOffsets();
   }
   else if (Conforming())
   {
      ConstructTrueDofs();
      GenerateGlobalOffsets();
   }
   else // Nonconforming()
   {
      // calculate number of ghost DOFs
      ngvdofs = pncmesh->GetNGhostVertices()
                * fec->DofForGeometry(Geometry::POINT);

      ngedofs = ngfdofs = 0;
      if (pmesh->Dimension() > 1)
      {
         ngedofs = pncmesh->GetNGhostEdges()
                   * fec->DofForGeometry(Geometry::SEGMENT);
      }
      if (pmesh->Dimension() > 2)
      {
         ngfdofs = pncmesh->GetNGhostFaces()
                   * fec->DofForGeometry(mesh->GetBdrElementBaseGeometry());
      }

      // total number of ghost DOFs. Ghost DOFs start at index 'ndofs', i.e.,
      // after all regular DOFs
      ngdofs = ngvdofs + ngedofs + ngfdofs;

      // get P and R matrices, initialize DOF offsets, etc. NOTE: in the NC
      // case this needs to be done here to get the number of true DOFs
      ltdof_size = BuildParallelConformingInterpolation(
                      &P, &R, dof_offsets, tdof_offsets, &ldof_ltdof, false);

      // TODO future: split BuildParallelConformingInterpolation into two parts
      // to overlap its communication with processing between this constructor
      // and the point where the P matrix is actually needed.
   }
}

void ParFiniteElementSpace::GetGroupComm(
   GroupCommunicator &gc, int ldof_type, Array<int> *ldof_sign)
{
   int gr;
   int ng = pmesh->GetNGroups();
   int nvd, ned, npd, nfd;
   Array<int> dofs;

   int dim = pmesh->Dimension();

   int group_ldof_counter;
   Table &group_ldof = gc.GroupLDofTable();

   nvd = fec->DofForGeometry(Geometry::POINT);
   ned = fec->DofForGeometry(Geometry::SEGMENT);
<<<<<<< HEAD
   // Assuming all faces are the same type:
=======
   npd = (pdofs) ? (pdofs[1]-pdofs[0]) : (0);
>>>>>>> c9e577ec
   nfd = (fdofs) ? (fdofs[1]-fdofs[0]) : (0);

   if (ldof_sign)
   {
      ldof_sign->SetSize(GetNDofs());
      *ldof_sign = 1;
   }

   // count the number of ldofs in all groups (excluding the local group 0)
   group_ldof_counter = 0;
   for (gr = 1; gr < ng; gr++)
   {
      group_ldof_counter += nvd * pmesh->GroupNVertices(gr);
      group_ldof_counter += ned * pmesh->GroupNEdges(gr);
      if (dim==4) { group_ldof_counter += npd * pmesh->GroupNPlanars(gr); }
      group_ldof_counter += nfd * pmesh->GroupNFaces(gr);
   }
   if (ldof_type)
   {
      group_ldof_counter *= vdim;
   }
   // allocate the I and J arrays in group_ldof
   group_ldof.SetDims(ng, group_ldof_counter);

   // build the full group_ldof table
   group_ldof_counter = 0;
   group_ldof.GetI()[0] = group_ldof.GetI()[1] = 0;
   for (gr = 1; gr < ng; gr++)
   {
      int j, k, l, m, o, nv, ne, np, nf;
      const int *ind;

      nv = pmesh->GroupNVertices(gr);
      ne = pmesh->GroupNEdges(gr);
      if (dim==4) { np = pmesh->GroupNPlanars(gr); }
      nf = pmesh->GroupNFaces(gr);

      // vertices
      if (nvd > 0)
      {
         for (j = 0; j < nv; j++)
         {
            k = pmesh->GroupVertex(gr, j);

            dofs.SetSize(nvd);
            m = nvd * k;
            for (l = 0; l < nvd; l++, m++)
            {
               dofs[l] = m;
            }

            if (ldof_type)
            {
               DofsToVDofs(dofs);
            }

            for (l = 0; l < dofs.Size(); l++)
            {
               group_ldof.GetJ()[group_ldof_counter++] = dofs[l];
            }
         }
      }

      // edges
      if (ned > 0)
      {
         for (j = 0; j < ne; j++)
         {
            pmesh->GroupEdge(gr, j, k, o);

            dofs.SetSize(ned);
            m = nvdofs+k*ned;
            ind = fec->DofOrderForOrientation(Geometry::SEGMENT, o);
            for (l = 0; l < ned; l++)
            {
               if (ind[l] < 0)
               {
                  dofs[l] = m + (-1-ind[l]);
                  if (ldof_sign)
                  {
                     (*ldof_sign)[dofs[l]] = -1;
                  }
               }
               else
               {
                  dofs[l] = m + ind[l];
               }
            }

            if (ldof_type)
            {
               DofsToVDofs(dofs);
            }

            for (l = 0; l < dofs.Size(); l++)
            {
               group_ldof.GetJ()[group_ldof_counter++] = dofs[l];
            }
         }
      }

      // planars
      if (npd > 0)
      {
         for (j = 0; j < np; j++)
         {
            pmesh->GroupPlanar(gr, j, k, o);

            dofs.SetSize(npd);
            m = nvdofs+nedofs+pdofs[k];
            ind = fec->DofOrderForOrientation(
                     mesh->GetPlanarBaseGeometry(k), o);
            for (l = 0; l < npd; l++)
               if (ind[l] < 0)
               {
                  dofs[l] = m + (-1-ind[l]);
                  if (ldof_sign)
                  {
                     (*ldof_sign)[dofs[l]] = -1;
                  }
               }
               else
               {
                  dofs[l] = m + ind[l];
               }

            if (ldof_type)
            {
               DofsToVDofs(dofs);
            }

            for (l = 0; l < dofs.Size(); l++)
            {
               group_ldof.GetJ()[group_ldof_counter++] = dofs[l];
            }
         }
      }

      // faces
      if (nfd > 0)
      {
         for (j = 0; j < nf; j++)
         {
            pmesh->GroupFace(gr, j, k, o);

            dofs.SetSize(nfd);
            m = nvdofs+nedofs+npdofs+fdofs[k];
            ind = fec->DofOrderForOrientation(
                     mesh->GetFaceBaseGeometry(k), o);
            for (l = 0; l < nfd; l++)
            {
               if (ind[l] < 0)
               {
                  dofs[l] = m + (-1-ind[l]);
                  if (ldof_sign)
                  {
                     (*ldof_sign)[dofs[l]] = -1;
                  }
               }
               else
               {
                  dofs[l] = m + ind[l];
               }
            }

            if (ldof_type)
            {
               DofsToVDofs(dofs);
            }

            for (l = 0; l < dofs.Size(); l++)
            {
               group_ldof.GetJ()[group_ldof_counter++] = dofs[l];
            }
         }
      }

      group_ldof.GetI()[gr+1] = group_ldof_counter;
   }

   gc.Finalize();
}

void ParFiniteElementSpace::ApplyLDofSigns(Array<int> &dofs) const
{
   MFEM_ASSERT(Conforming(), "wrong code path");

   for (int i = 0; i < dofs.Size(); i++)
   {
      if (dofs[i] < 0)
      {
         if (ldof_sign[-1-dofs[i]] < 0)
         {
            dofs[i] = -1-dofs[i];
         }
      }
      else
      {
         if (ldof_sign[dofs[i]] < 0)
         {
            dofs[i] = -1-dofs[i];
         }
      }
   }
}

void ParFiniteElementSpace::ApplyLDofSigns(Table &el_dof) const
{
   Array<int> all_dofs(el_dof.GetJ(), el_dof.Size_of_connections());
   ApplyLDofSigns(all_dofs);
}

void ParFiniteElementSpace::GetElementDofs(int i, Array<int> &dofs) const
{
   if (elem_dof)
   {
      elem_dof->GetRow(i, dofs);
      return;
   }
   FiniteElementSpace::GetElementDofs(i, dofs);
   if (Conforming())
   {
      ApplyLDofSigns(dofs);
   }
}

void ParFiniteElementSpace::GetBdrElementDofs(int i, Array<int> &dofs) const
{
   if (bdrElem_dof)
   {
      bdrElem_dof->GetRow(i, dofs);
      return;
   }
   FiniteElementSpace::GetBdrElementDofs(i, dofs);
   if (Conforming())
   {
      ApplyLDofSigns(dofs);
   }
}

void ParFiniteElementSpace::GetFaceDofs(int i, Array<int> &dofs) const
{
   FiniteElementSpace::GetFaceDofs(i, dofs);
   if (Conforming())
   {
      ApplyLDofSigns(dofs);
   }
}

void ParFiniteElementSpace::GetSharedEdgeDofs(
   int group, int ei, Array<int> &dofs) const
{
   int l_edge, ori;
   MFEM_ASSERT(0 <= ei && ei < pmesh->GroupNEdges(group), "invalid edge index");
   pmesh->GroupEdge(group, ei, l_edge, ori);
   if (ori > 0) // ori = +1 or -1
   {
      GetEdgeDofs(l_edge, dofs);
   }
   else
   {
      Array<int> rdofs;
      fec->SubDofOrder(Geometry::SEGMENT, 1, 1, dofs);
      GetEdgeDofs(l_edge, rdofs);
      for (int i = 0; i < dofs.Size(); i++)
      {
         const int di = dofs[i];
         dofs[i] = (di >= 0) ? rdofs[di] : -1-rdofs[-1-di];
      }
   }
}

void ParFiniteElementSpace::GetSharedFaceDofs(
   int group, int fi, Array<int> &dofs) const
{
   int l_face, ori;
   MFEM_ASSERT(0 <= fi && fi < pmesh->GroupNFaces(group), "invalid face index");
   pmesh->GroupFace(group, fi, l_face, ori);
   if (ori == 0)
   {
      //std::cout << "Case ori = 0 happened \n";
      GetFaceDofs(l_face, dofs);
   }
   else
   {
      //std::cout << "Case else to ori = 0 happened \n";
      //std::cout << "l_face before " << l_face << " \n";
      Array<int> rdofs;
      //std::cout << "Geom argument = " << pmesh->GetFaceBaseGeometry(l_face) << "\n";
      //std::cout << "SDim argument = " << pmesh->Dimension() - 1 << "\n";
      //std::cout << "Info argument = " << ori << "\n";
      fec->SubDofOrder(pmesh->GetFaceBaseGeometry(l_face), pmesh->Dimension() - 1, ori, dofs);
      //std::cout << "after SubDofOrder dofs are: \n";
      //dofs.Print();
      //std::cout << "l_face after " << l_face << " \n";
      GetFaceDofs(l_face, rdofs);
      for (int i = 0; i < dofs.Size(); i++)
      {
         const int di = dofs[i];
         dofs[i] = (di >= 0) ? rdofs[di] : -1-rdofs[-1-di];
      }
   }
}

void ParFiniteElementSpace::GenerateGlobalOffsets() const
{
   MFEM_ASSERT(Conforming(), "wrong code path");

   HYPRE_Int ldof[2];
   Array<HYPRE_Int> *offsets[2] = { &dof_offsets, &tdof_offsets };

   ldof[0] = GetVSize();
   ldof[1] = TrueVSize();

   pmesh->GenerateOffsets(2, ldof, offsets);

   if (HYPRE_AssumedPartitionCheck())
   {
      // communicate the neighbor offsets in tdof_nb_offsets
      GroupTopology &gt = GetGroupTopo();
      int nsize = gt.GetNumNeighbors()-1;
      MPI_Request *requests = new MPI_Request[2*nsize];
      MPI_Status  *statuses = new MPI_Status[2*nsize];
      tdof_nb_offsets.SetSize(nsize+1);
      tdof_nb_offsets[0] = tdof_offsets[0];

      // send and receive neighbors' local tdof offsets
      int request_counter = 0;
      for (int i = 1; i <= nsize; i++)
      {
         MPI_Irecv(&tdof_nb_offsets[i], 1, HYPRE_MPI_INT,
                   gt.GetNeighborRank(i), 5365, MyComm,
                   &requests[request_counter++]);
      }
      for (int i = 1; i <= nsize; i++)
      {
         MPI_Isend(&tdof_nb_offsets[0], 1, HYPRE_MPI_INT,
                   gt.GetNeighborRank(i), 5365, MyComm,
                   &requests[request_counter++]);
      }
      MPI_Waitall(request_counter, requests, statuses);

      delete [] statuses;
      delete [] requests;
   }
}

void ParFiniteElementSpace::Build_Dof_TrueDof_Matrix() const // matrix P
{
   MFEM_ASSERT(Conforming(), "wrong code path");

   if (P) { return; }

   int ldof  = GetVSize();
   int ltdof = TrueVSize();

   HYPRE_Int *i_diag = new HYPRE_Int[ldof+1];
   HYPRE_Int *j_diag = new HYPRE_Int[ltdof];
   int diag_counter;

   HYPRE_Int *i_offd = new HYPRE_Int[ldof+1];
   HYPRE_Int *j_offd = new HYPRE_Int[ldof-ltdof];
   int offd_counter;

   HYPRE_Int *cmap   = new HYPRE_Int[ldof-ltdof];

   HYPRE_Int *col_starts = GetTrueDofOffsets();
   HYPRE_Int *row_starts = GetDofOffsets();

   Array<Pair<HYPRE_Int, int> > cmap_j_offd(ldof-ltdof);

   i_diag[0] = i_offd[0] = 0;
   diag_counter = offd_counter = 0;
   for (int i = 0; i < ldof; i++)
   {
      int ltdof = GetLocalTDofNumber(i);
      if (ltdof >= 0)
      {
         j_diag[diag_counter++] = ltdof;
      }
      else
      {
         cmap_j_offd[offd_counter].one = GetGlobalTDofNumber(i);
         cmap_j_offd[offd_counter].two = offd_counter;
         offd_counter++;
      }
      i_diag[i+1] = diag_counter;
      i_offd[i+1] = offd_counter;
   }

   SortPairs<HYPRE_Int, int>(cmap_j_offd, offd_counter);

   for (int i = 0; i < offd_counter; i++)
   {
      cmap[i] = cmap_j_offd[i].one;
      j_offd[cmap_j_offd[i].two] = i;
   }

   P = new HypreParMatrix(MyComm, MyRank, NRanks, row_starts, col_starts,
                          i_diag, j_diag, i_offd, j_offd, cmap, offd_counter);

   SparseMatrix Pdiag;
   P->GetDiag(Pdiag);
   R = Transpose(Pdiag);
}

HypreParMatrix *ParFiniteElementSpace::GetPartialConformingInterpolation()
{
   HypreParMatrix *P_pc;
   Array<HYPRE_Int> P_pc_row_starts, P_pc_col_starts;
   BuildParallelConformingInterpolation(&P_pc, NULL, P_pc_row_starts,
                                        P_pc_col_starts, NULL, true);
   P_pc->CopyRowStarts();
   P_pc->CopyColStarts();
   return P_pc;
}

void ParFiniteElementSpace::DivideByGroupSize(double *vec)
{
   if (Nonconforming())
   {
      MFEM_ABORT("Not implemented for NC mesh.");
   }

   GroupTopology &gt = GetGroupTopo();

   for (int i = 0; i < ldof_group.Size(); i++)
   {
      if (gt.IAmMaster(ldof_group[i])) // we are the master
      {
         vec[ldof_ltdof[i]] /= gt.GetGroupSize(ldof_group[i]);
      }
   }
}

GroupCommunicator *ParFiniteElementSpace::ScalarGroupComm()
{
   if (Nonconforming())
   {
      // MFEM_WARNING("Not implemented for NC mesh.");
      return NULL;
   }

   GroupCommunicator *gc = new GroupCommunicator(GetGroupTopo());
   if (NURBSext)
   {
      gc->Create(pNURBSext()->ldof_group);
   }
   else
   {
      GetGroupComm(*gc, 0);
   }
   return gc;
}

void ParFiniteElementSpace::Synchronize(Array<int> &ldof_marker) const
{
   if (Nonconforming())
   {
      MFEM_ABORT("Not implemented for NC mesh.");
   }

   if (ldof_marker.Size() != GetVSize())
   {
      mfem_error("ParFiniteElementSpace::Synchronize");
   }

   // implement allreduce(|) as reduce(|) + broadcast
   gcomm->Reduce<int>(ldof_marker, GroupCommunicator::BitOR);
   gcomm->Bcast(ldof_marker);
}

void ParFiniteElementSpace::GetEssentialVDofs(const Array<int> &bdr_attr_is_ess,
                                              Array<int> &ess_dofs,
                                              int component) const
{
   FiniteElementSpace::GetEssentialVDofs(bdr_attr_is_ess, ess_dofs, component);

   if (Conforming())
   {
      // Make sure that processors without boundary elements mark
      // their boundary dofs (if they have any).
      Synchronize(ess_dofs);
   }
}

void ParFiniteElementSpace::GetEssentialTrueDofs(const Array<int>
                                                 &bdr_attr_is_ess,
                                                 Array<int> &ess_tdof_list,
                                                 int component)
{
   Array<int> ess_dofs, true_ess_dofs;

   GetEssentialVDofs(bdr_attr_is_ess, ess_dofs, component);
   GetRestrictionMatrix()->BooleanMult(ess_dofs, true_ess_dofs);
#ifdef MFEM_DEBUG
   // Verify that in boolean arthmetic: P^T ess_dofs = R ess_dofs.
   Array<int> true_ess_dofs2(true_ess_dofs.Size());
   HypreParMatrix *Pt = Dof_TrueDof_Matrix()->Transpose();
   Pt->BooleanMult(1, ess_dofs, 0, true_ess_dofs2);
   delete Pt;
   int counter = 0;
   for (int i = 0; i < true_ess_dofs.Size(); i++)
   {
      if (bool(true_ess_dofs[i]) != bool(true_ess_dofs2[i])) { counter++; }
   }
   MFEM_VERIFY(counter == 0, "internal MFEM error: counter = " << counter);
#endif
   MarkerToList(true_ess_dofs, ess_tdof_list);
}

int ParFiniteElementSpace::GetLocalTDofNumber(int ldof) const
{
   if (Nonconforming())
   {
      Dof_TrueDof_Matrix(); // inline method

      return ldof_ltdof[ldof]; // NOTE: contains -1 for slaves/DOFs we don't own
   }
   else
   {
      if (GetGroupTopo().IAmMaster(ldof_group[ldof]))
      {
         return ldof_ltdof[ldof];
      }
      else
      {
         return -1;
      }
   }
}

HYPRE_Int ParFiniteElementSpace::GetGlobalTDofNumber(int ldof) const
{
   if (Nonconforming())
   {
      MFEM_VERIFY(ldof_ltdof[ldof] >= 0, "ldof " << ldof << " not a true DOF.");

      return GetMyTDofOffset() + ldof_ltdof[ldof];
   }
   else
   {
      if (HYPRE_AssumedPartitionCheck())
      {
         return ldof_ltdof[ldof] +
                tdof_nb_offsets[GetGroupTopo().GetGroupMaster(ldof_group[ldof])];
      }
      else
      {
         return ldof_ltdof[ldof] +
                tdof_offsets[GetGroupTopo().GetGroupMasterRank(ldof_group[ldof])];
      }
   }
}

HYPRE_Int ParFiniteElementSpace::GetGlobalScalarTDofNumber(int sldof)
{
   if (Nonconforming())
   {
      MFEM_ABORT("Not implemented for NC mesh.");
   }

   if (HYPRE_AssumedPartitionCheck())
   {
      if (ordering == Ordering::byNODES)
      {
         return ldof_ltdof[sldof] +
                tdof_nb_offsets[GetGroupTopo().GetGroupMaster(
                                   ldof_group[sldof])] / vdim;
      }
      else
      {
         return (ldof_ltdof[sldof*vdim] +
                 tdof_nb_offsets[GetGroupTopo().GetGroupMaster(
                                    ldof_group[sldof*vdim])]) / vdim;
      }
   }

   if (ordering == Ordering::byNODES)
   {
      return ldof_ltdof[sldof] +
             tdof_offsets[GetGroupTopo().GetGroupMasterRank(
                             ldof_group[sldof])] / vdim;
   }
   else
   {
      return (ldof_ltdof[sldof*vdim] +
              tdof_offsets[GetGroupTopo().GetGroupMasterRank(
                              ldof_group[sldof*vdim])]) / vdim;
   }
}

HYPRE_Int ParFiniteElementSpace::GetMyDofOffset() const
{
   return HYPRE_AssumedPartitionCheck() ? dof_offsets[0] : dof_offsets[MyRank];
}

HYPRE_Int ParFiniteElementSpace::GetMyTDofOffset() const
{
   return HYPRE_AssumedPartitionCheck()? tdof_offsets[0] : tdof_offsets[MyRank];
}

const Operator *ParFiniteElementSpace::GetProlongationMatrix()
{
   if (Conforming())
   {
      if (!Pconf) { Pconf = new ConformingProlongationOperator(*this); }
      return Pconf;
   }
   else
   {
      return Dof_TrueDof_Matrix();
   }
}

void ParFiniteElementSpace::ExchangeFaceNbrData()
{
   if (num_face_nbr_dofs >= 0) { return; }

   pmesh->ExchangeFaceNbrData();

   int num_face_nbrs = pmesh->GetNFaceNeighbors();

   if (num_face_nbrs == 0)
   {
      num_face_nbr_dofs = 0;
      return;
   }

   MPI_Request *requests = new MPI_Request[2*num_face_nbrs];
   MPI_Request *send_requests = requests;
   MPI_Request *recv_requests = requests + num_face_nbrs;
   MPI_Status  *statuses = new MPI_Status[num_face_nbrs];

   Array<int> ldofs;
   Array<int> ldof_marker(GetVSize());
   ldof_marker = -1;

   Table send_nbr_elem_dof;

   send_nbr_elem_dof.MakeI(pmesh->send_face_nbr_elements.Size_of_connections());
   send_face_nbr_ldof.MakeI(num_face_nbrs);
   face_nbr_ldof.MakeI(num_face_nbrs);
   int *send_el_off = pmesh->send_face_nbr_elements.GetI();
   int *recv_el_off = pmesh->face_nbr_elements_offset;
   for (int fn = 0; fn < num_face_nbrs; fn++)
   {
      int *my_elems = pmesh->send_face_nbr_elements.GetRow(fn);
      int  num_my_elems = pmesh->send_face_nbr_elements.RowSize(fn);

      for (int i = 0; i < num_my_elems; i++)
      {
         GetElementVDofs(my_elems[i], ldofs);
         for (int j = 0; j < ldofs.Size(); j++)
            if (ldof_marker[ldofs[j]] != fn)
            {
               ldof_marker[ldofs[j]] = fn;
               send_face_nbr_ldof.AddAColumnInRow(fn);
            }
         send_nbr_elem_dof.AddColumnsInRow(send_el_off[fn] + i, ldofs.Size());
      }

      int nbr_rank = pmesh->GetFaceNbrRank(fn);
      int tag = 0;
      MPI_Isend(&send_face_nbr_ldof.GetI()[fn], 1, MPI_INT, nbr_rank, tag,
                MyComm, &send_requests[fn]);

      MPI_Irecv(&face_nbr_ldof.GetI()[fn], 1, MPI_INT, nbr_rank, tag,
                MyComm, &recv_requests[fn]);
   }

   MPI_Waitall(num_face_nbrs, recv_requests, statuses);
   face_nbr_ldof.MakeJ();

   num_face_nbr_dofs = face_nbr_ldof.Size_of_connections();

   MPI_Waitall(num_face_nbrs, send_requests, statuses);
   send_face_nbr_ldof.MakeJ();

   // send/receive the I arrays of send_nbr_elem_dof/face_nbr_element_dof,
   // respectively (they contain the number of dofs for each face-neighbor
   // element)
   face_nbr_element_dof.MakeI(recv_el_off[num_face_nbrs]);

   int *send_I = send_nbr_elem_dof.GetI();
   int *recv_I = face_nbr_element_dof.GetI();
   for (int fn = 0; fn < num_face_nbrs; fn++)
   {
      int nbr_rank = pmesh->GetFaceNbrRank(fn);
      int tag = 0;
      MPI_Isend(send_I + send_el_off[fn], send_el_off[fn+1] - send_el_off[fn],
                MPI_INT, nbr_rank, tag, MyComm, &send_requests[fn]);

      MPI_Irecv(recv_I + recv_el_off[fn], recv_el_off[fn+1] - recv_el_off[fn],
                MPI_INT, nbr_rank, tag, MyComm, &recv_requests[fn]);
   }

   MPI_Waitall(num_face_nbrs, send_requests, statuses);
   send_nbr_elem_dof.MakeJ();

   ldof_marker = -1;

   for (int fn = 0; fn < num_face_nbrs; fn++)
   {
      int *my_elems = pmesh->send_face_nbr_elements.GetRow(fn);
      int  num_my_elems = pmesh->send_face_nbr_elements.RowSize(fn);

      for (int i = 0; i < num_my_elems; i++)
      {
         GetElementVDofs(my_elems[i], ldofs);
         for (int j = 0; j < ldofs.Size(); j++)
         {
            if (ldof_marker[ldofs[j]] != fn)
            {
               ldof_marker[ldofs[j]] = fn;
               send_face_nbr_ldof.AddConnection(fn, ldofs[j]);
            }
         }
         send_nbr_elem_dof.AddConnections(
            send_el_off[fn] + i, ldofs, ldofs.Size());
      }
   }
   send_face_nbr_ldof.ShiftUpI();
   send_nbr_elem_dof.ShiftUpI();

   // convert the ldof indices in send_nbr_elem_dof
   int *send_J = send_nbr_elem_dof.GetJ();
   for (int fn = 0, j = 0; fn < num_face_nbrs; fn++)
   {
      int  num_ldofs = send_face_nbr_ldof.RowSize(fn);
      int *ldofs     = send_face_nbr_ldof.GetRow(fn);
      int  j_end     = send_I[send_el_off[fn+1]];

      for (int i = 0; i < num_ldofs; i++)
      {
         ldof_marker[ldofs[i]] = i;
      }

      for ( ; j < j_end; j++)
      {
         send_J[j] = ldof_marker[send_J[j]];
      }
   }

   MPI_Waitall(num_face_nbrs, recv_requests, statuses);
   face_nbr_element_dof.MakeJ();

   // send/receive the J arrays of send_nbr_elem_dof/face_nbr_element_dof,
   // respectively (they contain the element dofs in enumeration local for
   // the face-neighbor pair)
   int *recv_J = face_nbr_element_dof.GetJ();
   for (int fn = 0; fn < num_face_nbrs; fn++)
   {
      int nbr_rank = pmesh->GetFaceNbrRank(fn);
      int tag = 0;

      MPI_Isend(send_J + send_I[send_el_off[fn]],
                send_I[send_el_off[fn+1]] - send_I[send_el_off[fn]],
                MPI_INT, nbr_rank, tag, MyComm, &send_requests[fn]);

      MPI_Irecv(recv_J + recv_I[recv_el_off[fn]],
                recv_I[recv_el_off[fn+1]] - recv_I[recv_el_off[fn]],
                MPI_INT, nbr_rank, tag, MyComm, &recv_requests[fn]);
   }

   MPI_Waitall(num_face_nbrs, recv_requests, statuses);

   // shift the J array of face_nbr_element_dof
   for (int fn = 0, j = 0; fn < num_face_nbrs; fn++)
   {
      int shift = face_nbr_ldof.GetI()[fn];
      int j_end = recv_I[recv_el_off[fn+1]];

      for ( ; j < j_end; j++)
      {
         recv_J[j] += shift;
      }
   }

   MPI_Waitall(num_face_nbrs, send_requests, statuses);

   // send/receive the J arrays of send_face_nbr_ldof/face_nbr_ldof,
   // respectively
   for (int fn = 0; fn < num_face_nbrs; fn++)
   {
      int nbr_rank = pmesh->GetFaceNbrRank(fn);
      int tag = 0;

      MPI_Isend(send_face_nbr_ldof.GetRow(fn),
                send_face_nbr_ldof.RowSize(fn),
                MPI_INT, nbr_rank, tag, MyComm, &send_requests[fn]);

      MPI_Irecv(face_nbr_ldof.GetRow(fn),
                face_nbr_ldof.RowSize(fn),
                MPI_INT, nbr_rank, tag, MyComm, &recv_requests[fn]);
   }

   MPI_Waitall(num_face_nbrs, recv_requests, statuses);
   MPI_Waitall(num_face_nbrs, send_requests, statuses);

   // send my_dof_offset (i.e. my_ldof_offset) to face neighbors and receive
   // their offset in dof_face_nbr_offsets, used to define face_nbr_glob_dof_map
   face_nbr_glob_dof_map.SetSize(num_face_nbr_dofs);
   Array<HYPRE_Int> dof_face_nbr_offsets(num_face_nbrs);
   HYPRE_Int my_dof_offset = GetMyDofOffset();
   for (int fn = 0; fn < num_face_nbrs; fn++)
   {
      int nbr_rank = pmesh->GetFaceNbrRank(fn);
      int tag = 0;

      MPI_Isend(&my_dof_offset, 1, HYPRE_MPI_INT, nbr_rank, tag,
                MyComm, &send_requests[fn]);

      MPI_Irecv(&dof_face_nbr_offsets[fn], 1, HYPRE_MPI_INT, nbr_rank, tag,
                MyComm, &recv_requests[fn]);
   }

   MPI_Waitall(num_face_nbrs, recv_requests, statuses);

   // set the array face_nbr_glob_dof_map which holds the global ldof indices of
   // the face-neighbor dofs
   for (int fn = 0, j = 0; fn < num_face_nbrs; fn++)
   {
      for (int j_end = face_nbr_ldof.GetI()[fn+1]; j < j_end; j++)
         face_nbr_glob_dof_map[j] =
            dof_face_nbr_offsets[fn] + face_nbr_ldof.GetJ()[j];
   }

   MPI_Waitall(num_face_nbrs, send_requests, statuses);

   delete [] statuses;
   delete [] requests;
}

void ParFiniteElementSpace::GetFaceNbrElementVDofs(
   int i, Array<int> &vdofs) const
{
   face_nbr_element_dof.GetRow(i, vdofs);
}

void ParFiniteElementSpace::GetFaceNbrFaceVDofs(int i, Array<int> &vdofs) const
{
   // Works for NC mesh where 'i' is an index returned by
   // ParMesh::GetSharedFace() such that i >= Mesh::GetNumFaces(), i.e. 'i' is
   // the index of a ghost.
   MFEM_ASSERT(Nonconforming() && i >= pmesh->GetNumFaces(), "");
   int el1, el2, inf1, inf2;
   pmesh->GetFaceElements(i, &el1, &el2);
   el2 = -1 - el2;
   pmesh->GetFaceInfos(i, &inf1, &inf2);
   MFEM_ASSERT(0 <= el2 && el2 < face_nbr_element_dof.Size(), "");
   const int nd = face_nbr_element_dof.RowSize(el2);
   const int *vol_vdofs = face_nbr_element_dof.GetRow(el2);
   const Element *face_nbr_el = pmesh->face_nbr_elements[el2];
   const int geom = face_nbr_el->GetGeometryType();
   const int face_dim = Geometry::Dimension[geom]-1;

   fec->SubDofOrder(geom, face_dim, inf2, vdofs);
   // Convert local dofs to local vdofs.
   Ordering::DofsToVDofs<Ordering::byNODES>(nd/vdim, vdim, vdofs);
   // Convert local vdofs to global vdofs.
   for (int j = 0; j < vdofs.Size(); j++)
   {
      const int ldof = vdofs[j];
      vdofs[j] = (ldof >= 0) ? vol_vdofs[ldof] : -1-vol_vdofs[-1-ldof];
   }
}

const FiniteElement *ParFiniteElementSpace::GetFaceNbrFE(int i) const
{
   const FiniteElement *FE =
      fec->FiniteElementForGeometry(
         pmesh->face_nbr_elements[i]->GetGeometryType());

   if (NURBSext)
   {
      mfem_error("ParFiniteElementSpace::GetFaceNbrFE"
                 " does not support NURBS!");
   }
   return FE;
}

const FiniteElement *ParFiniteElementSpace::GetFaceNbrFaceFE(int i) const
{
   // Works in tandem with GetFaceNbrFaceVDofs() defined above.
   MFEM_ASSERT(Nonconforming() && !NURBSext, "");
   const int geom = (pmesh->Dimension() == 2) ?
                    Geometry::SEGMENT : Geometry::SQUARE;
   return fec->FiniteElementForGeometry(geom);
}

void ParFiniteElementSpace::Lose_Dof_TrueDof_Matrix()
{
   hypre_ParCSRMatrix *csrP = (hypre_ParCSRMatrix*)(*P);
   hypre_ParCSRMatrixOwnsRowStarts(csrP) = 1;
   hypre_ParCSRMatrixOwnsColStarts(csrP) = 1;
   P -> StealData();
   dof_offsets.LoseData();
   tdof_offsets.LoseData();
}

void ParFiniteElementSpace::ConstructTrueDofs()
{
   int i, gr, n = GetVSize();
   GroupTopology &gt = pmesh->gtopo;
   gcomm = new GroupCommunicator(gt);
   Table &group_ldof = gcomm->GroupLDofTable();

   GetGroupComm(*gcomm, 1, &ldof_sign);

   // Define ldof_group and mark ldof_ltdof with
   //   -1 for ldof that is ours
   //   -2 for ldof that is in a group with another master
   ldof_group.SetSize(n);
   ldof_ltdof.SetSize(n);
   ldof_group = 0;
   ldof_ltdof = -1;

   for (gr = 1; gr < group_ldof.Size(); gr++)
   {
      const int *ldofs = group_ldof.GetRow(gr);
      const int nldofs = group_ldof.RowSize(gr);
      for (i = 0; i < nldofs; i++)
      {
         ldof_group[ldofs[i]] = gr;
      }

      if (!gt.IAmMaster(gr)) // we are not the master
      {
         for (i = 0; i < nldofs; i++)
         {
            ldof_ltdof[ldofs[i]] = -2;
         }
      }
   }

   // count ltdof_size
   ltdof_size = 0;
   for (i = 0; i < n; i++)
   {
      if (ldof_ltdof[i] == -1)
      {
         ldof_ltdof[i] = ltdof_size++;
      }
   }
   gcomm->SetLTDofTable(ldof_ltdof);

   // have the group masters broadcast their ltdofs to the rest of the group
   gcomm->Bcast(ldof_ltdof);
}

void ParFiniteElementSpace::ConstructTrueNURBSDofs()
{
   int n = GetVSize();
   GroupTopology &gt = pNURBSext()->gtopo;
   gcomm = new GroupCommunicator(gt);

   // pNURBSext()->ldof_group is for scalar space!
   if (vdim == 1)
   {
      ldof_group.MakeRef(pNURBSext()->ldof_group);
   }
   else
   {
      const int *scalar_ldof_group = pNURBSext()->ldof_group;
      ldof_group.SetSize(n);
      for (int i = 0; i < n; i++)
      {
         ldof_group[i] = scalar_ldof_group[VDofToDof(i)];
      }
   }

   gcomm->Create(ldof_group);

   // ldof_sign.SetSize(n);
   // ldof_sign = 1;
   ldof_sign.DeleteAll();

   ltdof_size = 0;
   ldof_ltdof.SetSize(n);
   for (int i = 0; i < n; i++)
   {
      if (gt.IAmMaster(ldof_group[i]))
      {
         ldof_ltdof[i] = ltdof_size;
         ltdof_size++;
      }
      else
      {
         ldof_ltdof[i] = -2;
      }
   }
   gcomm->SetLTDofTable(ldof_ltdof);

   // have the group masters broadcast their ltdofs to the rest of the group
   gcomm->Bcast(ldof_ltdof);
}

void ParFiniteElementSpace::GetGhostVertexDofs(const MeshId &id,
                                               Array<int> &dofs) const
{
   int nv = fec->DofForGeometry(Geometry::POINT);
   dofs.SetSize(nv);
   for (int j = 0; j < nv; j++)
   {
      dofs[j] = ndofs + nv*id.index + j;
   }
}

<<<<<<< HEAD
void ParFiniteElementSpace::GetGhostEdgeDofs(const MeshId &edge_id,
                                             Array<int> &dofs) const
=======
const int INVALID_DOF = INT_MAX;

//for planars one should check this method...
static void MaskSlaveDofs(Array<int> &slave_dofs, const DenseMatrix &pm,
                          const FiniteElementCollection *fec)
>>>>>>> c9e577ec
{
   int nv = fec->DofForGeometry(Geometry::POINT);
   int ne = fec->DofForGeometry(Geometry::SEGMENT);
   dofs.SetSize(2*nv + ne);

   int V[2], ghost = pncmesh->GetNVertices();
   pmesh->pncmesh->GetEdgeVertices(edge_id, V);

   for (int i = 0; i < 2; i++)
   {
      int k = (V[i] < ghost) ? V[i]*nv : (ndofs + (V[i] - ghost)*nv);
      for (int j = 0; j < nv; j++)
      {
         dofs[i*nv + j] = k++;
      }
   }

   int k = ndofs + ngvdofs + (edge_id.index - pncmesh->GetNEdges())*ne;
   for (int j = 0; j < ne; j++)
   {
      dofs[2*nv + j] = k++;
   }
}

void ParFiniteElementSpace::GetGhostFaceDofs(const MeshId &face_id,
                                             Array<int> &dofs) const
{
   MFEM_ASSERT(mesh->GetFaceBaseGeometry(0) == Geometry::SQUARE, "");

   int nv = fec->DofForGeometry(Geometry::POINT);
   int ne = fec->DofForGeometry(Geometry::SEGMENT);
   int nf = fec->DofForGeometry(Geometry::SQUARE);
   dofs.SetSize(4*nv + 4*ne + nf);

   int V[4], E[4], Eo[4];
   pmesh->pncmesh->GetFaceVerticesEdges(face_id, V, E, Eo);

   int offset = 0;
   for (int i = 0; i < 4; i++)
   {
      int ghost = pncmesh->GetNVertices();
      int first = (V[i] < ghost) ? V[i]*nv : (ndofs + (V[i] - ghost)*nv);
      for (int j = 0; j < nv; j++)
      {
         dofs[offset++] = first + j;
      }
   }

   for (int i = 0; i < 4; i++)
   {
      int ghost = pncmesh->GetNEdges();
      int first = (E[i] < ghost) ? nvdofs + E[i]*ne
                  /*          */ : ndofs + ngvdofs + (E[i] - ghost)*ne;
      const int *ind = fec->DofOrderForOrientation(Geometry::SEGMENT, Eo[i]);
      for (int j = 0; j < ne; j++)
      {
         dofs[offset++] = (ind[j] >= 0) ? (first + ind[j])
                          /*         */ : (-1 - (first + (-1 - ind[j])));
      }
   }

   int first = ndofs + ngvdofs + ngedofs +
               (face_id.index - pncmesh->GetNFaces())*nf;
   for (int j = 0; j < nf; j++)
   {
      dofs[offset++] = first + j;
   }
}

void ParFiniteElementSpace::GetGhostDofs(int entity, const MeshId &id,
                                         Array<int> &dofs) const
{
   // helper to get ghost vertex, ghost edge or ghost face DOFs
   switch (entity)
   {
      case 0: GetGhostVertexDofs(id, dofs); break;
      case 1: GetGhostEdgeDofs(id, dofs); break;
      case 2: GetGhostFaceDofs(id, dofs); break;
   }
}

void ParFiniteElementSpace::GetBareDofs(int entity, const MeshId &id,
                                        Array<int> &dofs) const
{
   int ned, ghost, first;
   switch (entity)
   {
      case 0:
         ned = fec->DofForGeometry(Geometry::POINT);
         ghost = pncmesh->GetNVertices();
         first = (id.index < ghost)
                 ? id.index*ned // regular vertex
                 : ndofs + (id.index - ghost)*ned; // ghost vertex
         break;

      case 1:
         ned = fec->DofForGeometry(Geometry::SEGMENT);
         ghost = pncmesh->GetNEdges();
         first = (id.index < ghost)
                 ? nvdofs + id.index*ned // regular edge
                 : ndofs + ngvdofs + (id.index - ghost)*ned; // ghost edge
         break;

      default:
         ned = fec->DofForGeometry(mesh->GetFaceBaseGeometry(0));
         ghost = pncmesh->GetNFaces();
         first = (id.index < ghost)
                 ? nvdofs + nedofs + id.index*ned // regular face
                 : ndofs + ngvdofs + ngedofs + (id.index - ghost)*ned; // ghost
         break;
   }

   dofs.SetSize(ned);
   for (int i = 0; i < ned; i++)
   {
      dofs[i] = first + i;
   }
}

int ParFiniteElementSpace::PackDof(int entity, int index, int edof) const
{
   // DOFs are ordered as follows:
   // vertices | edges | faces | internal | ghost vert. | g. edges | g. faces

   int ghost, ned;
   switch (entity)
   {
      case 0:
         ghost = pncmesh->GetNVertices();
         ned = fec->DofForGeometry(Geometry::POINT);

         return (index < ghost)
                ? index*ned + edof // regular vertex
                : ndofs + (index - ghost)*ned + edof; // ghost vertex

      case 1:
         ghost = pncmesh->GetNEdges();
         ned = fec->DofForGeometry(Geometry::SEGMENT);

<<<<<<< HEAD
         return (index < ghost)
                ? nvdofs + index*ned + edof // regular edge
                : ndofs + ngvdofs + (index - ghost)*ned + edof; // ghost edge
=======
//check this method when planars are present...
void ParFiniteElementSpace
::ReorderFaceDofs(Array<int> &dofs, int orient) const
{
   Array<int> tmp;
   dofs.Copy(tmp);
>>>>>>> c9e577ec

      default:
         ghost = pncmesh->GetNFaces();
         ned = fec->DofForGeometry(mesh->GetFaceBaseGeometry(0));

         return (index < ghost)
                ? nvdofs + nedofs + index*ned + edof // regular face
                : ndofs + ngvdofs + ngedofs + (index - ghost)*ned + edof; //ghost
   }
}

/** Dissect a DOF number to obtain the entity type (0=vertex, 1=edge, 2=face),
 *  entity index and the DOF number within the entity.
 */
void ParFiniteElementSpace::UnpackDof(int dof,
                                      int &entity, int &index, int &edof) const
{
   MFEM_VERIFY(dof >= 0, "");
   if (dof < ndofs)
   {
      if (dof < nvdofs) // regular vertex
      {
         int nv = fec->DofForGeometry(Geometry::POINT);
         entity = 0, index = dof / nv, edof = dof % nv;
         return;
      }
      dof -= nvdofs;
      if (dof < nedofs) // regular edge
      {
         int ne = fec->DofForGeometry(Geometry::SEGMENT);
         entity = 1, index = dof / ne, edof = dof % ne;
         return;
      }
      dof -= nedofs;
      if (dof < nfdofs) // regular face
      {
         int nf = fec->DofForGeometry(mesh->GetFaceBaseGeometry(0));
         entity = 2, index = dof / nf, edof = dof % nf;
         return;
      }
      MFEM_ABORT("Cannot unpack internal DOF");
   }
   else
   {
      dof -= ndofs;
      if (dof < ngvdofs) // ghost vertex
      {
         int nv = fec->DofForGeometry(Geometry::POINT);
         entity = 0, index = pncmesh->GetNVertices() + dof / nv, edof = dof % nv;
         return;
      }
      dof -= ngvdofs;
      if (dof < ngedofs) // ghost edge
      {
         int ne = fec->DofForGeometry(Geometry::SEGMENT);
         entity = 1, index = pncmesh->GetNEdges() + dof / ne, edof = dof % ne;
         return;
      }
      dof -= ngedofs;
      if (dof < ngfdofs) // ghost face
      {
         int nf = fec->DofForGeometry(mesh->GetFaceBaseGeometry(0));
         entity = 2, index = pncmesh->GetNFaces() + dof / nf, edof = dof % nf;
         return;
      }
      MFEM_ABORT("Out of range DOF.");
   }
}

/** Represents an element of the P matrix. The column number is global and
 *  corresponds to vector dimension 0. The other dimension columns are offset
 *  by 'stride'.
 */
struct PMatrixElement
{
   HYPRE_Int column, stride;
   double value;

   PMatrixElement(HYPRE_Int col = 0, HYPRE_Int str = 0, double val = 0)
      : column(col), stride(str), value(val) {}

   bool operator<(const PMatrixElement &other) const
   { return column < other.column; }

   typedef std::vector<PMatrixElement> List;
};

/** Represents one row of the P matrix, for the construction code below.
 *  The row is complete: diagonal and offdiagonal elements are not distinguished.
 */
struct PMatrixRow
{
   PMatrixElement::List elems;

   /// Add other row, times 'coef'.
   void AddRow(const PMatrixRow &other, double coef)
   {
      elems.reserve(elems.size() + other.elems.size());
      for (unsigned i = 0; i < other.elems.size(); i++)
      {
         const PMatrixElement &oei = other.elems[i];
         elems.push_back(
            PMatrixElement(oei.column, oei.stride, coef * oei.value));
      }
   }

   /// Remove duplicate columns and sum their values.
   void Collapse()
   {
      if (!elems.size()) { return; }
      std::sort(elems.begin(), elems.end());

      int j = 0;
      for (unsigned i = 1; i < elems.size(); i++)
      {
         if (elems[j].column == elems[i].column)
         {
            elems[j].value += elems[i].value;
         }
         else
         {
            elems[++j] = elems[i];
         }
      }
      elems.resize(j+1);
   }

   void write(std::ostream &os, double sign) const
   {
      bin_io::write<int>(os, elems.size());
      for (unsigned i = 0; i < elems.size(); i++)
      {
         const PMatrixElement &e = elems[i];
         bin_io::write<HYPRE_Int>(os, e.column);
         bin_io::write<int>(os, e.stride); // truncate HYPRE_Int -> int
         bin_io::write<double>(os, e.value * sign);
      }
   }

   void read(std::istream &is, double sign)
   {
      elems.resize(bin_io::read<int>(is));
      for (unsigned i = 0; i < elems.size(); i++)
      {
         PMatrixElement &e = elems[i];
         e.column = bin_io::read<HYPRE_Int>(is);
         e.stride = bin_io::read<int>(is);
         e.value = bin_io::read<double>(is) * sign;
      }
   }
};

/** Represents a message to another processor containing P matrix rows.
 *  Used by ParFiniteElementSpace::ParallelConformingInterpolation.
 */
class NeighborRowMessage : public VarMessage<314>
{
public:
   typedef NCMesh::MeshId MeshId;
   typedef ParNCMesh::GroupId GroupId;

   struct RowInfo
   {
      int entity, index, edof;
      GroupId group;
      PMatrixRow row;

      RowInfo(int ent, int idx, int edof, GroupId grp, const PMatrixRow &row)
         : entity(ent), index(idx), edof(edof), group(grp), row(row) {}

      RowInfo(int ent, int idx, int edof, GroupId grp)
         : entity(ent), index(idx), edof(edof), group(grp) {}

      typedef std::vector<RowInfo> List;
   };

   NeighborRowMessage() : pncmesh(NULL) {}

   void AddRow(int entity, int index, int edof, GroupId group,
               const PMatrixRow &row)
   {
      rows.push_back(RowInfo(entity, index, edof, group, row));
   }

   const RowInfo::List& GetRows() const { return rows; }

   void SetNCMesh(ParNCMesh* pnc) { pncmesh = pnc; }
   void SetFEC(const FiniteElementCollection* fec) { this->fec = fec; }

   typedef std::map<int, NeighborRowMessage> Map;

protected:
   RowInfo::List rows;

   ParNCMesh *pncmesh;
   const FiniteElementCollection* fec;

   virtual void Encode(int rank);
   virtual void Decode(int);
};


void NeighborRowMessage::Encode(int rank)
{
   std::ostringstream stream;

   Array<MeshId> ent_ids[3];
   Array<GroupId> group_ids[3];
   Array<int> row_idx[3];

   // encode MeshIds and groups
   for (unsigned i = 0; i < rows.size(); i++)
   {
      const RowInfo &ri = rows[i];
      const MeshId &id = pncmesh->GetNCList(ri.entity).LookUp(ri.index);
      ent_ids[ri.entity].Append(id);
      row_idx[ri.entity].Append(i);
      group_ids[ri.entity].Append(ri.group);
   }

   Array<GroupId> all_group_ids;
   all_group_ids.Reserve(rows.size());
   for (int i = 0; i < 3; i++)
   {
      all_group_ids.Append(group_ids[i]);
   }

   pncmesh->AdjustMeshIds(ent_ids, rank);
   pncmesh->EncodeMeshIds(stream, ent_ids);
   pncmesh->EncodeGroups(stream, all_group_ids);

   // write all rows to the stream
   for (int ent = 0; ent < 3; ent++)
   {
      const Array<MeshId> &ids = ent_ids[ent];
      for (int i = 0; i < ids.Size(); i++)
      {
         const MeshId &id = ids[i];
         const RowInfo &ri = rows[row_idx[ent][i]];
         MFEM_ASSERT(ent == ri.entity, "");

#ifdef MFEM_DEBUG_PMATRIX
         mfem::out << "Rank " << pncmesh->MyRank << " sending to " << rank
                   << ": ent " << ri.entity << ", index " << ri.index
                   << ", edof " << ri.edof << " (id " << id.element << "/"
                   << id.local << ")" << std::endl;
#endif

         // handle orientation and sign change
         int edof = ri.edof;
         double s = 1.0;
         if (ent == 1)
         {
            int eo = pncmesh->GetEdgeNCOrientation(id);
            const int* ind = fec->DofOrderForOrientation(Geometry::SEGMENT, eo);
            if ((edof = ind[edof]) < 0)
            {
               edof = -1 - edof;
               s = -1;
            }
         }

         bin_io::write<int>(stream, edof);
         ri.row.write(stream, s);
      }
   }

   rows.clear();
   stream.str().swap(data);
}

void NeighborRowMessage::Decode(int rank)
{
   std::istringstream stream(data);

   Array<MeshId> ent_ids[3];
   Array<GroupId> group_ids;

   // decode vertex/edge/face IDs and groups
   pncmesh->DecodeMeshIds(stream, ent_ids);
   pncmesh->DecodeGroups(stream, group_ids);

   int nrows = ent_ids[0].Size() + ent_ids[1].Size() + ent_ids[2].Size();
   MFEM_ASSERT(nrows == group_ids.Size(), "");

   rows.clear();
   rows.reserve(nrows);

   int fgeom = pncmesh->GetFaceGeometry();

   // read rows
   for (int ent = 0, gi = 0; ent < 3; ent++)
   {
      const Array<MeshId> &ids = ent_ids[ent];
      for (int i = 0; i < ids.Size(); i++)
      {
         const MeshId &id = ids[i];
         int edof = bin_io::read<int>(stream);

         // handle orientation and sign change
         const int *ind = NULL;
         if (ent == 1)
         {
            int eo = pncmesh->GetEdgeNCOrientation(id);
            ind = fec->DofOrderForOrientation(Geometry::SEGMENT, eo);
         }
         else if (ent == 2)
         {
            int fo = pncmesh->GetFaceOrientation(id.index);
            ind = fec->DofOrderForOrientation(fgeom, fo);
         }

         double s = 1.0;
         if (ind && (edof = ind[edof]) < 0)
         {
            edof = -1 - edof;
            s = -1.0;
         }

         rows.push_back(RowInfo(ent, id.index, edof, group_ids[gi++]));
         rows.back().row.read(stream, s);

#ifdef MFEM_DEBUG_PMATRIX
         mfem::out << "Rank " << pncmesh->MyRank << " receiving from " << rank
                   << ": ent " << rows.back().entity << ", index "
                   << rows.back().index << ", edof " << rows.back().edof
                   << std::endl;
#endif
      }
   }
}

void
ParFiniteElementSpace::ScheduleSendRow(const PMatrixRow &row, int dof,
                                       GroupId group_id,
                                       NeighborRowMessage::Map &send_msg) const
{
   int ent, idx, edof;
   UnpackDof(dof, ent, idx, edof);

   const ParNCMesh::CommGroup &group = pncmesh->GetGroup(group_id);
   for (unsigned i = 0; i < group.size(); i++)
   {
      int rank = group[i];
      if (rank != MyRank)
      {
         NeighborRowMessage &msg = send_msg[rank];
         msg.AddRow(ent, idx, edof, group_id, row);
         msg.SetNCMesh(pncmesh);
         msg.SetFEC(fec);
      }
   }
}

void ParFiniteElementSpace::ForwardRow(const PMatrixRow &row, int dof,
                                       GroupId group_sent_id, GroupId group_id,
                                       NeighborRowMessage::Map &send_msg) const
{
   int ent, idx, edof;
   UnpackDof(dof, ent, idx, edof);

   const ParNCMesh::CommGroup &group = pncmesh->GetGroup(group_id);
   for (unsigned i = 0; i < group.size(); i++)
   {
      int rank = group[i];
      if (rank != MyRank && !pncmesh->GroupContains(group_sent_id, rank))
      {
         NeighborRowMessage &msg = send_msg[rank];
         GroupId invalid = -1; // to prevent forwarding again
         msg.AddRow(ent, idx, edof, invalid, row);
         msg.SetNCMesh(pncmesh);
         msg.SetFEC(fec);

#ifdef MFEM_DEBUG_PMATRIX
         mfem::out << "Rank " << pncmesh->GetMyRank() << " forwarding to "
                   << rank << ": ent " << ent << ", index" << idx
                   << ", edof " << edof << std::endl;
#endif
      }
   }
}

#ifdef MFEM_DEBUG_PMATRIX
void ParFiniteElementSpace
::DebugDumpDOFs(std::ofstream &os,
                const SparseMatrix &deps,
                const Array<GroupId> &dof_group,
                const Array<GroupId> &dof_owner,
                const Array<bool> &finalized) const
{
   for (int i = 0; i < dof_group.Size(); i++)
   {
      os << i << ": ";
      if (i < (nvdofs + nedofs + nfdofs) || i > ndofs)
      {
         int ent, idx, edof;
         UnpackDof(i, ent, idx, edof);

         os << edof << " @ ";
         if (i > ndofs) { os << "ghost "; }
         switch (ent)
         {
            case 0: os << "vertex "; break;
            case 1: os << "edge "; break;
            default: os << "face "; break;
         }
         os << idx << "; ";

         if (i < deps.Height() && deps.RowSize(i))
         {
            os << "depends on ";
            for (int j = 0; j < deps.RowSize(i); j++)
            {
               os << deps.GetRowColumns(i)[j] << " ("
                  << deps.GetRowEntries(i)[j] << ")";
               if (j < deps.RowSize(i)-1) { os << ", "; }
            }
            os << "; ";
         }
         else
         {
            os << "no deps; ";
         }

         os << "group " << dof_group[i] << " (";
         const ParNCMesh::CommGroup &g = pncmesh->GetGroup(dof_group[i]);
         for (unsigned j = 0; j < g.size(); j++)
         {
            if (j) { os << ", "; }
            os << g[j];
         }

         os << "), owner " << dof_owner[i] << " (rank "
            << pncmesh->GetGroup(dof_owner[i])[0] << "); "
            << (finalized[i] ? "finalized" : "NOT finalized");
      }
      else
      {
         os << "internal";
      }
      os << "\n";
   }
}
#endif

int ParFiniteElementSpace
::BuildParallelConformingInterpolation(HypreParMatrix **P, SparseMatrix **R,
                                       Array<HYPRE_Int> &dof_offs,
                                       Array<HYPRE_Int> &tdof_offs,
                                       Array<int> *dof_tdof,
                                       bool partial) const
{
   bool dg = (nvdofs == 0 && nedofs == 0 && nfdofs == 0);

   // *** STEP 1: build master-slave dependency lists ***

   int total_dofs = ndofs + ngdofs;
   SparseMatrix deps(ndofs, total_dofs);

   if (!dg && !partial)
   {
      Array<int> master_dofs, slave_dofs;

      // loop through *all* master edges/faces, constrain their slaves
      for (int entity = 0; entity <= 2; entity++)
      {
         const NCMesh::NCList &list = pncmesh->GetNCList(entity);
         if (!list.masters.size()) { continue; }

         IsoparametricTransformation T;
         if (entity > 1) { T.SetFE(&QuadrilateralFE); }
         else { T.SetFE(&SegmentFE); }

         int geom = (entity > 1) ? Geometry::SQUARE : Geometry::SEGMENT;
         const FiniteElement* fe = fec->FiniteElementForGeometry(geom);
         if (!fe) { continue; }

         DenseMatrix I(fe->GetDof());

         // process masters that we own or that affect our edges/faces
         for (unsigned mi = 0; mi < list.masters.size(); mi++)
         {
            const NCMesh::Master &mf = list.masters[mi];

            // get master DOFs
            pncmesh->IsGhost(entity, mf.index)
            ? GetGhostDofs(entity, mf, master_dofs)
            : GetEntityDofs(entity, mf.index, master_dofs);

            if (!master_dofs.Size()) { continue; }

            // constrain slaves that exist in our mesh
            for (int si = mf.slaves_begin; si < mf.slaves_end; si++)
            {
               const NCMesh::Slave &sf = list.slaves[si];
               if (pncmesh->IsGhost(entity, sf.index)) { continue; }

               GetEntityDofs(entity, sf.index, slave_dofs);
               if (!slave_dofs.Size()) { continue; }

               sf.OrientedPointMatrix(T.GetPointMat());
               T.FinalizeTransformation();
               fe->GetLocalInterpolation(T, I);

               // make each slave DOF dependent on all master DOFs
               AddDependencies(deps, master_dofs, slave_dofs, I);
            }
         }
      }

      // make sure all master DOFs are transmitted to participating slave ranks
      pncmesh->AugmentMasterGroups();

      deps.Finalize();
   }

   // *** STEP 2: initialize group and owner ID for each DOF ***

   Array<GroupId> dof_group(total_dofs);
   Array<GroupId> dof_owner(total_dofs);
   dof_group = 0;
   dof_owner = 0;

   if (!dg)
   {
      Array<int> dofs;

      // initialize dof_group[], dof_owner[]
      for (int entity = 0; entity <= 2; entity++)
      {
         const NCMesh::NCList &list = pncmesh->GetSharedList(entity);

         std::size_t lsize[3] =
         { list.conforming.size(), list.masters.size(), list.slaves.size() };

         for (int l = 0; l < 3; l++)
         {
            for (std::size_t i = 0; i < lsize[l]; i++)
            {
               const MeshId &id =
                  (l == 0) ? list.conforming[i] :
                  (l == 1) ? (const MeshId&) list.masters[i]
                  /*    */ : (const MeshId&) list.slaves[i];

               GetBareDofs(entity, id, dofs);

               for (int j = 0; j < dofs.Size(); j++)
               {
                  int dof = dofs[j];
                  dof_owner[dof] = pncmesh->GetOwnerId(entity, id.index);
                  dof_group[dof] = pncmesh->GetGroupId(entity, id.index);
               }
            }
         }
      }
   }

   // *** STEP 3: count true DOFs and calculate P row/column partitions ***

   Array<bool> finalized(total_dofs);
   finalized = false;

   // DOFs that stayed independent and are ours are true DOFs
   int num_true_dofs = 0;
   for (int i = 0; i < ndofs; i++)
   {
      if (dof_owner[i] == 0 && deps.RowSize(i) == 0)
      {
         num_true_dofs++;
         finalized[i] = true;
      }
   }

   // calculate global offsets
   HYPRE_Int loc_sizes[2] = { ndofs*vdim, num_true_dofs*vdim };
   Array<HYPRE_Int>* offsets[2] = { &dof_offs, &tdof_offs };
   pmesh->GenerateOffsets(2, loc_sizes, offsets); // calls MPI_Scan, MPI_Bcast

   HYPRE_Int my_tdof_offset =
      tdof_offs[HYPRE_AssumedPartitionCheck() ? 0 : MyRank];

   if (R)
   {
      // initialize the restriction matrix (also parallel but block-diagonal)
      *R = new SparseMatrix(num_true_dofs*vdim, ndofs*vdim);
   }
   if (dof_tdof)
   {
      dof_tdof->SetSize(ndofs*vdim);
      *dof_tdof = -1;
   }

   std::vector<PMatrixRow> pmatrix(total_dofs);

   bool bynodes = (ordering == Ordering::byNODES);
   int vdim_factor = bynodes ? 1 : vdim;
   int dof_stride = bynodes ? ndofs : 1;
   int tdof_stride = bynodes ? num_true_dofs : 1;

   // big container for all messages we send (the list is for iterations)
   std::list<NeighborRowMessage::Map> send_msg;
   send_msg.push_back(NeighborRowMessage::Map());

   // put identity in P and R for true DOFs, set ldof_ltdof
   for (int dof = 0, tdof = 0; dof < ndofs; dof++)
   {
      if (finalized[dof])
      {
         pmatrix[dof].elems.push_back(
            PMatrixElement(my_tdof_offset + vdim_factor*tdof, tdof_stride, 1.));

         // prepare messages to neighbors with identity rows
         if (dof_group[dof] != 0)
         {
            ScheduleSendRow(pmatrix[dof], dof, dof_group[dof], send_msg.back());
         }

         for (int vd = 0; vd < vdim; vd++)
         {
            int vdof = dof*vdim_factor + vd*dof_stride;
            int vtdof = tdof*vdim_factor + vd*tdof_stride;

            if (R) { (*R)->Add(vtdof, vdof, 1.0); }
            if (dof_tdof) { (*dof_tdof)[vdof] = vtdof; }
         }
         tdof++;
      }
   }

   // send identity rows
   NeighborRowMessage::IsendAll(send_msg.back(), MyComm);

   if (R) { (*R)->Finalize(); }

   // *** STEP 4: main loop ***

   // a single instance (recv_msg) is reused for all incoming messages
   NeighborRowMessage recv_msg;
   recv_msg.SetNCMesh(pncmesh);
   recv_msg.SetFEC(fec);

   int num_finalized = num_true_dofs;
   PMatrixRow buffer;
   buffer.elems.reserve(1024);

   while (num_finalized < ndofs)
   {
      // prepare a new round of send buffers
      if (send_msg.back().size())
      {
         send_msg.push_back(NeighborRowMessage::Map());
      }

      // check for incoming messages, receive PMatrixRows
      int rank, size;
      while (NeighborRowMessage::IProbe(rank, size, MyComm))
      {
         recv_msg.Recv(rank, size, MyComm);

         const NeighborRowMessage::RowInfo::List &rows = recv_msg.GetRows();
         for (unsigned i = 0; i < rows.size(); i++)
         {
            const NeighborRowMessage::RowInfo &ri = rows[i];
            int dof = PackDof(ri.entity, ri.index, ri.edof);
            pmatrix[dof] = ri.row;

            if (dof < ndofs && !finalized[dof]) { num_finalized++; }
            finalized[dof] = true;

            if (ri.group >= 0 && dof_group[dof] != ri.group)
            {
               // the sender didn't see the complete group, forward the message
               ForwardRow(ri.row, dof, ri.group, dof_group[dof], send_msg.back());
            }
         }
      }

      // finalize all rows that can currently be finalized
      bool done = false;
      while (!done)
      {
         done = true;
         for (int dof = 0; dof < ndofs; dof++)
         {
            if (finalized[dof]) { continue; }

            bool owned = (dof_owner[dof] == 0);
            bool shared = (dof_group[dof] != 0);

            if (owned && DofFinalizable(dof, finalized, deps))
            {
               const int* dep_col = deps.GetRowColumns(dof);
               const double* dep_coef = deps.GetRowEntries(dof);
               int num_dep = deps.RowSize(dof);

               // form linear combination of rows
               buffer.elems.clear();
               for (int j = 0; j < num_dep; j++)
               {
                  buffer.AddRow(pmatrix[dep_col[j]], dep_coef[j]);
               }
               buffer.Collapse();
               pmatrix[dof] = buffer;

               finalized[dof] = true;
               num_finalized++;
               done = false;

               // send row to neighbors who need it
               if (shared)
               {
                  ScheduleSendRow(pmatrix[dof], dof, dof_group[dof],
                                  send_msg.back());
               }
            }
         }
      }

#ifdef MFEM_DEBUG_PMATRIX
      /*static int dump = 0;
      if (dump < 10)
      {
         char fname[100];
         sprintf(fname, "dofs%02d.txt", MyRank);
         std::ofstream f(fname);
         DebugDumpDOFs(f, deps, dof_group, dof_owner, finalized);
         dump++;
      }*/
#endif

      // send current batch of messages
      NeighborRowMessage::IsendAll(send_msg.back(), MyComm);
   }

   if (P)
   {
      *P = MakeVDimHypreMatrix(pmatrix, ndofs, num_true_dofs,
                               dof_offs, tdof_offs);
   }

   // clean up possible remaining messages in the queue to avoid receiving
   // them erroneously in the next run
   int rank, size;
   while (NeighborRowMessage::IProbe(rank, size, MyComm))
   {
      recv_msg.RecvDrop(rank, size, MyComm);
   }

   // make sure we can discard all send buffers
   for (std::list<NeighborRowMessage::Map>::iterator
        it = send_msg.begin(); it != send_msg.end(); ++it)
   {
      NeighborRowMessage::WaitAllSent(*it);
   }

   return num_true_dofs*vdim;
}


HypreParMatrix* ParFiniteElementSpace
::MakeVDimHypreMatrix(const std::vector<PMatrixRow> &rows,
                      int local_rows, int local_cols,
                      Array<HYPRE_Int> &row_starts,
                      Array<HYPRE_Int> &col_starts) const
{
   bool assumed = HYPRE_AssumedPartitionCheck();
   bool bynodes = (ordering == Ordering::byNODES);

   HYPRE_Int first_col = col_starts[assumed ? 0 : MyRank];
   HYPRE_Int next_col = col_starts[assumed ? 1 : MyRank+1];

   // count nonzeros in diagonal/offdiagonal parts
   HYPRE_Int nnz_diag = 0, nnz_offd = 0;
   std::map<HYPRE_Int, int> col_map;
   for (int i = 0; i < local_rows; i++)
   {
      for (unsigned j = 0; j < rows[i].elems.size(); j++)
      {
         const PMatrixElement &elem = rows[i].elems[j];
         HYPRE_Int col = elem.column;
         if (col >= first_col && col < next_col)
         {
            nnz_diag += vdim;
         }
         else
         {
            nnz_offd += vdim;
            for (int vd = 0; vd < vdim; vd++)
            {
               col_map[col] = -1;
               col += elem.stride;
            }
         }
      }
   }

   // create offd column mapping
   HYPRE_Int *cmap = new HYPRE_Int[col_map.size()];
   int offd_col = 0;
   for (std::map<HYPRE_Int, int>::iterator
        it = col_map.begin(); it != col_map.end(); ++it)
   {
      cmap[offd_col] = it->first;
      it->second = offd_col++;
   }

   HYPRE_Int *I_diag = new HYPRE_Int[vdim*local_rows + 1];
   HYPRE_Int *I_offd = new HYPRE_Int[vdim*local_rows + 1];

   HYPRE_Int *J_diag = new HYPRE_Int[nnz_diag];
   HYPRE_Int *J_offd = new HYPRE_Int[nnz_offd];

   double *A_diag = new double[nnz_diag];
   double *A_offd = new double[nnz_offd];

   int vdim1 = bynodes ? vdim : 1;
   int vdim2 = bynodes ? 1 : vdim;
   int vdim_offset = bynodes ? local_cols : 1;

   // copy the diag/offd elements
   nnz_diag = nnz_offd = 0;
   int vrow = 0;
   for (int vd1 = 0; vd1 < vdim1; vd1++)
   {
      for (int i = 0; i < local_rows; i++)
      {
         for (int vd2 = 0; vd2 < vdim2; vd2++)
         {
            I_diag[vrow] = nnz_diag;
            I_offd[vrow++] = nnz_offd;

            int vd = bynodes ? vd1 : vd2;
            for (unsigned j = 0; j < rows[i].elems.size(); j++)
            {
               const PMatrixElement &elem = rows[i].elems[j];
               if (elem.column >= first_col && elem.column < next_col)
               {
                  J_diag[nnz_diag] = elem.column + vd*vdim_offset - first_col;
                  A_diag[nnz_diag++] = elem.value;
               }
               else
               {
                  J_offd[nnz_offd] = col_map[elem.column + vd*elem.stride];
                  A_offd[nnz_offd++] = elem.value;
               }
            }
         }
      }
   }
   MFEM_ASSERT(vrow == vdim*local_rows, "");
   I_diag[vrow] = nnz_diag;
   I_offd[vrow] = nnz_offd;

   return new HypreParMatrix(MyComm,
                             row_starts.Last(), col_starts.Last(),
                             row_starts.GetData(), col_starts.GetData(),
                             I_diag, J_diag, A_diag,
                             I_offd, J_offd, A_offd,
                             col_map.size(), cmap);
}


static HYPRE_Int* make_i_array(int nrows)
{
   HYPRE_Int *I = new HYPRE_Int[nrows+1];
   for (int i = 0; i <= nrows; i++) { I[i] = -1; }
   return I;
}

static HYPRE_Int* make_j_array(HYPRE_Int* I, int nrows)
{
   int nnz = 0;
   for (int i = 0; i < nrows; i++)
   {
      if (I[i] >= 0) { nnz++; }
   }
   HYPRE_Int *J = new HYPRE_Int[nnz];

   I[nrows] = -1;
   for (int i = 0, k = 0; i <= nrows; i++)
   {
      HYPRE_Int col = I[i];
      I[i] = k;
      if (col >= 0) { J[k++] = col; }
   }
   return J;
}

HypreParMatrix*
ParFiniteElementSpace::RebalanceMatrix(int old_ndofs,
                                       const Table* old_elem_dof)
{
   MFEM_VERIFY(Nonconforming(), "Only supported for nonconforming meshes.");
   MFEM_VERIFY(old_dof_offsets.Size(), "ParFiniteElementSpace::Update needs to "
               "be called before ParFiniteElementSpace::RebalanceMatrix");

   HYPRE_Int old_offset = HYPRE_AssumedPartitionCheck()
                          ? old_dof_offsets[0] : old_dof_offsets[MyRank];

   // send old DOFs of elements we used to own
   ParNCMesh* pncmesh = pmesh->pncmesh;
   pncmesh->SendRebalanceDofs(old_ndofs, *old_elem_dof, old_offset, this);

   Array<int> dofs;
   int vsize = GetVSize();

   const Array<int> &old_index = pncmesh->GetRebalanceOldIndex();
   MFEM_VERIFY(old_index.Size() == pmesh->GetNE(),
               "Mesh::Rebalance was not called before "
               "ParFiniteElementSpace::RebalanceMatrix");

   // prepare the local (diagonal) part of the matrix
   HYPRE_Int* i_diag = make_i_array(vsize);
   for (int i = 0; i < pmesh->GetNE(); i++)
   {
      if (old_index[i] >= 0) // we had this element before
      {
         const int* old_dofs = old_elem_dof->GetRow(old_index[i]);
         GetElementDofs(i, dofs);

         for (int vd = 0; vd < vdim; vd++)
         {
            for (int j = 0; j < dofs.Size(); j++)
            {
               int row = DofToVDof(dofs[j], vd);
               if (row < 0) { row = -1 - row; }

               int col = DofToVDof(old_dofs[j], vd, old_ndofs);
               if (col < 0) { col = -1 - col; }

               i_diag[row] = col;
            }
         }
      }
   }
   HYPRE_Int* j_diag = make_j_array(i_diag, vsize);

   // receive old DOFs for elements we obtained from others in Rebalance
   Array<int> new_elements;
   Array<long> old_remote_dofs;
   pncmesh->RecvRebalanceDofs(new_elements, old_remote_dofs);

   // create the offdiagonal part of the matrix
   HYPRE_Int* i_offd = make_i_array(vsize);
   for (int i = 0; i < new_elements.Size(); i++)
   {
      GetElementDofs(new_elements[i], dofs);
      const long* old_dofs = &old_remote_dofs[i * dofs.Size() * vdim];

      for (int vd = 0; vd < vdim; vd++)
      {
         for (int j = 0; j < dofs.Size(); j++)
         {
            int row = DofToVDof(dofs[j], vd);
            if (row < 0) { row = -1 - row; }

            if (i_diag[row] == i_diag[row+1]) // diag row empty?
            {
               i_offd[row] = old_dofs[j + vd * dofs.Size()];
            }
         }
      }
   }
   HYPRE_Int* j_offd = make_j_array(i_offd, vsize);

   // create the offd column map
   int offd_cols = i_offd[vsize];
   Array<Pair<HYPRE_Int, int> > cmap_offd(offd_cols);
   for (int i = 0; i < offd_cols; i++)
   {
      cmap_offd[i].one = j_offd[i];
      cmap_offd[i].two = i;
   }
   SortPairs<HYPRE_Int, int>(cmap_offd, offd_cols);

   HYPRE_Int* cmap = new HYPRE_Int[offd_cols];
   for (int i = 0; i < offd_cols; i++)
   {
      cmap[i] = cmap_offd[i].one;
      j_offd[cmap_offd[i].two] = i;
   }

   HypreParMatrix *M;
   M = new HypreParMatrix(MyComm, MyRank, NRanks, dof_offsets, old_dof_offsets,
                          i_diag, j_diag, i_offd, j_offd, cmap, offd_cols);
   return M;
}


struct DerefDofMessage
{
   std::vector<HYPRE_Int> dofs;
   MPI_Request request;
};

HypreParMatrix*
ParFiniteElementSpace::ParallelDerefinementMatrix(int old_ndofs,
                                                  const Table* old_elem_dof)
{
   int nrk = HYPRE_AssumedPartitionCheck() ? 2 : NRanks;

   MFEM_VERIFY(Nonconforming(), "Not implemented for conforming meshes.");
   MFEM_VERIFY(old_dof_offsets[nrk], "Missing previous (finer) space.");
   MFEM_VERIFY(dof_offsets[nrk] <= old_dof_offsets[nrk],
               "Previous space is not finer.");

   // Note to the reader: please make sure you first read
   // FiniteElementSpace::RefinementMatrix, then
   // FiniteElementSpace::DerefinementMatrix, and only then this function.
   // You have been warned! :-)

   Array<int> dofs, old_dofs, old_vdofs;
   Vector row;

   ParNCMesh* pncmesh = pmesh->pncmesh;
   int geom = pncmesh->GetElementGeometry();
   int ldof = fec->FiniteElementForGeometry(geom)->GetDof();

   const CoarseFineTransformations &dtrans = pncmesh->GetDerefinementTransforms();
   const Array<int> &old_ranks = pncmesh->GetDerefineOldRanks();

   std::map<int, DerefDofMessage> messages;

   HYPRE_Int old_offset = HYPRE_AssumedPartitionCheck()
                          ? old_dof_offsets[0] : old_dof_offsets[MyRank];

   // communicate DOFs for derefinements that straddle processor boundaries,
   // note that this is infrequent due to the way elements are ordered
   for (int k = 0; k < dtrans.embeddings.Size(); k++)
   {
      const Embedding &emb = dtrans.embeddings[k];

      int fine_rank = old_ranks[k];
      int coarse_rank = (emb.parent < 0) ? (-1 - emb.parent)
                        : pncmesh->ElementRank(emb.parent);

      if (coarse_rank != MyRank && fine_rank == MyRank)
      {
         old_elem_dof->GetRow(k, dofs);
         DofsToVDofs(dofs, old_ndofs);

         DerefDofMessage &msg = messages[k];
         msg.dofs.resize(dofs.Size());
         for (int i = 0; i < dofs.Size(); i++)
         {
            msg.dofs[i] = old_offset + dofs[i];
         }

         MPI_Isend(&msg.dofs[0], msg.dofs.size(), HYPRE_MPI_INT,
                   coarse_rank, 291, MyComm, &msg.request);
      }
      else if (coarse_rank == MyRank && fine_rank != MyRank)
      {
         DerefDofMessage &msg = messages[k];
         msg.dofs.resize(ldof*vdim);

         MPI_Irecv(&msg.dofs[0], ldof*vdim, HYPRE_MPI_INT,
                   fine_rank, 291, MyComm, &msg.request);
      }
      // TODO: coalesce Isends/Irecvs to the same rank. Typically, on uniform
      // derefinement, there should be just one send to MyRank-1 and one recv
      // from MyRank+1
   }

   DenseTensor localR;
   GetLocalDerefinementMatrices(geom, dtrans, localR);

   // create the diagonal part of the derefinement matrix
   SparseMatrix *diag = new SparseMatrix(ndofs*vdim, old_ndofs*vdim);

   Array<char> mark(diag->Height());
   mark = 0;
   for (int k = 0; k < dtrans.embeddings.Size(); k++)
   {
      const Embedding &emb = dtrans.embeddings[k];
      if (emb.parent < 0) { continue; }

      int coarse_rank = pncmesh->ElementRank(emb.parent);
      int fine_rank = old_ranks[k];

      if (coarse_rank == MyRank && fine_rank == MyRank)
      {
         DenseMatrix &lR = localR(emb.matrix);

         elem_dof->GetRow(emb.parent, dofs);
         old_elem_dof->GetRow(k, old_dofs);

         for (int vd = 0; vd < vdim; vd++)
         {
            old_dofs.Copy(old_vdofs);
            DofsToVDofs(vd, old_vdofs, old_ndofs);

            for (int i = 0; i < lR.Height(); i++)
            {
               if (lR(i, 0) == infinity()) { continue; }

               int r = DofToVDof(dofs[i], vd);
               int m = (r >= 0) ? r : (-1 - r);

               if (!mark[m])
               {
                  lR.GetRow(i, row);
                  diag->SetRow(r, old_vdofs, row);
                  mark[m] = 1;
               }
            }
         }
      }
   }
   diag->Finalize();

   // wait for all sends/receives to complete
   for (std::map<int, DerefDofMessage>::iterator
        it = messages.begin(); it != messages.end(); ++it)
   {
      MPI_Wait(&it->second.request, MPI_STATUS_IGNORE);
   }

   // create the offdiagonal part of the derefinement matrix
   SparseMatrix *offd = new SparseMatrix(ndofs*vdim, 1);

   std::map<HYPRE_Int, int> col_map;
   for (int k = 0; k < dtrans.embeddings.Size(); k++)
   {
      const Embedding &emb = dtrans.embeddings[k];
      if (emb.parent < 0) { continue; }

      int coarse_rank = pncmesh->ElementRank(emb.parent);
      int fine_rank = old_ranks[k];

      if (coarse_rank == MyRank && fine_rank != MyRank)
      {
         DenseMatrix &lR = localR(emb.matrix);

         elem_dof->GetRow(emb.parent, dofs);

         DerefDofMessage &msg = messages[k];
         MFEM_ASSERT(msg.dofs.size(), "");

         for (int vd = 0; vd < vdim; vd++)
         {
            HYPRE_Int* remote_dofs = &msg.dofs[vd*ldof];

            for (int i = 0; i < lR.Height(); i++)
            {
               if (lR(i, 0) == infinity()) { continue; }

               int r = DofToVDof(dofs[i], vd);
               int m = (r >= 0) ? r : (-1 - r);

               if (!mark[m])
               {
                  lR.GetRow(i, row);
                  for (int j = 0; j < ldof; j++)
                  {
                     if (row[j] == 0.0) { continue; } // NOTE: lR thresholded
                     int &lcol = col_map[remote_dofs[j]];
                     if (!lcol) { lcol = col_map.size(); }
                     offd->_Set_(m, lcol-1, row[j]);
                  }
                  mark[m] = 1;
               }
            }
         }
      }
   }
   messages.clear();
   offd->Finalize(0);
   offd->SetWidth(col_map.size());

   // create offd column mapping for use by hypre
   HYPRE_Int *cmap = new HYPRE_Int[offd->Width()];
   for (std::map<HYPRE_Int, int>::iterator
        it = col_map.begin(); it != col_map.end(); ++it)
   {
      cmap[it->second-1] = it->first;
   }

   // reorder offd columns so that 'cmap' is monotonic
   // NOTE: this is easier and probably faster (offd is small) than making
   // sure cmap is determined and sorted before the offd matrix is created
   {
      int width = offd->Width();
      Array<Pair<int, int> > reorder(width);
      for (int i = 0; i < width; i++)
      {
         reorder[i].one = cmap[i];
         reorder[i].two = i;
      }
      reorder.Sort();

      Array<int> reindex(width);
      for (int i = 0; i < width; i++)
      {
         reindex[reorder[i].two] = i;
         cmap[i] = reorder[i].one;
      }

      int *J = offd->GetJ();
      for (int i = 0; i < offd->NumNonZeroElems(); i++)
      {
         J[i] = reindex[J[i]];
      }
      offd->SortColumnIndices();
   }

   HypreParMatrix* R;
   R = new HypreParMatrix(MyComm, dof_offsets[nrk], old_dof_offsets[nrk],
                          dof_offsets, old_dof_offsets, diag, offd, cmap);

#ifndef HYPRE_BIGINT
   diag->LoseData();
   offd->LoseData();
#else
   diag->SetDataOwner(false);
   offd->SetDataOwner(false);
#endif
   delete diag;
   delete offd;

   R->SetOwnerFlags(3, 3, 1);

   return R;
}

void ParFiniteElementSpace::Destroy()
{
   ldof_group.DeleteAll();
   ldof_ltdof.DeleteAll();
   dof_offsets.DeleteAll();
   tdof_offsets.DeleteAll();
   tdof_nb_offsets.DeleteAll();
   // preserve old_dof_offsets
   ldof_sign.DeleteAll();

   delete P; P = NULL;
   delete Pconf; Pconf = NULL;
   delete R; R = NULL;

   delete gcomm; gcomm = NULL;

   num_face_nbr_dofs = -1;
   face_nbr_element_dof.Clear();
   face_nbr_ldof.Clear();
   face_nbr_glob_dof_map.DeleteAll();
   send_face_nbr_ldof.Clear();
}

void ParFiniteElementSpace::Update(bool want_transform)
{
   if (mesh->GetSequence() == sequence)
   {
      return; // no need to update, no-op
   }
   if (want_transform && mesh->GetSequence() != sequence + 1)
   {
      MFEM_ABORT("Error in update sequence. Space needs to be updated after "
                 "each mesh modification.");
   }
   sequence = mesh->GetSequence();

   if (NURBSext)
   {
      UpdateNURBS();
      return;
   }

   Table* old_elem_dof = NULL;
   int old_ndofs;

   // save old DOF table
   if (want_transform)
   {
      old_elem_dof = elem_dof;
      elem_dof = NULL;
      old_ndofs = ndofs;
      Swap(dof_offsets, old_dof_offsets);
   }

   Destroy();
   FiniteElementSpace::Destroy();

   FiniteElementSpace::Construct(); // sets T to NULL, own_T to true
   Construct();

   BuildElementToDofTable();

   if (want_transform)
   {
      // calculate appropriate GridFunction transformation
      switch (mesh->GetLastOperation())
      {
         case Mesh::REFINE:
         {
            T = RefinementMatrix(old_ndofs, old_elem_dof);
            break;
         }

         case Mesh::DEREFINE:
         {
            T = ParallelDerefinementMatrix(old_ndofs, old_elem_dof);
            if (Nonconforming())
            {
               T = new TripleProductOperator(P, R, T, false, false, true);
            }
            break;
         }

         case Mesh::REBALANCE:
         {
            T = RebalanceMatrix(old_ndofs, old_elem_dof);
            break;
         }

         default:
            break; // T stays NULL
      }
      delete old_elem_dof;
   }
}


ConformingProlongationOperator::ConformingProlongationOperator(
   ParFiniteElementSpace &pfes)
   : Operator(pfes.GetVSize(), pfes.GetTrueVSize()),
     external_ldofs(),
     gc(pfes.GroupComm())
{
   MFEM_VERIFY(pfes.Conforming(), "");
   Array<int> ldofs;
   Table &group_ldof = gc.GroupLDofTable();
   external_ldofs.Reserve(Height()-Width());
   for (int gr = 1; gr < group_ldof.Size(); gr++)
   {
      if (!gc.GetGroupTopology().IAmMaster(gr))
      {
         ldofs.MakeRef(group_ldof.GetRow(gr), group_ldof.RowSize(gr));
         external_ldofs.Append(ldofs);
      }
   }
   external_ldofs.Sort();
   MFEM_ASSERT(external_ldofs.Size() == Height()-Width(), "");
#ifdef MFEM_DEBUG
   for (int j = 1; j < external_ldofs.Size(); j++)
   {
      // Check for repeated ldofs.
      MFEM_VERIFY(external_ldofs[j-1] < external_ldofs[j], "");
   }
   int j = 0;
   for (int i = 0; i < external_ldofs.Size(); i++)
   {
      const int end = external_ldofs[i];
      for ( ; j < end; j++)
      {
         MFEM_VERIFY(j-i == pfes.GetLocalTDofNumber(j), "");
      }
      j = end+1;
   }
   for ( ; j < Height(); j++)
   {
      MFEM_VERIFY(j-external_ldofs.Size() == pfes.GetLocalTDofNumber(j), "");
   }
   // gc.PrintInfo();
   // pfes.Dof_TrueDof_Matrix()->PrintCommPkg();
#endif
}

void ConformingProlongationOperator::Mult(const Vector &x, Vector &y) const
{
   MFEM_ASSERT(x.Size() == Width(), "");
   MFEM_ASSERT(y.Size() == Height(), "");

   const double *xdata = x.GetData();
   double *ydata = y.GetData();
   const int m = external_ldofs.Size();

   const int in_layout = 2; // 2 - input is ltdofs array
   gc.BcastBegin(const_cast<double*>(xdata), in_layout);

   int j = 0;
   for (int i = 0; i < m; i++)
   {
      const int end = external_ldofs[i];
      std::copy(xdata+j-i, xdata+end-i, ydata+j);
      j = end+1;
   }
   std::copy(xdata+j-m, xdata+Width(), ydata+j);

   const int out_layout = 0; // 0 - output is ldofs array
   gc.BcastEnd(ydata, out_layout);
}

void ConformingProlongationOperator::MultTranspose(
   const Vector &x, Vector &y) const
{
   MFEM_ASSERT(x.Size() == Height(), "");
   MFEM_ASSERT(y.Size() == Width(), "");

   const double *xdata = x.GetData();
   double *ydata = y.GetData();
   const int m = external_ldofs.Size();

   gc.ReduceBegin(xdata);

   int j = 0;
   for (int i = 0; i < m; i++)
   {
      const int end = external_ldofs[i];
      std::copy(xdata+j, xdata+end, ydata+j-i);
      j = end+1;
   }
   std::copy(xdata+j, xdata+Height(), ydata+j-m);

   const int out_layout = 2; // 2 - output is an array on all ltdofs
   gc.ReduceEnd<double>(ydata, out_layout, GroupCommunicator::Sum);
}

} // namespace mfem

#endif<|MERGE_RESOLUTION|>--- conflicted
+++ resolved
@@ -16,7 +16,6 @@
 #include "pfespace.hpp"
 #include "../general/sort_pairs.hpp"
 #include "../mesh/mesh_headers.hpp"
-#include "../general/binaryio.hpp"
 
 #include <climits> // INT_MAX
 #include <limits>
@@ -26,103 +25,32 @@
 {
 
 ParFiniteElementSpace::ParFiniteElementSpace(
-   const ParFiniteElementSpace &orig, ParMesh *pmesh,
-   const FiniteElementCollection *fec)
-   : FiniteElementSpace(orig, pmesh, fec)
-{
-   ParInit(pmesh ? pmesh : orig.pmesh);
-}
-
-ParFiniteElementSpace::ParFiniteElementSpace(
-   const FiniteElementSpace &orig, ParMesh &pmesh,
-   const FiniteElementCollection *fec)
-   : FiniteElementSpace(orig, &pmesh, fec)
-{
-   ParInit(&pmesh);
-}
-
-ParFiniteElementSpace::ParFiniteElementSpace(
-   ParMesh *pm, const FiniteElementSpace *global_fes, const int *partitioning,
-   const FiniteElementCollection *f)
-   : FiniteElementSpace(pm, MakeLocalNURBSext(global_fes->GetNURBSext(),
-                                              pm->NURBSext),
-                        f ? f : global_fes->FEColl(),
-                        global_fes->GetVDim(), global_fes->GetOrdering())
-{
-   ParInit(pm);
-   // For NURBS spaces, the variable-order data is contained in the
-   // NURBSExtension of 'global_fes' and inside the ParNURBSExtension of 'pm'.
-
-   // TODO: when general variable-order support is added, copy the local portion
-   // of the variable-oder data from 'global_fes' to 'this'.
-}
-
-ParFiniteElementSpace::ParFiniteElementSpace(
    ParMesh *pm, const FiniteElementCollection *f, int dim, int ordering)
    : FiniteElementSpace(pm, f, dim, ordering)
 {
-   ParInit(pm);
-}
-
-ParFiniteElementSpace::ParFiniteElementSpace(
-   ParMesh *pm, NURBSExtension *ext, const FiniteElementCollection *f,
-   int dim, int ordering)
-   : FiniteElementSpace(pm, ext, f, dim, ordering)
-{
-   ParInit(pm);
-}
-
-// static method
-ParNURBSExtension *ParFiniteElementSpace::MakeLocalNURBSext(
-   const NURBSExtension *globNURBSext, const NURBSExtension *parNURBSext)
-{
-   if (globNURBSext == NULL) { return NULL; }
-   const ParNURBSExtension *pNURBSext =
-      dynamic_cast<const ParNURBSExtension*>(parNURBSext);
-   MFEM_ASSERT(pNURBSext, "need a ParNURBSExtension");
-   // make a copy of globNURBSext:
-   NURBSExtension *tmp_globNURBSext = new NURBSExtension(*globNURBSext);
-   // tmp_globNURBSext will be deleted by the following ParNURBSExtension ctor:
-   return new ParNURBSExtension(tmp_globNURBSext, pNURBSext);
-}
-
-void ParFiniteElementSpace::ParInit(ParMesh *pm)
-{
-   pmesh = pm;
-   pncmesh = pm->pncmesh;
+   mesh = pmesh = pm;
 
    MyComm = pmesh->GetComm();
-   NRanks = pmesh->GetNRanks();
-   MyRank = pmesh->GetMyRank();
-
+   MPI_Comm_size(MyComm, &NRanks);
+   MPI_Comm_rank(MyComm, &MyRank);
+
+   num_face_nbr_dofs = -1;
+
+   P = NULL;
+   R = NULL;
    gcomm = NULL;
-
-   P = NULL;
-   Pconf = NULL;
-   R = NULL;
-
-   num_face_nbr_dofs = -1;
-
-   if (NURBSext && !pNURBSext())
-   {
-      // This is necessary in some cases: e.g. when the FiniteElementSpace
-      // constructor creates a serial NURBSExtension of higher order than the
-      // mesh NURBSExtension.
-      MFEM_ASSERT(own_ext, "internal error");
-
-      ParNURBSExtension *pNe = new ParNURBSExtension(
-         NURBSext, dynamic_cast<ParNURBSExtension *>(pmesh->NURBSext));
-      // serial NURBSext is destroyed by the above constructor
-      NURBSext = pNe;
-      UpdateNURBS();
-   }
 
    Construct();
 
    // Apply the ldof_signs to the elem_dof Table
    if (Conforming() && !NURBSext)
    {
-      ApplyLDofSigns(*elem_dof);
+      Array<int> dofs;
+      for (int i = 0; i < elem_dof->Size(); i++)
+      {
+         dofs.MakeRef(elem_dof->GetRow(i), elem_dof->RowSize(i));
+         ApplyLDofSigns(dofs);
+      }
    }
 }
 
@@ -130,6 +58,17 @@
 {
    if (NURBSext)
    {
+      if (own_ext)
+      {
+         // the FiniteElementSpace constructor created a serial
+         // NURBSExtension of higher order than the mesh NURBSExtension
+
+         ParNURBSExtension *pNe = new ParNURBSExtension(
+            NURBSext, dynamic_cast<ParNURBSExtension *>(pmesh->NURBSext));
+         // serial NURBSext is destroyed by the above constructor
+         NURBSext = pNe;
+         UpdateNURBS();
+      }
       ConstructTrueNURBSDofs();
       GenerateGlobalOffsets();
    }
@@ -140,34 +79,8 @@
    }
    else // Nonconforming()
    {
-      // calculate number of ghost DOFs
-      ngvdofs = pncmesh->GetNGhostVertices()
-                * fec->DofForGeometry(Geometry::POINT);
-
-      ngedofs = ngfdofs = 0;
-      if (pmesh->Dimension() > 1)
-      {
-         ngedofs = pncmesh->GetNGhostEdges()
-                   * fec->DofForGeometry(Geometry::SEGMENT);
-      }
-      if (pmesh->Dimension() > 2)
-      {
-         ngfdofs = pncmesh->GetNGhostFaces()
-                   * fec->DofForGeometry(mesh->GetBdrElementBaseGeometry());
-      }
-
-      // total number of ghost DOFs. Ghost DOFs start at index 'ndofs', i.e.,
-      // after all regular DOFs
-      ngdofs = ngvdofs + ngedofs + ngfdofs;
-
-      // get P and R matrices, initialize DOF offsets, etc. NOTE: in the NC
-      // case this needs to be done here to get the number of true DOFs
-      ltdof_size = BuildParallelConformingInterpolation(
-                      &P, &R, dof_offsets, tdof_offsets, &ldof_ltdof, false);
-
-      // TODO future: split BuildParallelConformingInterpolation into two parts
-      // to overlap its communication with processing between this constructor
-      // and the point where the P matrix is actually needed.
+      // get P matrix and also initialize DOF offsets etc.
+      GetParallelConformingInterpolation();
    }
 }
 
@@ -186,11 +99,7 @@
 
    nvd = fec->DofForGeometry(Geometry::POINT);
    ned = fec->DofForGeometry(Geometry::SEGMENT);
-<<<<<<< HEAD
-   // Assuming all faces are the same type:
-=======
    npd = (pdofs) ? (pdofs[1]-pdofs[0]) : (0);
->>>>>>> c9e577ec
    nfd = (fdofs) ? (fdofs[1]-fdofs[0]) : (0);
 
    if (ldof_sign)
@@ -265,7 +174,6 @@
             m = nvdofs+k*ned;
             ind = fec->DofOrderForOrientation(Geometry::SEGMENT, o);
             for (l = 0; l < ned; l++)
-            {
                if (ind[l] < 0)
                {
                   dofs[l] = m + (-1-ind[l]);
@@ -278,7 +186,6 @@
                {
                   dofs[l] = m + ind[l];
                }
-            }
 
             if (ldof_type)
             {
@@ -341,7 +248,6 @@
             ind = fec->DofOrderForOrientation(
                      mesh->GetFaceBaseGeometry(k), o);
             for (l = 0; l < nfd; l++)
-            {
                if (ind[l] < 0)
                {
                   dofs[l] = m + (-1-ind[l]);
@@ -354,7 +260,6 @@
                {
                   dofs[l] = m + ind[l];
                }
-            }
 
             if (ldof_type)
             {
@@ -376,8 +281,6 @@
 
 void ParFiniteElementSpace::ApplyLDofSigns(Array<int> &dofs) const
 {
-   MFEM_ASSERT(Conforming(), "wrong code path");
-
    for (int i = 0; i < dofs.Size(); i++)
    {
       if (dofs[i] < 0)
@@ -395,12 +298,6 @@
          }
       }
    }
-}
-
-void ParFiniteElementSpace::ApplyLDofSigns(Table &el_dof) const
-{
-   Array<int> all_dofs(el_dof.GetJ(), el_dof.Size_of_connections());
-   ApplyLDofSigns(all_dofs);
 }
 
 void ParFiniteElementSpace::GetElementDofs(int i, Array<int> &dofs) const
@@ -471,21 +368,12 @@
    pmesh->GroupFace(group, fi, l_face, ori);
    if (ori == 0)
    {
-      //std::cout << "Case ori = 0 happened \n";
       GetFaceDofs(l_face, dofs);
    }
    else
    {
-      //std::cout << "Case else to ori = 0 happened \n";
-      //std::cout << "l_face before " << l_face << " \n";
       Array<int> rdofs;
-      //std::cout << "Geom argument = " << pmesh->GetFaceBaseGeometry(l_face) << "\n";
-      //std::cout << "SDim argument = " << pmesh->Dimension() - 1 << "\n";
-      //std::cout << "Info argument = " << ori << "\n";
-      fec->SubDofOrder(pmesh->GetFaceBaseGeometry(l_face), pmesh->Dimension() - 1, ori, dofs);
-      //std::cout << "after SubDofOrder dofs are: \n";
-      //dofs.Print();
-      //std::cout << "l_face after " << l_face << " \n";
+      fec->SubDofOrder(pmesh->GetFaceBaseGeometry(l_face), 2, ori, dofs);
       GetFaceDofs(l_face, rdofs);
       for (int i = 0; i < dofs.Size(); i++)
       {
@@ -497,8 +385,6 @@
 
 void ParFiniteElementSpace::GenerateGlobalOffsets() const
 {
-   MFEM_ASSERT(Conforming(), "wrong code path");
-
    HYPRE_Int ldof[2];
    Array<HYPRE_Int> *offsets[2] = { &dof_offsets, &tdof_offsets };
 
@@ -509,40 +395,51 @@
 
    if (HYPRE_AssumedPartitionCheck())
    {
-      // communicate the neighbor offsets in tdof_nb_offsets
-      GroupTopology &gt = GetGroupTopo();
-      int nsize = gt.GetNumNeighbors()-1;
-      MPI_Request *requests = new MPI_Request[2*nsize];
-      MPI_Status  *statuses = new MPI_Status[2*nsize];
-      tdof_nb_offsets.SetSize(nsize+1);
-      tdof_nb_offsets[0] = tdof_offsets[0];
-
-      // send and receive neighbors' local tdof offsets
-      int request_counter = 0;
-      for (int i = 1; i <= nsize; i++)
-      {
-         MPI_Irecv(&tdof_nb_offsets[i], 1, HYPRE_MPI_INT,
-                   gt.GetNeighborRank(i), 5365, MyComm,
-                   &requests[request_counter++]);
-      }
-      for (int i = 1; i <= nsize; i++)
-      {
-         MPI_Isend(&tdof_nb_offsets[0], 1, HYPRE_MPI_INT,
-                   gt.GetNeighborRank(i), 5365, MyComm,
-                   &requests[request_counter++]);
-      }
-      MPI_Waitall(request_counter, requests, statuses);
-
-      delete [] statuses;
-      delete [] requests;
+      if (Conforming())
+      {
+         // Communicate the neighbor offsets in tdof_nb_offsets
+         GroupTopology &gt = GetGroupTopo();
+         int nsize = gt.GetNumNeighbors()-1;
+         MPI_Request *requests = new MPI_Request[2*nsize];
+         MPI_Status  *statuses = new MPI_Status[2*nsize];
+         tdof_nb_offsets.SetSize(nsize+1);
+         tdof_nb_offsets[0] = tdof_offsets[0];
+
+         int request_counter = 0;
+         // send and receive neighbors' local tdof offsets
+         for (int i = 1; i <= nsize; i++)
+         {
+            MPI_Irecv(&tdof_nb_offsets[i], 1, HYPRE_MPI_INT,
+                      gt.GetNeighborRank(i), 5365, MyComm,
+                      &requests[request_counter++]);
+         }
+         for (int i = 1; i <= nsize; i++)
+         {
+            MPI_Isend(&tdof_nb_offsets[0], 1, HYPRE_MPI_INT,
+                      gt.GetNeighborRank(i), 5365, MyComm,
+                      &requests[request_counter++]);
+         }
+         MPI_Waitall(request_counter, requests, statuses);
+
+         delete [] statuses;
+         delete [] requests;
+      }
+      else
+      {
+         // Do nothing
+      }
    }
 }
 
 void ParFiniteElementSpace::Build_Dof_TrueDof_Matrix() const // matrix P
 {
-   MFEM_ASSERT(Conforming(), "wrong code path");
-
    if (P) { return; }
+
+   if (Nonconforming())
+   {
+      GetParallelConformingInterpolation();
+      return;
+   }
 
    int ldof  = GetVSize();
    int ltdof = TrueVSize();
@@ -597,17 +494,6 @@
    R = Transpose(Pdiag);
 }
 
-HypreParMatrix *ParFiniteElementSpace::GetPartialConformingInterpolation()
-{
-   HypreParMatrix *P_pc;
-   Array<HYPRE_Int> P_pc_row_starts, P_pc_col_starts;
-   BuildParallelConformingInterpolation(&P_pc, NULL, P_pc_row_starts,
-                                        P_pc_col_starts, NULL, true);
-   P_pc->CopyRowStarts();
-   P_pc->CopyColStarts();
-   return P_pc;
-}
-
 void ParFiniteElementSpace::DivideByGroupSize(double *vec)
 {
    if (Nonconforming())
@@ -618,12 +504,10 @@
    GroupTopology &gt = GetGroupTopo();
 
    for (int i = 0; i < ldof_group.Size(); i++)
-   {
       if (gt.IAmMaster(ldof_group[i])) // we are the master
       {
          vec[ldof_ltdof[i]] /= gt.GetGroupSize(ldof_group[i]);
       }
-   }
 }
 
 GroupCommunicator *ParFiniteElementSpace::ScalarGroupComm()
@@ -686,19 +570,6 @@
 
    GetEssentialVDofs(bdr_attr_is_ess, ess_dofs, component);
    GetRestrictionMatrix()->BooleanMult(ess_dofs, true_ess_dofs);
-#ifdef MFEM_DEBUG
-   // Verify that in boolean arthmetic: P^T ess_dofs = R ess_dofs.
-   Array<int> true_ess_dofs2(true_ess_dofs.Size());
-   HypreParMatrix *Pt = Dof_TrueDof_Matrix()->Transpose();
-   Pt->BooleanMult(1, ess_dofs, 0, true_ess_dofs2);
-   delete Pt;
-   int counter = 0;
-   for (int i = 0; i < true_ess_dofs.Size(); i++)
-   {
-      if (bool(true_ess_dofs[i]) != bool(true_ess_dofs2[i])) { counter++; }
-   }
-   MFEM_VERIFY(counter == 0, "internal MFEM error: counter = " << counter);
-#endif
    MarkerToList(true_ess_dofs, ess_tdof_list);
 }
 
@@ -791,19 +662,6 @@
 HYPRE_Int ParFiniteElementSpace::GetMyTDofOffset() const
 {
    return HYPRE_AssumedPartitionCheck()? tdof_offsets[0] : tdof_offsets[MyRank];
-}
-
-const Operator *ParFiniteElementSpace::GetProlongationMatrix()
-{
-   if (Conforming())
-   {
-      if (!Pconf) { Pconf = new ConformingProlongationOperator(*this); }
-      return Pconf;
-   }
-   else
-   {
-      return Dof_TrueDof_Matrix();
-   }
 }
 
 void ParFiniteElementSpace::ExchangeFaceNbrData()
@@ -974,6 +832,7 @@
 
    // send/receive the J arrays of send_face_nbr_ldof/face_nbr_ldof,
    // respectively
+   send_J = send_face_nbr_ldof.GetJ();
    for (int fn = 0; fn < num_face_nbrs; fn++)
    {
       int nbr_rank = pmesh->GetFaceNbrRank(fn);
@@ -1136,7 +995,6 @@
          ldof_ltdof[i] = ltdof_size++;
       }
    }
-   gcomm->SetLTDofTable(ldof_ltdof);
 
    // have the group masters broadcast their ltdofs to the rest of the group
    gcomm->Bcast(ldof_ltdof);
@@ -1183,658 +1041,270 @@
          ldof_ltdof[i] = -2;
       }
    }
-   gcomm->SetLTDofTable(ldof_ltdof);
 
    // have the group masters broadcast their ltdofs to the rest of the group
    gcomm->Bcast(ldof_ltdof);
 }
 
-void ParFiniteElementSpace::GetGhostVertexDofs(const MeshId &id,
-                                               Array<int> &dofs) const
-{
-   int nv = fec->DofForGeometry(Geometry::POINT);
-   dofs.SetSize(nv);
-   for (int j = 0; j < nv; j++)
-   {
-      dofs[j] = ndofs + nv*id.index + j;
-   }
-}
-
-<<<<<<< HEAD
-void ParFiniteElementSpace::GetGhostEdgeDofs(const MeshId &edge_id,
-                                             Array<int> &dofs) const
-=======
+inline int decode_dof(int dof, double& sign)
+{
+   return (dof >= 0) ? (sign = 1, dof) : (sign = -1, (-1 - dof));
+}
+
 const int INVALID_DOF = INT_MAX;
 
 //for planars one should check this method...
 static void MaskSlaveDofs(Array<int> &slave_dofs, const DenseMatrix &pm,
                           const FiniteElementCollection *fec)
->>>>>>> c9e577ec
-{
+{
+   // If a slave edge/face shares a vertex with its master, that vertex is
+   // not really a slave. In serial this is easily taken care of with the
+   // statement "if (mdof != sdof)" inside AddDependencies. In parallel this
+   // doesn't work as 'mdof' and 'sdof' may be on different processors.
+   // Here we detect these cases from the slave point matrix.
+
+   int k, i;
    int nv = fec->DofForGeometry(Geometry::POINT);
    int ne = fec->DofForGeometry(Geometry::SEGMENT);
-   dofs.SetSize(2*nv + ne);
-
-   int V[2], ghost = pncmesh->GetNVertices();
-   pmesh->pncmesh->GetEdgeVertices(edge_id, V);
-
-   for (int i = 0; i < 2; i++)
-   {
-      int k = (V[i] < ghost) ? V[i]*nv : (ndofs + (V[i] - ghost)*nv);
-      for (int j = 0; j < nv; j++)
-      {
-         dofs[i*nv + j] = k++;
-      }
-   }
-
-   int k = ndofs + ngvdofs + (edge_id.index - pncmesh->GetNEdges())*ne;
-   for (int j = 0; j < ne; j++)
-   {
-      dofs[2*nv + j] = k++;
-   }
-}
-
-void ParFiniteElementSpace::GetGhostFaceDofs(const MeshId &face_id,
-                                             Array<int> &dofs) const
-{
-   MFEM_ASSERT(mesh->GetFaceBaseGeometry(0) == Geometry::SQUARE, "");
-
-   int nv = fec->DofForGeometry(Geometry::POINT);
-   int ne = fec->DofForGeometry(Geometry::SEGMENT);
-   int nf = fec->DofForGeometry(Geometry::SQUARE);
-   dofs.SetSize(4*nv + 4*ne + nf);
-
-   int V[4], E[4], Eo[4];
-   pmesh->pncmesh->GetFaceVerticesEdges(face_id, V, E, Eo);
-
-   int offset = 0;
-   for (int i = 0; i < 4; i++)
-   {
-      int ghost = pncmesh->GetNVertices();
-      int first = (V[i] < ghost) ? V[i]*nv : (ndofs + (V[i] - ghost)*nv);
-      for (int j = 0; j < nv; j++)
-      {
-         dofs[offset++] = first + j;
-      }
-   }
-
-   for (int i = 0; i < 4; i++)
-   {
-      int ghost = pncmesh->GetNEdges();
-      int first = (E[i] < ghost) ? nvdofs + E[i]*ne
-                  /*          */ : ndofs + ngvdofs + (E[i] - ghost)*ne;
-      const int *ind = fec->DofOrderForOrientation(Geometry::SEGMENT, Eo[i]);
-      for (int j = 0; j < ne; j++)
-      {
-         dofs[offset++] = (ind[j] >= 0) ? (first + ind[j])
-                          /*         */ : (-1 - (first + (-1 - ind[j])));
-      }
-   }
-
-   int first = ndofs + ngvdofs + ngedofs +
-               (face_id.index - pncmesh->GetNFaces())*nf;
-   for (int j = 0; j < nf; j++)
-   {
-      dofs[offset++] = first + j;
-   }
-}
-
-void ParFiniteElementSpace::GetGhostDofs(int entity, const MeshId &id,
-                                         Array<int> &dofs) const
-{
-   // helper to get ghost vertex, ghost edge or ghost face DOFs
-   switch (entity)
-   {
-      case 0: GetGhostVertexDofs(id, dofs); break;
-      case 1: GetGhostEdgeDofs(id, dofs); break;
-      case 2: GetGhostFaceDofs(id, dofs); break;
-   }
-}
-
-void ParFiniteElementSpace::GetBareDofs(int entity, const MeshId &id,
-                                        Array<int> &dofs) const
-{
-   int ned, ghost, first;
-   switch (entity)
-   {
-      case 0:
-         ned = fec->DofForGeometry(Geometry::POINT);
-         ghost = pncmesh->GetNVertices();
-         first = (id.index < ghost)
-                 ? id.index*ned // regular vertex
-                 : ndofs + (id.index - ghost)*ned; // ghost vertex
-         break;
-
-      case 1:
-         ned = fec->DofForGeometry(Geometry::SEGMENT);
-         ghost = pncmesh->GetNEdges();
-         first = (id.index < ghost)
-                 ? nvdofs + id.index*ned // regular edge
-                 : ndofs + ngvdofs + (id.index - ghost)*ned; // ghost edge
-         break;
-
-      default:
-         ned = fec->DofForGeometry(mesh->GetFaceBaseGeometry(0));
-         ghost = pncmesh->GetNFaces();
-         first = (id.index < ghost)
-                 ? nvdofs + nedofs + id.index*ned // regular face
-                 : ndofs + ngvdofs + ngedofs + (id.index - ghost)*ned; // ghost
-         break;
-   }
-
-   dofs.SetSize(ned);
-   for (int i = 0; i < ned; i++)
-   {
-      dofs[i] = first + i;
-   }
-}
-
-int ParFiniteElementSpace::PackDof(int entity, int index, int edof) const
-{
-   // DOFs are ordered as follows:
-   // vertices | edges | faces | internal | ghost vert. | g. edges | g. faces
-
-   int ghost, ned;
-   switch (entity)
-   {
-      case 0:
-         ghost = pncmesh->GetNVertices();
-         ned = fec->DofForGeometry(Geometry::POINT);
-
-         return (index < ghost)
-                ? index*ned + edof // regular vertex
-                : ndofs + (index - ghost)*ned + edof; // ghost vertex
-
-      case 1:
-         ghost = pncmesh->GetNEdges();
-         ned = fec->DofForGeometry(Geometry::SEGMENT);
-
-<<<<<<< HEAD
-         return (index < ghost)
-                ? nvdofs + index*ned + edof // regular edge
-                : ndofs + ngvdofs + (index - ghost)*ned + edof; // ghost edge
-=======
+
+   if (pm.Width() == 2) // edge: exclude master endpoint vertices
+   {
+      if (nv)
+      {
+         for (i = 0; i < 2; i++)
+         {
+            if (pm(0, i) == 0.0 || pm(0, i) == 1.0)
+            {
+               for (k = 0; k < nv; k++) { slave_dofs[i*nv + k] = INVALID_DOF; }
+            }
+         }
+      }
+   }
+   else // face: exclude master corner vertices + full edges if present
+   {
+      MFEM_ASSERT(pm.Width() == 4, "");
+
+      bool corner[4];
+      for (i = 0; i < 4; i++)
+      {
+         double x = pm(0,i), y = pm(1,i);
+         corner[i] = ((x == 0.0 || x == 1.0) && (y == 0.0 || y == 1.0));
+      }
+      if (nv)
+      {
+         for (i = 0; i < 4; i++)
+         {
+            if (corner[i])
+            {
+               for (k = 0; k < nv; k++) { slave_dofs[i*nv + k] = INVALID_DOF; }
+            }
+         }
+      }
+      if (ne)
+      {
+         for (i = 0; i < 4; i++)
+         {
+            if (corner[i] && corner[(i+1) % 4])
+            {
+               for (k = 0; k < ne; k++)
+               {
+                  slave_dofs[4*nv + i*ne + k] = INVALID_DOF;
+               }
+            }
+         }
+      }
+   }
+}
+
+void ParFiniteElementSpace
+::AddSlaveDependencies(DepList deps[], int master_rank,
+                       const Array<int> &master_dofs, int master_ndofs,
+                       const Array<int> &slave_dofs, DenseMatrix& I) const
+{
+   // make each slave DOF dependent on all master DOFs
+   for (int i = 0; i < slave_dofs.Size(); i++)
+   {
+      double ss, ms;
+      int sdof = decode_dof(slave_dofs[i], ss);
+      if (sdof == INVALID_DOF) { continue; }
+
+      for (int vd = 0; vd < vdim; vd++)
+      {
+         DepList &dl = deps[DofToVDof(sdof, vd, ndofs)];
+         if (dl.type < 2) // slave dependencies override 1-to-1 dependencies
+         {
+            Array<Dependency> tmp_list; // TODO remove, precalculate list size
+            for (int j = 0; j < master_dofs.Size(); j++)
+            {
+               double coef = I(i, j);
+               if (std::abs(coef) > 1e-12)
+               {
+                  int mdof = decode_dof(master_dofs[j], ms);
+                  int mvdof = DofToVDof(mdof, vd, master_ndofs);
+                  tmp_list.Append(Dependency(master_rank, mvdof, coef*ms*ss));
+               }
+            }
+            dl.type = 2;
+            tmp_list.Copy(dl.list);
+         }
+      }
+   }
+}
+
+void ParFiniteElementSpace
+::Add1To1Dependencies(DepList deps[], int owner_rank,
+                      const Array<int> &owner_dofs, int owner_ndofs,
+                      const Array<int> &dependent_dofs) const
+{
+   MFEM_ASSERT(owner_dofs.Size() == dependent_dofs.Size(), "");
+
+   for (int vd = 0; vd < vdim; vd++)
+   {
+      for (int i = 0; i < owner_dofs.Size(); i++)
+      {
+         double osign, dsign;
+         int odof = decode_dof(owner_dofs[i], osign);
+         int ddof = decode_dof(dependent_dofs[i], dsign);
+         if (odof == INVALID_DOF || ddof == INVALID_DOF) { continue; }
+
+         int ovdof = DofToVDof(odof, vd, owner_ndofs);
+         int dvdof = DofToVDof(ddof, vd, ndofs);
+
+         DepList &dl = deps[dvdof];
+         if (dl.type == 0)
+         {
+            dl.type = 1;
+            dl.list.Append(Dependency(owner_rank, ovdof, osign*dsign));
+         }
+         else if (dl.type == 1 && dl.list[0].rank > owner_rank)
+         {
+            // 1-to-1 dependency already exists but lower rank takes precedence
+            dl.list[0] = Dependency(owner_rank, ovdof, osign*dsign);
+         }
+      }
+   }
+}
+
 //check this method when planars are present...
 void ParFiniteElementSpace
 ::ReorderFaceDofs(Array<int> &dofs, int orient) const
 {
    Array<int> tmp;
    dofs.Copy(tmp);
->>>>>>> c9e577ec
-
-      default:
-         ghost = pncmesh->GetNFaces();
-         ned = fec->DofForGeometry(mesh->GetFaceBaseGeometry(0));
-
-         return (index < ghost)
-                ? nvdofs + nedofs + index*ned + edof // regular face
-                : ndofs + ngvdofs + ngedofs + (index - ghost)*ned + edof; //ghost
-   }
-}
-
-/** Dissect a DOF number to obtain the entity type (0=vertex, 1=edge, 2=face),
- *  entity index and the DOF number within the entity.
- */
-void ParFiniteElementSpace::UnpackDof(int dof,
-                                      int &entity, int &index, int &edof) const
-{
-   MFEM_VERIFY(dof >= 0, "");
-   if (dof < ndofs)
-   {
-      if (dof < nvdofs) // regular vertex
-      {
-         int nv = fec->DofForGeometry(Geometry::POINT);
-         entity = 0, index = dof / nv, edof = dof % nv;
-         return;
-      }
-      dof -= nvdofs;
-      if (dof < nedofs) // regular edge
-      {
-         int ne = fec->DofForGeometry(Geometry::SEGMENT);
-         entity = 1, index = dof / ne, edof = dof % ne;
-         return;
-      }
-      dof -= nedofs;
-      if (dof < nfdofs) // regular face
-      {
-         int nf = fec->DofForGeometry(mesh->GetFaceBaseGeometry(0));
-         entity = 2, index = dof / nf, edof = dof % nf;
-         return;
-      }
-      MFEM_ABORT("Cannot unpack internal DOF");
-   }
-   else
-   {
-      dof -= ndofs;
-      if (dof < ngvdofs) // ghost vertex
-      {
-         int nv = fec->DofForGeometry(Geometry::POINT);
-         entity = 0, index = pncmesh->GetNVertices() + dof / nv, edof = dof % nv;
-         return;
-      }
-      dof -= ngvdofs;
-      if (dof < ngedofs) // ghost edge
-      {
-         int ne = fec->DofForGeometry(Geometry::SEGMENT);
-         entity = 1, index = pncmesh->GetNEdges() + dof / ne, edof = dof % ne;
-         return;
-      }
-      dof -= ngedofs;
-      if (dof < ngfdofs) // ghost face
-      {
-         int nf = fec->DofForGeometry(mesh->GetFaceBaseGeometry(0));
-         entity = 2, index = pncmesh->GetNFaces() + dof / nf, edof = dof % nf;
-         return;
-      }
-      MFEM_ABORT("Out of range DOF.");
-   }
-}
-
-/** Represents an element of the P matrix. The column number is global and
- *  corresponds to vector dimension 0. The other dimension columns are offset
- *  by 'stride'.
- */
-struct PMatrixElement
-{
-   HYPRE_Int column, stride;
-   double value;
-
-   PMatrixElement(HYPRE_Int col = 0, HYPRE_Int str = 0, double val = 0)
-      : column(col), stride(str), value(val) {}
-
-   bool operator<(const PMatrixElement &other) const
-   { return column < other.column; }
-
-   typedef std::vector<PMatrixElement> List;
-};
-
-/** Represents one row of the P matrix, for the construction code below.
- *  The row is complete: diagonal and offdiagonal elements are not distinguished.
- */
-struct PMatrixRow
-{
-   PMatrixElement::List elems;
-
-   /// Add other row, times 'coef'.
-   void AddRow(const PMatrixRow &other, double coef)
-   {
-      elems.reserve(elems.size() + other.elems.size());
-      for (unsigned i = 0; i < other.elems.size(); i++)
-      {
-         const PMatrixElement &oei = other.elems[i];
-         elems.push_back(
-            PMatrixElement(oei.column, oei.stride, coef * oei.value));
-      }
-   }
-
-   /// Remove duplicate columns and sum their values.
-   void Collapse()
-   {
-      if (!elems.size()) { return; }
-      std::sort(elems.begin(), elems.end());
-
-      int j = 0;
-      for (unsigned i = 1; i < elems.size(); i++)
-      {
-         if (elems[j].column == elems[i].column)
-         {
-            elems[j].value += elems[i].value;
-         }
-         else
-         {
-            elems[++j] = elems[i];
-         }
-      }
-      elems.resize(j+1);
-   }
-
-   void write(std::ostream &os, double sign) const
-   {
-      bin_io::write<int>(os, elems.size());
-      for (unsigned i = 0; i < elems.size(); i++)
-      {
-         const PMatrixElement &e = elems[i];
-         bin_io::write<HYPRE_Int>(os, e.column);
-         bin_io::write<int>(os, e.stride); // truncate HYPRE_Int -> int
-         bin_io::write<double>(os, e.value * sign);
-      }
-   }
-
-   void read(std::istream &is, double sign)
-   {
-      elems.resize(bin_io::read<int>(is));
-      for (unsigned i = 0; i < elems.size(); i++)
-      {
-         PMatrixElement &e = elems[i];
-         e.column = bin_io::read<HYPRE_Int>(is);
-         e.stride = bin_io::read<int>(is);
-         e.value = bin_io::read<double>(is) * sign;
-      }
-   }
-};
-
-/** Represents a message to another processor containing P matrix rows.
- *  Used by ParFiniteElementSpace::ParallelConformingInterpolation.
- */
-class NeighborRowMessage : public VarMessage<314>
-{
-public:
-   typedef NCMesh::MeshId MeshId;
-   typedef ParNCMesh::GroupId GroupId;
-
-   struct RowInfo
-   {
-      int entity, index, edof;
-      GroupId group;
-      PMatrixRow row;
-
-      RowInfo(int ent, int idx, int edof, GroupId grp, const PMatrixRow &row)
-         : entity(ent), index(idx), edof(edof), group(grp), row(row) {}
-
-      RowInfo(int ent, int idx, int edof, GroupId grp)
-         : entity(ent), index(idx), edof(edof), group(grp) {}
-
-      typedef std::vector<RowInfo> List;
-   };
-
-   NeighborRowMessage() : pncmesh(NULL) {}
-
-   void AddRow(int entity, int index, int edof, GroupId group,
-               const PMatrixRow &row)
-   {
-      rows.push_back(RowInfo(entity, index, edof, group, row));
-   }
-
-   const RowInfo::List& GetRows() const { return rows; }
-
-   void SetNCMesh(ParNCMesh* pnc) { pncmesh = pnc; }
-   void SetFEC(const FiniteElementCollection* fec) { this->fec = fec; }
-
-   typedef std::map<int, NeighborRowMessage> Map;
-
-protected:
-   RowInfo::List rows;
-
-   ParNCMesh *pncmesh;
-   const FiniteElementCollection* fec;
-
-   virtual void Encode(int rank);
-   virtual void Decode(int);
-};
-
-
-void NeighborRowMessage::Encode(int rank)
-{
-   std::ostringstream stream;
-
-   Array<MeshId> ent_ids[3];
-   Array<GroupId> group_ids[3];
-   Array<int> row_idx[3];
-
-   // encode MeshIds and groups
-   for (unsigned i = 0; i < rows.size(); i++)
-   {
-      const RowInfo &ri = rows[i];
-      const MeshId &id = pncmesh->GetNCList(ri.entity).LookUp(ri.index);
-      ent_ids[ri.entity].Append(id);
-      row_idx[ri.entity].Append(i);
-      group_ids[ri.entity].Append(ri.group);
-   }
-
-   Array<GroupId> all_group_ids;
-   all_group_ids.Reserve(rows.size());
-   for (int i = 0; i < 3; i++)
-   {
-      all_group_ids.Append(group_ids[i]);
-   }
-
-   pncmesh->AdjustMeshIds(ent_ids, rank);
-   pncmesh->EncodeMeshIds(stream, ent_ids);
-   pncmesh->EncodeGroups(stream, all_group_ids);
-
-   // write all rows to the stream
-   for (int ent = 0; ent < 3; ent++)
-   {
-      const Array<MeshId> &ids = ent_ids[ent];
-      for (int i = 0; i < ids.Size(); i++)
-      {
-         const MeshId &id = ids[i];
-         const RowInfo &ri = rows[row_idx[ent][i]];
-         MFEM_ASSERT(ent == ri.entity, "");
-
-#ifdef MFEM_DEBUG_PMATRIX
-         mfem::out << "Rank " << pncmesh->MyRank << " sending to " << rank
-                   << ": ent " << ri.entity << ", index " << ri.index
-                   << ", edof " << ri.edof << " (id " << id.element << "/"
-                   << id.local << ")" << std::endl;
-#endif
-
-         // handle orientation and sign change
-         int edof = ri.edof;
-         double s = 1.0;
-         if (ent == 1)
-         {
-            int eo = pncmesh->GetEdgeNCOrientation(id);
-            const int* ind = fec->DofOrderForOrientation(Geometry::SEGMENT, eo);
-            if ((edof = ind[edof]) < 0)
-            {
-               edof = -1 - edof;
-               s = -1;
-            }
-         }
-
-         bin_io::write<int>(stream, edof);
-         ri.row.write(stream, s);
-      }
-   }
-
-   rows.clear();
-   stream.str().swap(data);
-}
-
-void NeighborRowMessage::Decode(int rank)
-{
-   std::istringstream stream(data);
-
-   Array<MeshId> ent_ids[3];
-   Array<GroupId> group_ids;
-
-   // decode vertex/edge/face IDs and groups
-   pncmesh->DecodeMeshIds(stream, ent_ids);
-   pncmesh->DecodeGroups(stream, group_ids);
-
-   int nrows = ent_ids[0].Size() + ent_ids[1].Size() + ent_ids[2].Size();
-   MFEM_ASSERT(nrows == group_ids.Size(), "");
-
-   rows.clear();
-   rows.reserve(nrows);
-
-   int fgeom = pncmesh->GetFaceGeometry();
-
-   // read rows
-   for (int ent = 0, gi = 0; ent < 3; ent++)
-   {
-      const Array<MeshId> &ids = ent_ids[ent];
-      for (int i = 0; i < ids.Size(); i++)
-      {
-         const MeshId &id = ids[i];
-         int edof = bin_io::read<int>(stream);
-
-         // handle orientation and sign change
-         const int *ind = NULL;
-         if (ent == 1)
-         {
-            int eo = pncmesh->GetEdgeNCOrientation(id);
-            ind = fec->DofOrderForOrientation(Geometry::SEGMENT, eo);
-         }
-         else if (ent == 2)
-         {
-            int fo = pncmesh->GetFaceOrientation(id.index);
-            ind = fec->DofOrderForOrientation(fgeom, fo);
-         }
-
-         double s = 1.0;
-         if (ind && (edof = ind[edof]) < 0)
-         {
-            edof = -1 - edof;
-            s = -1.0;
-         }
-
-         rows.push_back(RowInfo(ent, id.index, edof, group_ids[gi++]));
-         rows.back().row.read(stream, s);
-
-#ifdef MFEM_DEBUG_PMATRIX
-         mfem::out << "Rank " << pncmesh->MyRank << " receiving from " << rank
-                   << ": ent " << rows.back().entity << ", index "
-                   << rows.back().index << ", edof " << rows.back().edof
-                   << std::endl;
-#endif
-      }
-   }
-}
-
-void
-ParFiniteElementSpace::ScheduleSendRow(const PMatrixRow &row, int dof,
-                                       GroupId group_id,
-                                       NeighborRowMessage::Map &send_msg) const
-{
-   int ent, idx, edof;
-   UnpackDof(dof, ent, idx, edof);
-
-   const ParNCMesh::CommGroup &group = pncmesh->GetGroup(group_id);
-   for (unsigned i = 0; i < group.size(); i++)
-   {
-      int rank = group[i];
-      if (rank != MyRank)
-      {
-         NeighborRowMessage &msg = send_msg[rank];
-         msg.AddRow(ent, idx, edof, group_id, row);
-         msg.SetNCMesh(pncmesh);
-         msg.SetFEC(fec);
-      }
-   }
-}
-
-void ParFiniteElementSpace::ForwardRow(const PMatrixRow &row, int dof,
-                                       GroupId group_sent_id, GroupId group_id,
-                                       NeighborRowMessage::Map &send_msg) const
-{
-   int ent, idx, edof;
-   UnpackDof(dof, ent, idx, edof);
-
-   const ParNCMesh::CommGroup &group = pncmesh->GetGroup(group_id);
-   for (unsigned i = 0; i < group.size(); i++)
-   {
-      int rank = group[i];
-      if (rank != MyRank && !pncmesh->GroupContains(group_sent_id, rank))
-      {
-         NeighborRowMessage &msg = send_msg[rank];
-         GroupId invalid = -1; // to prevent forwarding again
-         msg.AddRow(ent, idx, edof, invalid, row);
-         msg.SetNCMesh(pncmesh);
-         msg.SetFEC(fec);
-
-#ifdef MFEM_DEBUG_PMATRIX
-         mfem::out << "Rank " << pncmesh->GetMyRank() << " forwarding to "
-                   << rank << ": ent " << ent << ", index" << idx
-                   << ", edof " << edof << std::endl;
-#endif
-      }
-   }
-}
-
-#ifdef MFEM_DEBUG_PMATRIX
-void ParFiniteElementSpace
-::DebugDumpDOFs(std::ofstream &os,
-                const SparseMatrix &deps,
-                const Array<GroupId> &dof_group,
-                const Array<GroupId> &dof_owner,
-                const Array<bool> &finalized) const
-{
-   for (int i = 0; i < dof_group.Size(); i++)
-   {
-      os << i << ": ";
-      if (i < (nvdofs + nedofs + nfdofs) || i > ndofs)
-      {
-         int ent, idx, edof;
-         UnpackDof(i, ent, idx, edof);
-
-         os << edof << " @ ";
-         if (i > ndofs) { os << "ghost "; }
-         switch (ent)
-         {
-            case 0: os << "vertex "; break;
-            case 1: os << "edge "; break;
-            default: os << "face "; break;
-         }
-         os << idx << "; ";
-
-         if (i < deps.Height() && deps.RowSize(i))
-         {
-            os << "depends on ";
-            for (int j = 0; j < deps.RowSize(i); j++)
-            {
-               os << deps.GetRowColumns(i)[j] << " ("
-                  << deps.GetRowEntries(i)[j] << ")";
-               if (j < deps.RowSize(i)-1) { os << ", "; }
-            }
-            os << "; ";
-         }
-         else
-         {
-            os << "no deps; ";
-         }
-
-         os << "group " << dof_group[i] << " (";
-         const ParNCMesh::CommGroup &g = pncmesh->GetGroup(dof_group[i]);
-         for (unsigned j = 0; j < g.size(); j++)
-         {
-            if (j) { os << ", "; }
-            os << g[j];
-         }
-
-         os << "), owner " << dof_owner[i] << " (rank "
-            << pncmesh->GetGroup(dof_owner[i])[0] << "); "
-            << (finalized[i] ? "finalized" : "NOT finalized");
+
+   // NOTE: assuming quad faces here
+   int nv = fec->DofForGeometry(Geometry::POINT);
+   int ne = fec->DofForGeometry(Geometry::SEGMENT);
+   const int* ind = fec->DofOrderForOrientation(Geometry::SQUARE, orient);
+
+   int ve_dofs = 4*(nv + ne);
+   for (int i = 0; i < ve_dofs; i++)
+   {
+      dofs[i] = INVALID_DOF;
+   }
+
+   int f_dofs = dofs.Size() - ve_dofs;
+   for (int i = 0; i < f_dofs; i++)
+   {
+      if (ind[i] >= 0)
+      {
+         dofs[ve_dofs + i] = tmp[ve_dofs + ind[i]];
       }
       else
       {
-         os << "internal";
-      }
-      os << "\n";
-   }
-}
-#endif
-
-int ParFiniteElementSpace
-::BuildParallelConformingInterpolation(HypreParMatrix **P, SparseMatrix **R,
-                                       Array<HYPRE_Int> &dof_offs,
-                                       Array<HYPRE_Int> &tdof_offs,
-                                       Array<int> *dof_tdof,
-                                       bool partial) const
-{
+         dofs[ve_dofs + i] = -1 - tmp[ve_dofs + (-1 - ind[i])];
+      }
+   }
+}
+
+void ParFiniteElementSpace::GetDofs(int type, int index, Array<int>& dofs) const
+{
+   // helper to get vertex, edge or face DOFs
+   switch (type)
+   {
+      case 0: GetVertexDofs(index, dofs); break;
+      case 1: GetEdgeDofs(index, dofs); break;
+      default: GetFaceDofs(index, dofs);
+   }
+}
+
+void ParFiniteElementSpace::GetParallelConformingInterpolation() const
+{
+   ParNCMesh* pncmesh = pmesh->pncmesh;
+
    bool dg = (nvdofs == 0 && nedofs == 0 && nfdofs == 0);
 
-   // *** STEP 1: build master-slave dependency lists ***
-
-   int total_dofs = ndofs + ngdofs;
-   SparseMatrix deps(ndofs, total_dofs);
-
-   if (!dg && !partial)
-   {
-      Array<int> master_dofs, slave_dofs;
-
+   // *** STEP 1: exchange shared vertex/edge/face DOFs with neighbors ***
+
+   NeighborDofMessage::Map send_dofs, recv_dofs;
+
+   // prepare neighbor DOF messages for shared vertices/edges/faces
+   if (!dg)
+   {
+      for (int type = 0; type < 3; type++)
+      {
+         const NCMesh::NCList &list = pncmesh->GetSharedList(type);
+         Array<int> dofs;
+
+         int cs = list.conforming.size(), ms = list.masters.size();
+         for (int i = 0; i < cs+ms; i++)
+         {
+            // loop through all (shared) conforming+master vertices/edges/faces
+            const NCMesh::MeshId& id =
+               (i < cs) ? (const NCMesh::MeshId&) list.conforming[i]
+               /*    */ : (const NCMesh::MeshId&) list.masters[i-cs];
+
+            int owner = pncmesh->GetOwner(type, id.index), gsize;
+            if (owner == MyRank)
+            {
+               // we own a shared v/e/f, send its DOFs to others in group
+               GetDofs(type, id.index, dofs);
+               const int *group = pncmesh->GetGroup(type, id.index, gsize);
+               for (int j = 0; j < gsize; j++)
+               {
+                  if (group[j] != MyRank)
+                  {
+                     NeighborDofMessage &send_msg = send_dofs[group[j]];
+                     send_msg.Init(pncmesh, fec, ndofs);
+                     send_msg.AddDofs(type, id, dofs);
+                  }
+               }
+            }
+            else
+            {
+               // we don't own this v/e/f and expect to receive DOFs for it
+               recv_dofs[owner].Init(pncmesh, fec, 0);
+            }
+         }
+      }
+
+      // send/receive all DOF messages
+      NeighborDofMessage::IsendAll(send_dofs, MyComm);
+      NeighborDofMessage::RecvAll(recv_dofs, MyComm);
+   }
+
+   // *** STEP 2: build dependency lists ***
+
+   int num_dofs = ndofs * vdim;
+   DepList* deps = new DepList[num_dofs]; // NOTE: 'deps' is over vdofs
+
+   Array<int> master_dofs, slave_dofs;
+   Array<int> owner_dofs, my_dofs;
+
+   if (!dg)
+   {
       // loop through *all* master edges/faces, constrain their slaves
-      for (int entity = 0; entity <= 2; entity++)
-      {
-         const NCMesh::NCList &list = pncmesh->GetNCList(entity);
+      for (int type = 1; type < 3; type++)
+      {
+         const NCMesh::NCList &list = (type > 1) ? pncmesh->GetFaceList()
+                                      /*      */ : pncmesh->GetEdgeList();
          if (!list.masters.size()) { continue; }
 
          IsoparametricTransformation T;
-         if (entity > 1) { T.SetFE(&QuadrilateralFE); }
+         if (type > 1) { T.SetFE(&QuadrilateralFE); }
          else { T.SetFE(&SegmentFE); }
 
-         int geom = (entity > 1) ? Geometry::SQUARE : Geometry::SEGMENT;
+         int geom = (type > 1) ? Geometry::SQUARE : Geometry::SEGMENT;
          const FiniteElement* fe = fec->FiniteElementForGeometry(geom);
          if (!fe) { continue; }
 
@@ -1844,11 +1314,20 @@
          for (unsigned mi = 0; mi < list.masters.size(); mi++)
          {
             const NCMesh::Master &mf = list.masters[mi];
+            if (!pncmesh->RankInGroup(type, mf.index, MyRank)) { continue; }
 
             // get master DOFs
-            pncmesh->IsGhost(entity, mf.index)
-            ? GetGhostDofs(entity, mf, master_dofs)
-            : GetEntityDofs(entity, mf.index, master_dofs);
+            int master_ndofs, master_rank = pncmesh->GetOwner(type, mf.index);
+            if (master_rank == MyRank)
+            {
+               GetDofs(type, mf.index, master_dofs);
+               master_ndofs = ndofs;
+            }
+            else
+            {
+               recv_dofs[master_rank].GetDofs(type, mf, master_dofs,
+                                              master_ndofs);
+            }
 
             if (!master_dofs.Size()) { continue; }
 
@@ -1856,370 +1335,551 @@
             for (int si = mf.slaves_begin; si < mf.slaves_end; si++)
             {
                const NCMesh::Slave &sf = list.slaves[si];
-               if (pncmesh->IsGhost(entity, sf.index)) { continue; }
-
-               GetEntityDofs(entity, sf.index, slave_dofs);
+               if (pncmesh->IsGhost(type, sf.index)) { continue; }
+
+               GetDofs(type, sf.index, slave_dofs);
                if (!slave_dofs.Size()) { continue; }
 
                sf.OrientedPointMatrix(T.GetPointMat());
-               T.FinalizeTransformation();
                fe->GetLocalInterpolation(T, I);
 
                // make each slave DOF dependent on all master DOFs
-               AddDependencies(deps, master_dofs, slave_dofs, I);
-            }
-         }
-      }
-
-      // make sure all master DOFs are transmitted to participating slave ranks
-      pncmesh->AugmentMasterGroups();
-
-      deps.Finalize();
-   }
-
-   // *** STEP 2: initialize group and owner ID for each DOF ***
-
-   Array<GroupId> dof_group(total_dofs);
-   Array<GroupId> dof_owner(total_dofs);
-   dof_group = 0;
-   dof_owner = 0;
-
-   if (!dg)
-   {
-      Array<int> dofs;
-
-      // initialize dof_group[], dof_owner[]
-      for (int entity = 0; entity <= 2; entity++)
-      {
-         const NCMesh::NCList &list = pncmesh->GetSharedList(entity);
-
-         std::size_t lsize[3] =
-         { list.conforming.size(), list.masters.size(), list.slaves.size() };
-
-         for (int l = 0; l < 3; l++)
-         {
-            for (std::size_t i = 0; i < lsize[l]; i++)
-            {
-               const MeshId &id =
-                  (l == 0) ? list.conforming[i] :
-                  (l == 1) ? (const MeshId&) list.masters[i]
-                  /*    */ : (const MeshId&) list.slaves[i];
-
-               GetBareDofs(entity, id, dofs);
-
-               for (int j = 0; j < dofs.Size(); j++)
+               MaskSlaveDofs(slave_dofs, T.GetPointMat(), fec);
+               AddSlaveDependencies(deps, master_rank, master_dofs, master_ndofs,
+                                    slave_dofs, I);
+            }
+
+            // special case for master edges that we don't own but still exist
+            // in our mesh: this is a conforming-like situation, create 1-to-1
+            // deps
+            if (master_rank != MyRank && !pncmesh->IsGhost(type, mf.index))
+            {
+               GetDofs(type, mf.index, my_dofs);
+               Add1To1Dependencies(deps, master_rank, master_dofs, master_ndofs,
+                                   my_dofs);
+            }
+         }
+      }
+
+      // add one-to-one dependencies between shared conforming verts/edges/faces
+      for (int type = 0; type < 3; type++)
+      {
+         const NCMesh::NCList &list = pncmesh->GetSharedList(type);
+         for (unsigned i = 0; i < list.conforming.size(); i++)
+         {
+            const NCMesh::MeshId &id = list.conforming[i];
+            GetDofs(type, id.index, my_dofs);
+
+            int owner_ndofs, owner = pncmesh->GetOwner(type, id.index);
+            if (owner != MyRank)
+            {
+               recv_dofs[owner].GetDofs(type, id, owner_dofs, owner_ndofs);
+               if (type == 2)
                {
-                  int dof = dofs[j];
-                  dof_owner[dof] = pncmesh->GetOwnerId(entity, id.index);
-                  dof_group[dof] = pncmesh->GetGroupId(entity, id.index);
+                  int fo = pncmesh->GetFaceOrientation(id.index);
+                  ReorderFaceDofs(owner_dofs, fo);
                }
-            }
-         }
-      }
-   }
-
-   // *** STEP 3: count true DOFs and calculate P row/column partitions ***
-
-   Array<bool> finalized(total_dofs);
+               Add1To1Dependencies(deps, owner, owner_dofs, owner_ndofs,
+                                   my_dofs);
+            }
+            else
+            {
+               // we own this v/e/f, assert ownership of the DOFs
+               Add1To1Dependencies(deps, owner, my_dofs, ndofs, my_dofs);
+            }
+         }
+      }
+   }
+
+   // *** STEP 3: request P matrix rows that we need from neighbors ***
+
+   NeighborRowRequest::Map send_requests, recv_requests;
+
+   // copy communication topology from the DOF messages
+   NeighborDofMessage::Map::iterator it;
+   for (it = send_dofs.begin(); it != send_dofs.end(); ++it)
+   {
+      recv_requests[it->first];
+   }
+   for (it = recv_dofs.begin(); it != recv_dofs.end(); ++it)
+   {
+      send_requests[it->first];
+   }
+
+   // request rows we depend on
+   for (int i = 0; i < num_dofs; i++)
+   {
+      const DepList &dl = deps[i];
+      for (int j = 0; j < dl.list.Size(); j++)
+      {
+         const Dependency &dep = dl.list[j];
+         if (dep.rank != MyRank)
+         {
+            send_requests[dep.rank].RequestRow(dep.dof);
+         }
+      }
+   }
+   NeighborRowRequest::IsendAll(send_requests, MyComm);
+
+   // *** STEP 4: iteratively build the P matrix ***
+
+   // DOFs that stayed independent or are ours are true DOFs
+   ltdof_size = 0;
+   for (int i = 0; i < num_dofs; i++)
+   {
+      if (deps[i].IsTrueDof(MyRank)) { ltdof_size++; }
+   }
+
+   GenerateGlobalOffsets();
+
+   HYPRE_Int glob_true_dofs = tdof_offsets.Last();
+   HYPRE_Int glob_cdofs = dof_offsets.Last();
+
+   // create the local part (local rows) of the P matrix
+#ifdef HYPRE_BIGINT
+   MFEM_VERIFY(glob_true_dofs >= 0 && glob_true_dofs < (1ll << 31),
+               "64bit matrix size not supported yet in non-conforming P.");
+#else
+   MFEM_VERIFY(glob_true_dofs >= 0,
+               "overflow of non-conforming P matrix columns.");
+#endif
+   SparseMatrix localP(num_dofs, glob_true_dofs); // TODO bigint
+
+   // initialize the R matrix (also parallel but block-diagonal)
+   R = new SparseMatrix(ltdof_size, num_dofs);
+
+   Array<bool> finalized(num_dofs);
    finalized = false;
 
-   // DOFs that stayed independent and are ours are true DOFs
-   int num_true_dofs = 0;
-   for (int i = 0; i < ndofs; i++)
-   {
-      if (dof_owner[i] == 0 && deps.RowSize(i) == 0)
-      {
-         num_true_dofs++;
+   // put identity in P and R for true DOFs, set ldof_ltdof
+   HYPRE_Int my_tdof_offset = GetMyTDofOffset();
+   ldof_ltdof.SetSize(num_dofs);
+   ldof_ltdof = -1;
+   for (int i = 0, true_dof = 0; i < num_dofs; i++)
+   {
+      if (deps[i].IsTrueDof(MyRank))
+      {
+         localP.Add(i, my_tdof_offset + true_dof, 1.0);
+         R->Add(true_dof, i, 1.0);
          finalized[i] = true;
-      }
-   }
-
-   // calculate global offsets
-   HYPRE_Int loc_sizes[2] = { ndofs*vdim, num_true_dofs*vdim };
-   Array<HYPRE_Int>* offsets[2] = { &dof_offs, &tdof_offs };
-   pmesh->GenerateOffsets(2, loc_sizes, offsets); // calls MPI_Scan, MPI_Bcast
-
-   HYPRE_Int my_tdof_offset =
-      tdof_offs[HYPRE_AssumedPartitionCheck() ? 0 : MyRank];
-
-   if (R)
-   {
-      // initialize the restriction matrix (also parallel but block-diagonal)
-      *R = new SparseMatrix(num_true_dofs*vdim, ndofs*vdim);
-   }
-   if (dof_tdof)
-   {
-      dof_tdof->SetSize(ndofs*vdim);
-      *dof_tdof = -1;
-   }
-
-   std::vector<PMatrixRow> pmatrix(total_dofs);
-
-   bool bynodes = (ordering == Ordering::byNODES);
-   int vdim_factor = bynodes ? 1 : vdim;
-   int dof_stride = bynodes ? ndofs : 1;
-   int tdof_stride = bynodes ? num_true_dofs : 1;
-
-   // big container for all messages we send (the list is for iterations)
-   std::list<NeighborRowMessage::Map> send_msg;
-   send_msg.push_back(NeighborRowMessage::Map());
-
-   // put identity in P and R for true DOFs, set ldof_ltdof
-   for (int dof = 0, tdof = 0; dof < ndofs; dof++)
-   {
-      if (finalized[dof])
-      {
-         pmatrix[dof].elems.push_back(
-            PMatrixElement(my_tdof_offset + vdim_factor*tdof, tdof_stride, 1.));
-
-         // prepare messages to neighbors with identity rows
-         if (dof_group[dof] != 0)
-         {
-            ScheduleSendRow(pmatrix[dof], dof, dof_group[dof], send_msg.back());
-         }
-
-         for (int vd = 0; vd < vdim; vd++)
-         {
-            int vdof = dof*vdim_factor + vd*dof_stride;
-            int vtdof = tdof*vdim_factor + vd*tdof_stride;
-
-            if (R) { (*R)->Add(vtdof, vdof, 1.0); }
-            if (dof_tdof) { (*dof_tdof)[vdof] = vtdof; }
-         }
-         tdof++;
-      }
-   }
-
-   // send identity rows
-   NeighborRowMessage::IsendAll(send_msg.back(), MyComm);
-
-   if (R) { (*R)->Finalize(); }
-
-   // *** STEP 4: main loop ***
-
-   // a single instance (recv_msg) is reused for all incoming messages
-   NeighborRowMessage recv_msg;
-   recv_msg.SetNCMesh(pncmesh);
-   recv_msg.SetFEC(fec);
-
-   int num_finalized = num_true_dofs;
-   PMatrixRow buffer;
-   buffer.elems.reserve(1024);
-
-   while (num_finalized < ndofs)
-   {
-      // prepare a new round of send buffers
-      if (send_msg.back().size())
-      {
-         send_msg.push_back(NeighborRowMessage::Map());
-      }
-
-      // check for incoming messages, receive PMatrixRows
-      int rank, size;
-      while (NeighborRowMessage::IProbe(rank, size, MyComm))
-      {
-         recv_msg.Recv(rank, size, MyComm);
-
-         const NeighborRowMessage::RowInfo::List &rows = recv_msg.GetRows();
-         for (unsigned i = 0; i < rows.size(); i++)
-         {
-            const NeighborRowMessage::RowInfo &ri = rows[i];
-            int dof = PackDof(ri.entity, ri.index, ri.edof);
-            pmatrix[dof] = ri.row;
-
-            if (dof < ndofs && !finalized[dof]) { num_finalized++; }
-            finalized[dof] = true;
-
-            if (ri.group >= 0 && dof_group[dof] != ri.group)
-            {
-               // the sender didn't see the complete group, forward the message
-               ForwardRow(ri.row, dof, ri.group, dof_group[dof], send_msg.back());
-            }
-         }
-      }
-
+         ldof_ltdof[i] = true_dof;
+         true_dof++;
+      }
+   }
+
+   Array<int> cols;
+   Vector srow;
+
+   NeighborRowReply::Map recv_replies;
+   std::list<NeighborRowReply::Map> send_replies;
+
+   NeighborRowRequest::RecvAll(recv_requests, MyComm); // finish Step 3
+
+   int num_finalized = ltdof_size;
+   while (1)
+   {
       // finalize all rows that can currently be finalized
-      bool done = false;
-      while (!done)
+      bool done;
+      do
       {
          done = true;
-         for (int dof = 0; dof < ndofs; dof++)
+         for (int dof = 0, i; dof < num_dofs; dof++)
          {
             if (finalized[dof]) { continue; }
 
-            bool owned = (dof_owner[dof] == 0);
-            bool shared = (dof_group[dof] != 0);
-
-            if (owned && DofFinalizable(dof, finalized, deps))
-            {
-               const int* dep_col = deps.GetRowColumns(dof);
-               const double* dep_coef = deps.GetRowEntries(dof);
-               int num_dep = deps.RowSize(dof);
-
-               // form linear combination of rows
-               buffer.elems.clear();
-               for (int j = 0; j < num_dep; j++)
+            // check that rows of all constraining DOFs are available
+            const DepList &dl = deps[dof];
+            for (i = 0; i < dl.list.Size(); i++)
+            {
+               const Dependency &dep = dl.list[i];
+               if (dep.rank == MyRank)
                {
-                  buffer.AddRow(pmatrix[dep_col[j]], dep_coef[j]);
+                  if (!finalized[dep.dof]) { break; }
                }
-               buffer.Collapse();
-               pmatrix[dof] = buffer;
-
-               finalized[dof] = true;
-               num_finalized++;
-               done = false;
-
-               // send row to neighbors who need it
-               if (shared)
+               else if (!recv_replies[dep.rank].HaveRow(dep.dof))
                {
-                  ScheduleSendRow(pmatrix[dof], dof, dof_group[dof],
-                                  send_msg.back());
+                  break;
                }
             }
-         }
-      }
-
-#ifdef MFEM_DEBUG_PMATRIX
-      /*static int dump = 0;
-      if (dump < 10)
-      {
-         char fname[100];
-         sprintf(fname, "dofs%02d.txt", MyRank);
-         std::ofstream f(fname);
-         DebugDumpDOFs(f, deps, dof_group, dof_owner, finalized);
-         dump++;
-      }*/
-#endif
-
-      // send current batch of messages
-      NeighborRowMessage::IsendAll(send_msg.back(), MyComm);
-   }
-
-   if (P)
-   {
-      *P = MakeVDimHypreMatrix(pmatrix, ndofs, num_true_dofs,
-                               dof_offs, tdof_offs);
-   }
-
-   // clean up possible remaining messages in the queue to avoid receiving
-   // them erroneously in the next run
-   int rank, size;
-   while (NeighborRowMessage::IProbe(rank, size, MyComm))
-   {
-      recv_msg.RecvDrop(rank, size, MyComm);
-   }
-
-   // make sure we can discard all send buffers
-   for (std::list<NeighborRowMessage::Map>::iterator
-        it = send_msg.begin(); it != send_msg.end(); ++it)
-   {
-      NeighborRowMessage::WaitAllSent(*it);
-   }
-
-   return num_true_dofs*vdim;
-}
-
-
-HypreParMatrix* ParFiniteElementSpace
-::MakeVDimHypreMatrix(const std::vector<PMatrixRow> &rows,
-                      int local_rows, int local_cols,
-                      Array<HYPRE_Int> &row_starts,
-                      Array<HYPRE_Int> &col_starts) const
-{
-   bool assumed = HYPRE_AssumedPartitionCheck();
-   bool bynodes = (ordering == Ordering::byNODES);
-
-   HYPRE_Int first_col = col_starts[assumed ? 0 : MyRank];
-   HYPRE_Int next_col = col_starts[assumed ? 1 : MyRank+1];
-
-   // count nonzeros in diagonal/offdiagonal parts
-   HYPRE_Int nnz_diag = 0, nnz_offd = 0;
-   std::map<HYPRE_Int, int> col_map;
-   for (int i = 0; i < local_rows; i++)
-   {
-      for (unsigned j = 0; j < rows[i].elems.size(); j++)
-      {
-         const PMatrixElement &elem = rows[i].elems[j];
-         HYPRE_Int col = elem.column;
-         if (col >= first_col && col < next_col)
-         {
-            nnz_diag += vdim;
-         }
-         else
-         {
-            nnz_offd += vdim;
-            for (int vd = 0; vd < vdim; vd++)
-            {
-               col_map[col] = -1;
-               col += elem.stride;
-            }
-         }
-      }
-   }
-
-   // create offd column mapping
-   HYPRE_Int *cmap = new HYPRE_Int[col_map.size()];
-   int offd_col = 0;
-   for (std::map<HYPRE_Int, int>::iterator
-        it = col_map.begin(); it != col_map.end(); ++it)
-   {
-      cmap[offd_col] = it->first;
-      it->second = offd_col++;
-   }
-
-   HYPRE_Int *I_diag = new HYPRE_Int[vdim*local_rows + 1];
-   HYPRE_Int *I_offd = new HYPRE_Int[vdim*local_rows + 1];
-
-   HYPRE_Int *J_diag = new HYPRE_Int[nnz_diag];
-   HYPRE_Int *J_offd = new HYPRE_Int[nnz_offd];
-
-   double *A_diag = new double[nnz_diag];
-   double *A_offd = new double[nnz_offd];
-
-   int vdim1 = bynodes ? vdim : 1;
-   int vdim2 = bynodes ? 1 : vdim;
-   int vdim_offset = bynodes ? local_cols : 1;
-
-   // copy the diag/offd elements
-   nnz_diag = nnz_offd = 0;
-   int vrow = 0;
-   for (int vd1 = 0; vd1 < vdim1; vd1++)
-   {
-      for (int i = 0; i < local_rows; i++)
-      {
-         for (int vd2 = 0; vd2 < vdim2; vd2++)
-         {
-            I_diag[vrow] = nnz_diag;
-            I_offd[vrow++] = nnz_offd;
-
-            int vd = bynodes ? vd1 : vd2;
-            for (unsigned j = 0; j < rows[i].elems.size(); j++)
-            {
-               const PMatrixElement &elem = rows[i].elems[j];
-               if (elem.column >= first_col && elem.column < next_col)
+            if (i < dl.list.Size()) { continue; }
+
+            // form a linear combination of rows that 'dof' depends on
+            for (i = 0; i < dl.list.Size(); i++)
+            {
+               const Dependency &dep = dl.list[i];
+               if (dep.rank == MyRank)
                {
-                  J_diag[nnz_diag] = elem.column + vd*vdim_offset - first_col;
-                  A_diag[nnz_diag++] = elem.value;
+                  localP.GetRow(dep.dof, cols, srow);
                }
                else
                {
-                  J_offd[nnz_offd] = col_map[elem.column + vd*elem.stride];
-                  A_offd[nnz_offd++] = elem.value;
+                  recv_replies[dep.rank].GetRow(dep.dof, cols, srow);
                }
-            }
-         }
-      }
-   }
-   MFEM_ASSERT(vrow == vdim*local_rows, "");
-   I_diag[vrow] = nnz_diag;
-   I_offd[vrow] = nnz_offd;
-
-   return new HypreParMatrix(MyComm,
-                             row_starts.Last(), col_starts.Last(),
-                             row_starts.GetData(), col_starts.GetData(),
-                             I_diag, J_diag, A_diag,
-                             I_offd, J_offd, A_offd,
-                             col_map.size(), cmap);
+               srow *= dep.coef;
+               localP.AddRow(dof, cols, srow);
+            }
+
+            finalized[dof] = true;
+            num_finalized++;
+            done = false;
+         }
+      }
+      while (!done);
+
+      // send rows that are requested by neighbors and are available
+      send_replies.push_back(NeighborRowReply::Map());
+
+      NeighborRowRequest::Map::iterator it;
+      for (it = recv_requests.begin(); it != recv_requests.end(); ++it)
+      {
+         NeighborRowRequest &req = it->second;
+         std::set<int>::iterator row;
+         for (row = req.rows.begin(); row != req.rows.end(); )
+         {
+            if (finalized[*row])
+            {
+               localP.GetRow(*row, cols, srow);
+               send_replies.back()[it->first].AddRow(*row, cols, srow);
+               req.rows.erase(row++);
+            }
+            else { ++row; }
+         }
+      }
+      NeighborRowReply::IsendAll(send_replies.back(), MyComm);
+
+      // are we finished?
+      if (num_finalized >= num_dofs) { break; }
+
+      // wait for a reply from neighbors
+      int rank, size;
+      NeighborRowReply::Probe(rank, size, MyComm);
+      recv_replies[rank].Recv(rank, size, MyComm);
+
+      // there may be more, receive all replies available
+      while (NeighborRowReply::IProbe(rank, size, MyComm))
+      {
+         recv_replies[rank].Recv(rank, size, MyComm);
+      }
+   }
+
+   delete [] deps;
+   localP.Finalize();
+
+   // create the parallel matrix P
+#ifndef HYPRE_BIGINT
+   P = new HypreParMatrix(MyComm, num_dofs, glob_cdofs, glob_true_dofs,
+                          localP.GetI(), localP.GetJ(), localP.GetData(),
+                          dof_offsets.GetData(), tdof_offsets.GetData());
+#else
+   (void) glob_cdofs;
+   MFEM_ABORT("HYPRE_BIGINT not supported yet.");
+#endif
+
+   R->Finalize();
+
+   // make sure we can discard all send buffers
+   NeighborDofMessage::WaitAllSent(send_dofs);
+   NeighborRowRequest::WaitAllSent(send_requests);
+
+   for (std::list<NeighborRowReply::Map>::iterator
+        it = send_replies.begin(); it != send_replies.end(); ++it)
+   {
+      NeighborRowReply::WaitAllSent(*it);
+   }
+}
+
+HypreParMatrix *ParFiniteElementSpace::GetPartialConformingInterpolation()
+{
+   // TODO: we should refactor the code to remove duplication in this
+   // and the previous function
+
+   if (Conforming()) { return NULL; }
+
+   ParNCMesh* pncmesh = pmesh->pncmesh;
+
+   bool dg = (nvdofs == 0 && nedofs == 0 && nfdofs == 0);
+
+   // *** STEP 1: exchange shared vertex/edge/face DOFs with neighbors ***
+
+   NeighborDofMessage::Map send_dofs, recv_dofs;
+
+   // prepare neighbor DOF messages for shared vertices/edges/faces
+   if (!dg)
+   {
+      for (int type = 0; type < 3; type++)
+      {
+         const NCMesh::NCList &list = pncmesh->GetSharedList(type);
+         Array<int> dofs;
+
+         int cs = list.conforming.size(), ms = list.masters.size();
+         for (int i = 0; i < cs+ms; i++)
+         {
+            // loop through all (shared) conforming+master vertices/edges/faces
+            const NCMesh::MeshId& id =
+               (i < cs) ? (const NCMesh::MeshId&) list.conforming[i]
+               /*    */ : (const NCMesh::MeshId&) list.masters[i-cs];
+
+            int owner = pncmesh->GetOwner(type, id.index), gsize;
+            if (owner == MyRank)
+            {
+               // we own a shared v/e/f, send its DOFs to others in group
+               GetDofs(type, id.index, dofs);
+               const int *group = pncmesh->GetGroup(type, id.index, gsize);
+               for (int j = 0; j < gsize; j++)
+               {
+                  if (group[j] != MyRank)
+                  {
+                     NeighborDofMessage &send_msg = send_dofs[group[j]];
+                     send_msg.Init(pncmesh, fec, ndofs);
+                     send_msg.AddDofs(type, id, dofs);
+                  }
+               }
+            }
+            else
+            {
+               // we don't own this v/e/f and expect to receive DOFs for it
+               recv_dofs[owner].Init(pncmesh, fec, 0);
+            }
+         }
+      }
+
+      // send/receive all DOF messages
+      NeighborDofMessage::IsendAll(send_dofs, MyComm);
+      NeighborDofMessage::RecvAll(recv_dofs, MyComm);
+   }
+
+   // *** STEP 2: build dependency lists ***
+
+   int num_dofs = ndofs * vdim;
+   DepList* deps = new DepList[num_dofs]; // NOTE: 'deps' is over vdofs
+
+   // Array<int> master_dofs, slave_dofs;
+   Array<int> owner_dofs, my_dofs;
+
+   if (!dg)
+   {
+      // add one-to-one dependencies between shared conforming verts/edges/faces
+      for (int type = 0; type < 3; type++)
+      {
+         const NCMesh::NCList &list = pncmesh->GetSharedList(type);
+         for (unsigned i = 0; i < list.conforming.size(); i++)
+         {
+            const NCMesh::MeshId &id = list.conforming[i];
+            GetDofs(type, id.index, my_dofs);
+
+            int owner_ndofs, owner = pncmesh->GetOwner(type, id.index);
+            if (owner != MyRank)
+            {
+               recv_dofs[owner].GetDofs(type, id, owner_dofs, owner_ndofs);
+               if (type == 2)
+               {
+                  int fo = pncmesh->GetFaceOrientation(id.index);
+                  ReorderFaceDofs(owner_dofs, fo);
+               }
+               Add1To1Dependencies(deps, owner, owner_dofs, owner_ndofs,
+                                   my_dofs);
+            }
+            else
+            {
+               // we own this v/e/f, assert ownership of the DOFs
+               Add1To1Dependencies(deps, owner, my_dofs, ndofs, my_dofs);
+            }
+         }
+      }
+   }
+
+   // *** STEP 3: request P matrix rows that we need from neighbors ***
+
+   NeighborRowRequest::Map send_requests, recv_requests;
+
+   // copy communication topology from the DOF messages
+   NeighborDofMessage::Map::iterator it;
+   for (it = send_dofs.begin(); it != send_dofs.end(); ++it)
+   {
+      recv_requests[it->first];
+   }
+   for (it = recv_dofs.begin(); it != recv_dofs.end(); ++it)
+   {
+      send_requests[it->first];
+   }
+
+   // request rows we depend on
+   for (int i = 0; i < num_dofs; i++)
+   {
+      const DepList &dl = deps[i];
+      for (int j = 0; j < dl.list.Size(); j++)
+      {
+         const Dependency &dep = dl.list[j];
+         if (dep.rank != MyRank)
+         {
+            send_requests[dep.rank].RequestRow(dep.dof);
+         }
+      }
+   }
+   NeighborRowRequest::IsendAll(send_requests, MyComm);
+
+   // *** STEP 4: iteratively build the P matrix ***
+
+   // DOFs that stayed independent or are ours are true DOFs
+   HYPRE_Int ltdof_sz = 0;
+   for (int i = 0; i < num_dofs; i++)
+   {
+      if (deps[i].IsTrueDof(MyRank)) { ltdof_sz++; }
+   }
+
+   Array<HYPRE_Int> tdof_off, *offsets[1] = { &tdof_off };
+   pmesh->GenerateOffsets(1, &ltdof_sz, offsets);
+
+   HYPRE_Int glob_true_dofs = tdof_off.Last();
+   HYPRE_Int glob_cdofs = dof_offsets.Last();
+
+   // create the local part (local rows) of the P matrix
+#ifdef HYPRE_BIGINT
+   MFEM_VERIFY(glob_true_dofs >= 0 && glob_true_dofs < (1ll << 31),
+               "64bit matrix size not supported yet in non-conforming P.");
+#else
+   MFEM_VERIFY(glob_true_dofs >= 0,
+               "overflow of non-conforming P matrix columns.");
+#endif
+   // TODO bigint
+   SparseMatrix localP(num_dofs, internal::to_int(glob_true_dofs));
+
+   Array<bool> finalized(num_dofs);
+   finalized = false;
+
+   // put identity in P for true DOFs
+   HYPRE_Int my_tdof_offset = HYPRE_AssumedPartitionCheck() ?
+                              tdof_off[0] : tdof_off[MyRank];
+   for (int i = 0, true_dof = 0; i < num_dofs; i++)
+   {
+      if (deps[i].IsTrueDof(MyRank))
+      {
+         localP.Add(i, my_tdof_offset + true_dof, 1.0);
+         finalized[i] = true;
+         true_dof++;
+      }
+   }
+
+   Array<int> cols;
+   Vector srow;
+
+   NeighborRowReply::Map recv_replies;
+   std::list<NeighborRowReply::Map> send_replies;
+
+   NeighborRowRequest::RecvAll(recv_requests, MyComm); // finish Step 3
+
+   int num_finalized = ltdof_sz;
+   while (1)
+   {
+      // finalize all rows that can currently be finalized
+      bool done;
+      do
+      {
+         done = true;
+         for (int dof = 0, i; dof < num_dofs; dof++)
+         {
+            if (finalized[dof]) { continue; }
+
+            // check that rows of all constraining DOFs are available
+            const DepList &dl = deps[dof];
+            for (i = 0; i < dl.list.Size(); i++)
+            {
+               const Dependency &dep = dl.list[i];
+               if (dep.rank == MyRank)
+               {
+                  if (!finalized[dep.dof]) { break; }
+               }
+               else if (!recv_replies[dep.rank].HaveRow(dep.dof))
+               {
+                  break;
+               }
+            }
+            if (i < dl.list.Size()) { continue; }
+
+            // form a linear combination of rows that 'dof' depends on
+            for (i = 0; i < dl.list.Size(); i++)
+            {
+               const Dependency &dep = dl.list[i];
+               if (dep.rank == MyRank)
+               {
+                  localP.GetRow(dep.dof, cols, srow);
+               }
+               else
+               {
+                  recv_replies[dep.rank].GetRow(dep.dof, cols, srow);
+               }
+               srow *= dep.coef;
+               localP.AddRow(dof, cols, srow);
+            }
+
+            finalized[dof] = true;
+            num_finalized++;
+            done = false;
+         }
+      }
+      while (!done);
+
+      // send rows that are requested by neighbors and are available
+      send_replies.push_back(NeighborRowReply::Map());
+
+      NeighborRowRequest::Map::iterator it;
+      for (it = recv_requests.begin(); it != recv_requests.end(); ++it)
+      {
+         NeighborRowRequest &req = it->second;
+         std::set<int>::iterator row;
+         for (row = req.rows.begin(); row != req.rows.end(); )
+         {
+            if (finalized[*row])
+            {
+               localP.GetRow(*row, cols, srow);
+               send_replies.back()[it->first].AddRow(*row, cols, srow);
+               req.rows.erase(row++);
+            }
+            else { ++row; }
+         }
+      }
+      NeighborRowReply::IsendAll(send_replies.back(), MyComm);
+
+      // are we finished?
+      if (num_finalized >= num_dofs) { break; }
+
+      // wait for a reply from neighbors
+      int rank, size;
+      NeighborRowReply::Probe(rank, size, MyComm);
+      recv_replies[rank].Recv(rank, size, MyComm);
+
+      // there may be more, receive all replies available
+      while (NeighborRowReply::IProbe(rank, size, MyComm))
+      {
+         recv_replies[rank].Recv(rank, size, MyComm);
+      }
+   }
+
+   delete [] deps;
+   localP.Finalize();
+
+   // create the parallel matrix P
+   HypreParMatrix *PP;
+#ifndef HYPRE_BIGINT
+   PP = new HypreParMatrix(MyComm, num_dofs, glob_cdofs, glob_true_dofs,
+                           localP.GetI(), localP.GetJ(), localP.GetData(),
+                           dof_offsets.GetData(), tdof_off.GetData());
+#else
+   (void) glob_cdofs;
+   PP = NULL;
+   MFEM_ABORT("HYPRE_BIGINT not supported yet.");
+#endif
+
+   // make sure we can discard all send buffers
+   NeighborDofMessage::WaitAllSent(send_dofs);
+   NeighborRowRequest::WaitAllSent(send_requests);
+
+   for (std::list<NeighborRowReply::Map>::iterator
+        it = send_replies.begin(); it != send_replies.end(); ++it)
+   {
+      NeighborRowReply::WaitAllSent(*it);
+   }
+   return PP;
 }
 
 
@@ -2455,7 +2115,8 @@
 
             for (int i = 0; i < lR.Height(); i++)
             {
-               if (lR(i, 0) == infinity()) { continue; }
+               if (lR(i, 0) == std::numeric_limits<double>::infinity())
+               { continue; }
 
                int r = DofToVDof(dofs[i], vd);
                int m = (r >= 0) ? r : (-1 - r);
@@ -2506,7 +2167,8 @@
 
             for (int i = 0; i < lR.Height(); i++)
             {
-               if (lR(i, 0) == infinity()) { continue; }
+               if (lR(i, 0) == std::numeric_limits<double>::infinity())
+               { continue; }
 
                int r = DofToVDof(dofs[i], vd);
                int m = (r >= 0) ? r : (-1 - r);
@@ -2516,7 +2178,7 @@
                   lR.GetRow(i, row);
                   for (int j = 0; j < ldof; j++)
                   {
-                     if (row[j] == 0.0) { continue; } // NOTE: lR thresholded
+                     if (std::abs(row[j]) < 1e-12) { continue; }
                      int &lcol = col_map[remote_dofs[j]];
                      if (!lcol) { lcol = col_map.size(); }
                      offd->_Set_(m, lcol-1, row[j]);
@@ -2531,40 +2193,12 @@
    offd->Finalize(0);
    offd->SetWidth(col_map.size());
 
-   // create offd column mapping for use by hypre
-   HYPRE_Int *cmap = new HYPRE_Int[offd->Width()];
+   // finish the matrix
+   HYPRE_Int *cmap = new HYPRE_Int[col_map.size()];
    for (std::map<HYPRE_Int, int>::iterator
         it = col_map.begin(); it != col_map.end(); ++it)
    {
       cmap[it->second-1] = it->first;
-   }
-
-   // reorder offd columns so that 'cmap' is monotonic
-   // NOTE: this is easier and probably faster (offd is small) than making
-   // sure cmap is determined and sorted before the offd matrix is created
-   {
-      int width = offd->Width();
-      Array<Pair<int, int> > reorder(width);
-      for (int i = 0; i < width; i++)
-      {
-         reorder[i].one = cmap[i];
-         reorder[i].two = i;
-      }
-      reorder.Sort();
-
-      Array<int> reindex(width);
-      for (int i = 0; i < width; i++)
-      {
-         reindex[reorder[i].two] = i;
-         cmap[i] = reorder[i].one;
-      }
-
-      int *J = offd->GetJ();
-      for (int i = 0; i < offd->NumNonZeroElems(); i++)
-      {
-         J[i] = reindex[J[i]];
-      }
-      offd->SortColumnIndices();
    }
 
    HypreParMatrix* R;
@@ -2597,7 +2231,6 @@
    ldof_sign.DeleteAll();
 
    delete P; P = NULL;
-   delete Pconf; Pconf = NULL;
    delete R; R = NULL;
 
    delete gcomm; gcomm = NULL;
@@ -2682,102 +2315,6 @@
    }
 }
 
-
-ConformingProlongationOperator::ConformingProlongationOperator(
-   ParFiniteElementSpace &pfes)
-   : Operator(pfes.GetVSize(), pfes.GetTrueVSize()),
-     external_ldofs(),
-     gc(pfes.GroupComm())
-{
-   MFEM_VERIFY(pfes.Conforming(), "");
-   Array<int> ldofs;
-   Table &group_ldof = gc.GroupLDofTable();
-   external_ldofs.Reserve(Height()-Width());
-   for (int gr = 1; gr < group_ldof.Size(); gr++)
-   {
-      if (!gc.GetGroupTopology().IAmMaster(gr))
-      {
-         ldofs.MakeRef(group_ldof.GetRow(gr), group_ldof.RowSize(gr));
-         external_ldofs.Append(ldofs);
-      }
-   }
-   external_ldofs.Sort();
-   MFEM_ASSERT(external_ldofs.Size() == Height()-Width(), "");
-#ifdef MFEM_DEBUG
-   for (int j = 1; j < external_ldofs.Size(); j++)
-   {
-      // Check for repeated ldofs.
-      MFEM_VERIFY(external_ldofs[j-1] < external_ldofs[j], "");
-   }
-   int j = 0;
-   for (int i = 0; i < external_ldofs.Size(); i++)
-   {
-      const int end = external_ldofs[i];
-      for ( ; j < end; j++)
-      {
-         MFEM_VERIFY(j-i == pfes.GetLocalTDofNumber(j), "");
-      }
-      j = end+1;
-   }
-   for ( ; j < Height(); j++)
-   {
-      MFEM_VERIFY(j-external_ldofs.Size() == pfes.GetLocalTDofNumber(j), "");
-   }
-   // gc.PrintInfo();
-   // pfes.Dof_TrueDof_Matrix()->PrintCommPkg();
-#endif
-}
-
-void ConformingProlongationOperator::Mult(const Vector &x, Vector &y) const
-{
-   MFEM_ASSERT(x.Size() == Width(), "");
-   MFEM_ASSERT(y.Size() == Height(), "");
-
-   const double *xdata = x.GetData();
-   double *ydata = y.GetData();
-   const int m = external_ldofs.Size();
-
-   const int in_layout = 2; // 2 - input is ltdofs array
-   gc.BcastBegin(const_cast<double*>(xdata), in_layout);
-
-   int j = 0;
-   for (int i = 0; i < m; i++)
-   {
-      const int end = external_ldofs[i];
-      std::copy(xdata+j-i, xdata+end-i, ydata+j);
-      j = end+1;
-   }
-   std::copy(xdata+j-m, xdata+Width(), ydata+j);
-
-   const int out_layout = 0; // 0 - output is ldofs array
-   gc.BcastEnd(ydata, out_layout);
-}
-
-void ConformingProlongationOperator::MultTranspose(
-   const Vector &x, Vector &y) const
-{
-   MFEM_ASSERT(x.Size() == Height(), "");
-   MFEM_ASSERT(y.Size() == Width(), "");
-
-   const double *xdata = x.GetData();
-   double *ydata = y.GetData();
-   const int m = external_ldofs.Size();
-
-   gc.ReduceBegin(xdata);
-
-   int j = 0;
-   for (int i = 0; i < m; i++)
-   {
-      const int end = external_ldofs[i];
-      std::copy(xdata+j, xdata+end, ydata+j-i);
-      j = end+1;
-   }
-   std::copy(xdata+j, xdata+Height(), ydata+j-m);
-
-   const int out_layout = 2; // 2 - output is an array on all ltdofs
-   gc.ReduceEnd<double>(ydata, out_layout, GroupCommunicator::Sum);
-}
-
 } // namespace mfem
 
 #endif