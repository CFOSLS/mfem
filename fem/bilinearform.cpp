--- conflicted
+++ resolved
@@ -212,16 +212,6 @@
 void BilinearForm::AddBoundaryIntegrator (BilinearFormIntegrator * bfi)
 {
    bbfi.Append (bfi);
-<<<<<<< HEAD
-   bbfi_marker.Append(NULL); // NULL marker means apply everywhere
-}
-
-void BilinearForm::AddBoundaryIntegrator (BilinearFormIntegrator * bfi,
-                                          Array<int> &bdr_marker)
-{
-   bbfi.Append (bfi);
-   bbfi_marker.Append(&bdr_marker);
-=======
    bbfi_owned.Append (true);
 }
 
@@ -229,7 +219,6 @@
 {
    bbfi.Append (bfi);
    bbfi_owned.Append (false);
->>>>>>> c9e577ec
 }
 
 void BilinearForm::AddInteriorFaceIntegrator (BilinearFormIntegrator * bfi)
@@ -398,41 +387,14 @@
 
    if (bbfi.Size())
    {
-      // Which boundary attributes need to be processed?
-      Array<int> bdr_attr_marker(mesh->bdr_attributes.Size() ?
-                                 mesh->bdr_attributes.Max() : 0);
-      bdr_attr_marker = 0;
-      for (int k = 0; k < bbfi.Size(); k++)
-      {
-         if (bbfi_marker[k] == NULL)
-         {
-            bdr_attr_marker = 1;
-            break;
-         }
-         Array<int> &bdr_marker = *bbfi_marker[k];
-         MFEM_ASSERT(bdr_marker.Size() == bdr_attr_marker.Size(),
-                     "invalid boundary marker for boundary integrator #"
-                     << k << ", counting from zero");
-         for (int i = 0; i < bdr_attr_marker.Size(); i++)
-         {
-            bdr_attr_marker[i] |= bdr_marker[i];
-         }
-      }
-
       for (i = 0; i < fes -> GetNBE(); i++)
       {
-         const int bdr_attr = mesh->GetBdrAttribute(i);
-         if (bdr_attr_marker[bdr_attr-1] == 0) { continue; }
-
          const FiniteElement &be = *fes->GetBE(i);
          fes -> GetBdrElementVDofs (i, vdofs);
          eltrans = fes -> GetBdrElementTransformation (i);
          bbfi[0]->AssembleElementMatrix(be, *eltrans, elmat);
          for (int k = 1; k < bbfi.Size(); k++)
          {
-            if (bbfi_marker[k] &&
-                (*bbfi_marker[k])[bdr_attr-1] == 0) { continue; }
-
             bbfi[k]->AssembleElementMatrix(be, *eltrans, elemmat);
             elmat += elemmat;
          }
@@ -642,7 +604,7 @@
 {
    // Finish the matrix assembly and perform BC elimination, storing the
    // eliminated part of the matrix.
-   const DiagonalPolicy keep_diag = DIAG_KEEP;
+   const int keep_diag = 1;
    if (static_cond)
    {
       if (!static_cond->HasEliminatedBC())
@@ -766,36 +728,36 @@
 }
 
 void BilinearForm::EliminateEssentialBC(const Array<int> &bdr_attr_is_ess,
-                                        Vector &sol, Vector &rhs, DiagonalPolicy dpolicy)
+                                        Vector &sol, Vector &rhs, int d)
 {
    Array<int> ess_dofs, conf_ess_dofs;
    fes->GetEssentialVDofs(bdr_attr_is_ess, ess_dofs);
 
    if (fes->GetVSize() == height)
    {
-      EliminateEssentialBCFromDofs(ess_dofs, sol, rhs, dpolicy);
+      EliminateEssentialBCFromDofs(ess_dofs, sol, rhs, d);
    }
    else
    {
       fes->GetRestrictionMatrix()->BooleanMult(ess_dofs, conf_ess_dofs);
-      EliminateEssentialBCFromDofs(conf_ess_dofs, sol, rhs, dpolicy);
+      EliminateEssentialBCFromDofs(conf_ess_dofs, sol, rhs, d);
    }
 }
 
 void BilinearForm::EliminateEssentialBC(const Array<int> &bdr_attr_is_ess,
-                                        DiagonalPolicy dpolicy)
+                                        int d)
 {
    Array<int> ess_dofs, conf_ess_dofs;
    fes->GetEssentialVDofs(bdr_attr_is_ess, ess_dofs);
 
    if (fes->GetVSize() == height)
    {
-      EliminateEssentialBCFromDofs(ess_dofs, dpolicy);
+      EliminateEssentialBCFromDofs(ess_dofs, d);
    }
    else
    {
       fes->GetRestrictionMatrix()->BooleanMult(ess_dofs, conf_ess_dofs);
-      EliminateEssentialBCFromDofs(conf_ess_dofs, dpolicy);
+      EliminateEssentialBCFromDofs(conf_ess_dofs, d);
    }
 }
 
@@ -817,25 +779,23 @@
 }
 
 void BilinearForm::EliminateVDofs(const Array<int> &vdofs,
-                                  Vector &sol, Vector &rhs,
-                                  DiagonalPolicy dpolicy)
+                                  Vector &sol, Vector &rhs, int d)
 {
    for (int i = 0; i < vdofs.Size(); i++)
    {
       int vdof = vdofs[i];
       if ( vdof >= 0 )
       {
-         mat -> EliminateRowCol (vdof, sol(vdof), rhs, dpolicy);
+         mat -> EliminateRowCol (vdof, sol(vdof), rhs, d);
       }
       else
       {
-         mat -> EliminateRowCol (-1-vdof, sol(-1-vdof), rhs, dpolicy);
-      }
-   }
-}
-
-void BilinearForm::EliminateVDofs(const Array<int> &vdofs,
-                                  DiagonalPolicy dpolicy)
+         mat -> EliminateRowCol (-1-vdof, sol(-1-vdof), rhs, d);
+      }
+   }
+}
+
+void BilinearForm::EliminateVDofs(const Array<int> &vdofs, int d)
 {
    if (mat_e == NULL)
    {
@@ -847,17 +807,17 @@
       int vdof = vdofs[i];
       if ( vdof >= 0 )
       {
-         mat -> EliminateRowCol (vdof, *mat_e, dpolicy);
+         mat -> EliminateRowCol (vdof, *mat_e, d);
       }
       else
       {
-         mat -> EliminateRowCol (-1-vdof, *mat_e, dpolicy);
+         mat -> EliminateRowCol (-1-vdof, *mat_e, d);
       }
    }
 }
 
 void BilinearForm::EliminateEssentialBCFromDofs(
-   const Array<int> &ess_dofs, Vector &sol, Vector &rhs, DiagonalPolicy dpolicy)
+   const Array<int> &ess_dofs, Vector &sol, Vector &rhs, int d)
 {
    MFEM_ASSERT(ess_dofs.Size() == height, "incorrect dof Array size");
    MFEM_ASSERT(sol.Size() == height, "incorrect sol Vector size");
@@ -866,19 +826,19 @@
    for (int i = 0; i < ess_dofs.Size(); i++)
       if (ess_dofs[i] < 0)
       {
-         mat -> EliminateRowCol (i, sol(i), rhs, dpolicy);
+         mat -> EliminateRowCol (i, sol(i), rhs, d);
       }
 }
 
 void BilinearForm::EliminateEssentialBCFromDofs (const Array<int> &ess_dofs,
-                                                 DiagonalPolicy dpolicy)
+                                                 int d)
 {
    MFEM_ASSERT(ess_dofs.Size() == height, "incorrect dof Array size");
 
    for (int i = 0; i < ess_dofs.Size(); i++)
       if (ess_dofs[i] < 0)
       {
-         mat -> EliminateRowCol (i, dpolicy);
+         mat -> EliminateRowCol (i, d);
       }
 }
 
