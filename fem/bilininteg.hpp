--- conflicted
+++ resolved
@@ -22,8 +22,10 @@
 class BilinearFormIntegrator : public NonlinearFormIntegrator
 {
 protected:
-   BilinearFormIntegrator(const IntegrationRule *ir = NULL) :
-      NonlinearFormIntegrator(ir) { }
+   const IntegrationRule *IntRule;
+
+   BilinearFormIntegrator(const IntegrationRule *ir = NULL)
+   { IntRule = ir; }
 
 public:
    /// Given a particular Finite Element computes the element matrix elmat.
@@ -63,12 +65,6 @@
                                     const Vector &elfun, DenseMatrix &elmat)
    { AssembleElementMatrix(el, Tr, elmat); }
 
-   virtual void AssembleFaceGrad(const FiniteElement &el1,
-                                 const FiniteElement &el2,
-                                 FaceElementTransformations &Tr,
-                                 const Vector &elfun, DenseMatrix &elmat)
-   { AssembleFaceMatrix(el1, el2, Tr, elmat); }
-
    virtual void ComputeElementFlux(const FiniteElement &el,
                                    ElementTransformation &Trans,
                                    Vector &u,
@@ -79,6 +75,8 @@
                                     ElementTransformation &Trans,
                                     Vector &flux, Vector *d_energy = NULL)
    { return 0.0; }
+
+   void SetIntRule(const IntegrationRule *ir) { IntRule = ir; }
 
    virtual ~BilinearFormIntegrator() { }
 };
@@ -333,7 +331,7 @@
 
    MixedScalarVectorIntegrator(VectorCoefficient &vq, bool _transpose = false,
                                bool _cross_2d = false)
-      : VQ(&vq), transpose(_transpose), cross_2d(_cross_2d) {}
+      : VQ(&vq), transpose(_transpose) , cross_2d(_cross_2d) {}
 
    inline virtual bool VerifyFiniteElementTypes(
       const FiniteElement & trial_fe,
@@ -2175,11 +2173,11 @@
 {
 public:
    DGElasticityIntegrator(double alpha_, double kappa_)
-      : lambda(NULL), mu(NULL), alpha(alpha_), kappa(kappa_) { }
+      : lambda(NULL), mu(NULL), alpha(alpha_), kappa(kappa_) {}
 
    DGElasticityIntegrator(Coefficient &lambda_, Coefficient &mu_,
                           double alpha_, double kappa_)
-      : lambda(&lambda_), mu(&mu_), alpha(alpha_), kappa(kappa_) { }
+      : lambda(&lambda_), mu(&mu_), alpha(alpha_), kappa(kappa_) {}
 
    using BilinearFormIntegrator::AssembleFaceMatrix;
    virtual void AssembleFaceMatrix(const FiniteElement &el1,
@@ -2346,92 +2344,6 @@
                                        DenseMatrix &elmat);
 };
 
-<<<<<<< HEAD
-/** Interpolator of a scalar coefficient multiplied by a scalar field onto
-    another scalar field. Note that this can produce inaccurate fields unless
-    the target is sufficiently high order. */
-class ScalarProductInterpolator : public DiscreteInterpolator
-{
-public:
-   ScalarProductInterpolator(Coefficient & sc) : Q(sc) { }
-
-   virtual void AssembleElementMatrix2(const FiniteElement &dom_fe,
-                                       const FiniteElement &ran_fe,
-                                       ElementTransformation &Trans,
-                                       DenseMatrix &elmat);
-
-protected:
-   Coefficient &Q;
-};
-
-/** Interpolator of a scalar coefficient multiplied by a vector field onto
-    another vector field. Note that this can produce inaccurate fields unless
-    the target is sufficiently high order. */
-class ScalarVectorProductInterpolator : public DiscreteInterpolator
-{
-public:
-   ScalarVectorProductInterpolator(Coefficient & sc)
-      : Q(sc) { }
-
-   virtual void AssembleElementMatrix2(const FiniteElement &dom_fe,
-                                       const FiniteElement &ran_fe,
-                                       ElementTransformation &Trans,
-                                       DenseMatrix &elmat);
-protected:
-   Coefficient &Q;
-};
-
-/** Interpolator of a vector coefficient multiplied by a scalar field onto
-    another vector field. Note that this can produce inaccurate fields unless
-    the target is sufficiently high order. */
-class VectorScalarProductInterpolator : public DiscreteInterpolator
-{
-public:
-   VectorScalarProductInterpolator(VectorCoefficient & vc)
-      : VQ(vc) { }
-
-   virtual void AssembleElementMatrix2(const FiniteElement &dom_fe,
-                                       const FiniteElement &ran_fe,
-                                       ElementTransformation &Trans,
-                                       DenseMatrix &elmat);
-protected:
-   VectorCoefficient &VQ;
-};
-
-/** Interpolator of the cross product between a vector coefficient and an
-    H(curl)-conforming field onto an H(div)-conforming field. The range space
-    can also be vector L2. */
-class VectorCrossProductInterpolator : public DiscreteInterpolator
-{
-public:
-   VectorCrossProductInterpolator(VectorCoefficient & vc)
-      : VQ(vc) { }
-
-   virtual void AssembleElementMatrix2(const FiniteElement &nd_fe,
-                                       const FiniteElement &rt_fe,
-                                       ElementTransformation &Trans,
-                                       DenseMatrix &elmat);
-protected:
-   VectorCoefficient &VQ;
-};
-
-/** Interpolator of the inner product between a vector coefficient and an
-    H(div)-conforming field onto an L2-conforming field. The range space can
-    also be H1. */
-class VectorInnerProductInterpolator : public DiscreteInterpolator
-{
-public:
-   VectorInnerProductInterpolator(VectorCoefficient & vc) : VQ(vc) { }
-
-   virtual void AssembleElementMatrix2(const FiniteElement &rt_fe,
-                                       const FiniteElement &l2_fe,
-                                       ElementTransformation &Trans,
-                                       DenseMatrix &elmat);
-protected:
-   VectorCoefficient &VQ;
-};
-
-=======
 
 
 
@@ -2557,7 +2469,6 @@
 
 
 
->>>>>>> c9e577ec
 }
 
 #endif